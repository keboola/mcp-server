[build-system]
requires = ["hatchling"]
build-backend = "hatchling.build"

[project]
name = "keboola-mcp-server"
<<<<<<< HEAD
version = "1.3.1"
=======
version = "1.4.0"
>>>>>>> 3ef86840
description = "MCP server for interacting with Keboola Connection"
readme = "README.md"
requires-python = ">=3.10"
license = "MIT"
authors = [{ name = "Keboola", email = "devel@keboola.com" }]
dependencies = [
    "fastmcp ~= 2.5, <2.6",
    # see patches/mcp-redirect-uri.patch
    # the patch is only applied when building the docker image
    # it has to be applied manually to locally installed MCP server
    # the patch fixes OAuth validation problems with non http(s) redirect_uri values
    "mcp == 1.9.3",  # see patches/mcp-redirect-uri.patch
    "httpx ~= 0.28",
    "jsonschema~=4.23",
    "pyjwt~=2.10",
    "json-log-formatter ~= 1.0",
]
[project.optional-dependencies]
codestyle = [
    "black ~= 25.1",
    "isort ~= 6.0",
    "flake8 ~= 7.2",
    "Flake8-pyproject ~= 1.2",
    "flake8-bugbear ~= 24.12",
    "flake8-colors ~= 0.1",
    "flake8-isort ~= 6.1",
    "flake8-pytest-style ~= 2.1",
    "flake8-quotes ~= 3.4",
    "flake8-typing-imports ~= 1.16",
    "pep8-naming ~= 0.14",
]
tests = [
    "python-dateutil ~= 2.9",
    "pytest ~= 8.3",
    "pytest-asyncio ~= 0.25",
    "pytest-cov ~= 6.0",
    "pytest-datadir ~= 1.6.1",
    "python-dotenv ~= 1.1",
    "pytest-mock ~= 3.14",
]
integtests = [
    "kbcstorage ~= 0.9",
]
dev = [
    "tox ~= 4.23",
]

[project.scripts]
keboola_mcp_server = "keboola_mcp_server.cli:main"
keboola-mcp-server = "keboola_mcp_server.cli:main"

[tool.setuptools.package-data]
"keboola_mcp_server.resources" = ["storage-schema.json"]

[tool.black]
target-version = ["py310"]
skip-string-normalization = true
line-length = 120

[tool.isort]
profile = "black"
line_length = 120
multi_line_output = 3
use_parentheses = true

[tool.hatch.build.targets.wheel]
packages = ["src/keboola_mcp_server"]

[tool.pytest.ini_options]
addopts = [
    "--import-mode=importlib",
]
asyncio_default_fixture_loop_scope = "function"
asyncio_mode = "strict"
log_cli = false
log_level = "INFO"
log_cli_format = "%(asctime)s [%(levelname)8s] %(name)s: %(message)s (%(filename)s:%(lineno)s)"
log_cli_date_format = "%Y-%m-%d %H:%M:%S"

[tool.flake8]
max-line-length = 120
import-order-style = "edited"
application-package-names = ["keboola_mcp_server"]
min-python-version = "3.10.0"
pytest-fixture-no-parentheses = true
# Skip unused import checks F401 in __init__.py files; re-exported imports are intentional. 
per-file-ignores = [
    "__init__.py: F401",
]
# For Compatibility with black we skip: E203 whitespace before ':', W503 checks line break before binary operator
# For Compatibility with isort we skip: I101 Imported names are in the wrong order since we follow isort format using
# alphabetical case-sensitive sort A, B, a, b 
extend-ignore = ["E203", "W503", "I101"]

[tool.tox]
requires = ["tox>=4.23"]
env_list = ["python", "flake8"]

[tool.tox.env_run_base]
description = "Run tests"
extras = ["tests"]
package = "wheel"
wheel_build_env = ".pkg"
commands = [
    [
        "pytest",
        { replace = "posargs", default = [
            "tests",
            "--cov=keboola_mcp_server",
            "--cov-report=term-missing",
            "--cov-report=xml",
            "--junitxml",
            "./test-results.xml",
        ], extend = true },
    ],
]

[tool.tox.env.integtests]
description = "Run integration tests"
extras = ["tests", "integtests"]
pass_env = [
    "INTEGTEST_STORAGE_API_URL",
    "INTEGTEST_STORAGE_TOKEN",
    "INTEGTEST_WORKSPACE_SCHEMA",
]
commands = [
    [
        "pytest",
        { replace = "posargs", default = [
            "integtests",
            "--junitxml",
            "./integtest-results.xml",
        ], extend = true },
    ],
]

[tool.tox.env.flake8]
description = "Run code style check using flake8"
package = "skip"
deps = [
    "flake8 ~= 7.2",
    "Flake8-pyproject ~= 1.2",
    "flake8-bugbear ~= 24.12",
    "flake8-colors ~= 0.1",
    "flake8-isort ~= 6.1",
    "flake8-pytest-style ~= 2.1",
    "flake8-quotes ~= 3.4",
    "flake8-typing-imports ~= 1.16",
    "pep8-naming ~= 0.14",
]
commands = [["flake8", "src/", "tests/", "integtests/"]]<|MERGE_RESOLUTION|>--- conflicted
+++ resolved
@@ -4,11 +4,7 @@
 
 [project]
 name = "keboola-mcp-server"
-<<<<<<< HEAD
-version = "1.3.1"
-=======
-version = "1.4.0"
->>>>>>> 3ef86840
+version = "1.4.1"
 description = "MCP server for interacting with Keboola Connection"
 readme = "README.md"
 requires-python = ">=3.10"
