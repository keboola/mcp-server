[build-system]
requires = ["hatchling"]
build-backend = "hatchling.build"

[project]
name = "keboola-mcp-server"
<<<<<<< HEAD
version = "1.32.7"
=======
version = "1.33.0"
>>>>>>> 39945c21
description = "MCP server for interacting with Keboola Connection"
readme = "README.md"
requires-python = ">=3.10"
license = "MIT"
authors = [{ name = "Keboola", email = "devel@keboola.com" }]
dependencies = [
    "fastmcp == 2.13.0.2",
    "mcp == 1.21.0",
    "httpx ~= 0.28",
    "jsonpath-ng ~= 1.7",
    "jsonschema ~= 4.25",
    "pyjwt ~= 2.10",
    "json-log-formatter ~= 1.1",
    "cryptography ~= 45.0",
    "pydantic ~= 2.12",
    "sqlglot ~= 25.0",
    "toon-format ~= 0.9.0b1",
]
[project.optional-dependencies]
codestyle = [
    "black ~= 25.9",
    "isort ~= 6.1",
    "flake8 ~= 7.3",
    "Flake8-pyproject ~= 1.2",
    "flake8-bugbear ~= 24.12",
    "flake8-colors ~= 0.1",
    "flake8-isort ~= 6.1",
    "flake8-pytest-style ~= 2.1",
    "flake8-quotes ~= 3.4",
    "flake8-typing-imports ~= 1.16",
    "pep8-naming ~= 0.15",
]
tests = [
    "pytest ~= 8.4",
    "pytest-asyncio ~= 0.26",
    "pytest-cov ~= 6.3",
    "pytest-datadir ~= 1.6.1",
    "pytest-mock ~= 3.15",
    "python-dateutil ~= 2.9",
    "python-dotenv ~= 1.1",
]
integtests = [
    "kbcstorage ~= 0.9",
]
dev = [
    "tox ~= 4.27",
]

[project.scripts]
keboola_mcp_server = "keboola_mcp_server.cli:main"
keboola-mcp-server = "keboola_mcp_server.cli:main"

[tool.setuptools.package-data]
"keboola_mcp_server.resources" = ["storage-schema.json"]

[tool.black]
target-version = ["py310"]
skip-string-normalization = true
line-length = 120
extend-exclude = '''
/(
  # directories
  \.eggs
  | \.git
  | \.hg
  | \.mypy_cache
  | \.tox
  | \.venv
  | _build
  | buck-out
  | build
  | dist
)/
'''

[tool.isort]
profile = "black"
line_length = 120
multi_line_output = 3
use_parentheses = true

[tool.hatch.build.targets.wheel]
packages = ["src/keboola_mcp_server"]

[tool.pytest.ini_options]
addopts = [
    "--import-mode=importlib",
]
asyncio_default_fixture_loop_scope = "function"
asyncio_mode = "strict"
log_cli = false
log_level = "INFO"
log_cli_format = "%(asctime)s [%(levelname)8s] %(name)s: %(message)s (%(filename)s:%(lineno)s)"
log_cli_date_format = "%Y-%m-%d %H:%M:%S"

[tool.flake8]
max-line-length = 120
import-order-style = "edited"
application-package-names = ["keboola_mcp_server"]
min-python-version = "3.10.0"
pytest-fixture-no-parentheses = true
# Skip unused import checks F401 in __init__.py files; re-exported imports are intentional.
per-file-ignores = [
    "__init__.py: F401",
]
# For Compatibility with black we skip: E203 whitespace before ':', W503 checks line break before binary operator
# For Compatibility with isort we skip: I101 Imported names are in the wrong order since we follow isort format using
# alphabetical case-sensitive sort A, B, a, b
extend-ignore = ["E203", "W503", "I101"]

[tool.tox]
requires = ["tox>=4.23"]
env_list = ["python", "black", "flake8", "check-tools-docs"]
labels = { cs-fix = ["black"], cs = ["flake8"] }

[tool.tox.env_run_base]
description = "Run tests"
extras = ["tests"]
package = "wheel"
wheel_build_env = ".pkg"
commands = [
    [
        "pytest",
        { replace = "posargs", default = [
            "tests",
            "--cov=keboola_mcp_server",
            "--cov-report=term-missing",
            "--cov-report=xml",
            "--junitxml",
            "./test-results.xml",
        ], extend = true },
    ],
]

[tool.tox.env.integtests]
description = "Run integration tests"
extras = ["tests", "integtests"]
pass_env = [
    "INTEGTEST_STORAGE_API_URL",
    "INTEGTEST_STORAGE_TOKEN",
    "INTEGTEST_WORKSPACE_SCHEMA",
    "INTEGTEST_STORAGE_TOKEN_PRJ2",
    "INTEGTEST_WORKSPACE_SCHEMA_PRJ2",
]
commands = [
    [
        "pytest",
        { replace = "posargs", default = [
            "integtests",
            "--junitxml",
            "./integtest-results.xml",
        ], extend = true },
    ],
]

[tool.tox.env.black]
description = "Fix code formatting using black"
package = "skip"
deps = [
    "black ~= 25.1",
]
commands = [["black", "src/", "tests/", "integtests/"]]

[tool.tox.env.flake8]
description = "Run code style check using flake8"
package = "skip"
deps = [
    "flake8 ~= 7.2",
    "Flake8-pyproject ~= 1.2",
    "flake8-bugbear ~= 24.12",
    "flake8-colors ~= 0.1",
    "flake8-isort ~= 6.1",
    "flake8-pytest-style ~= 2.1",
    "flake8-quotes ~= 3.4",
    "flake8-typing-imports ~= 1.16",
    "pep8-naming ~= 0.14",
]
commands = [["flake8", "src/", "tests/", "integtests/"]]

[tool.tox.env.check-tools-docs]
description = "Check if TOOLS.md is up-to-date with tool definitions"
extras = []
package = "wheel"
wheel_build_env = ".pkg"
allowlist_externals = ["git"]
commands = [
    ["python", "-m", "keboola_mcp_server.generate_tool_docs"],
    ["git", "diff", "--exit-code", "TOOLS.md"],
]<|MERGE_RESOLUTION|>--- conflicted
+++ resolved
@@ -4,11 +4,7 @@
 
 [project]
 name = "keboola-mcp-server"
-<<<<<<< HEAD
-version = "1.32.7"
-=======
-version = "1.33.0"
->>>>>>> 39945c21
+version = "1.33.1"
 description = "MCP server for interacting with Keboola Connection"
 readme = "README.md"
 requires-python = ">=3.10"
