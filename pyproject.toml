[build-system]
requires = ["hatchling"]
build-backend = "hatchling.build"

[project]
name = "keboola-mcp-server"
<<<<<<< HEAD
version = "1.19.1"
=======
version = "1.19.0"
>>>>>>> b369b480
description = "MCP server for interacting with Keboola Connection"
readme = "README.md"
requires-python = ">=3.10"
license = "MIT"
authors = [{ name = "Keboola", email = "devel@keboola.com" }]
dependencies = [
    "fastmcp == 2.10.6",
    "mcp == 1.12.3",
    "httpx ~= 0.28",
    "jsonschema ~= 4.23",
    "pyjwt ~= 2.10",
    "json-log-formatter ~= 1.0",
    "cryptography" ~= 45.0",
]
[project.optional-dependencies]
codestyle = [
    "black ~= 25.1",
    "isort ~= 6.0",
    "flake8 ~= 7.2",
    "Flake8-pyproject ~= 1.2",
    "flake8-bugbear ~= 24.12",
    "flake8-colors ~= 0.1",
    "flake8-isort ~= 6.1",
    "flake8-pytest-style ~= 2.1",
    "flake8-quotes ~= 3.4",
    "flake8-typing-imports ~= 1.16",
    "pep8-naming ~= 0.14",
]
tests = [
    "python-dateutil ~= 2.9",
    "pytest ~= 8.3",
    "pytest-asyncio ~= 0.25",
    "pytest-cov ~= 6.0",
    "pytest-datadir ~= 1.6.1",
    "python-dotenv ~= 1.1",
    "pytest-mock ~= 3.14",
]
integtests = [
    "kbcstorage ~= 0.9",
]
dev = [
    "tox ~= 4.23",
]

[project.scripts]
keboola_mcp_server = "keboola_mcp_server.cli:main"
keboola-mcp-server = "keboola_mcp_server.cli:main"

[tool.setuptools.package-data]
"keboola_mcp_server.resources" = ["storage-schema.json"]

[tool.black]
target-version = ["py310"]
skip-string-normalization = true
line-length = 120
extend-exclude = '''
/(
  # directories
  \.eggs
  | \.git
  | \.hg
  | \.mypy_cache
  | \.tox
  | \.venv
  | _build
  | buck-out
  | build
  | dist
)/
'''

[tool.isort]
profile = "black"
line_length = 120
multi_line_output = 3
use_parentheses = true

[tool.hatch.build.targets.wheel]
packages = ["src/keboola_mcp_server"]

[tool.pytest.ini_options]
addopts = [
    "--import-mode=importlib",
]
asyncio_default_fixture_loop_scope = "function"
asyncio_mode = "strict"
log_cli = false
log_level = "INFO"
log_cli_format = "%(asctime)s [%(levelname)8s] %(name)s: %(message)s (%(filename)s:%(lineno)s)"
log_cli_date_format = "%Y-%m-%d %H:%M:%S"

[tool.flake8]
max-line-length = 120
import-order-style = "edited"
application-package-names = ["keboola_mcp_server"]
min-python-version = "3.10.0"
pytest-fixture-no-parentheses = true
# Skip unused import checks F401 in __init__.py files; re-exported imports are intentional.
per-file-ignores = [
    "__init__.py: F401",
]
# For Compatibility with black we skip: E203 whitespace before ':', W503 checks line break before binary operator
# For Compatibility with isort we skip: I101 Imported names are in the wrong order since we follow isort format using
# alphabetical case-sensitive sort A, B, a, b
extend-ignore = ["E203", "W503", "I101"]

[tool.tox]
requires = ["tox>=4.23"]
env_list = ["python", "black", "flake8", "check-tools-docs"]
labels = { cs-fix = ["black"], cs = ["flake8"] }

[tool.tox.env_run_base]
description = "Run tests"
extras = ["tests"]
package = "wheel"
wheel_build_env = ".pkg"
commands = [
    [
        "pytest",
        { replace = "posargs", default = [
            "tests",
            "--cov=keboola_mcp_server",
            "--cov-report=term-missing",
            "--cov-report=xml",
            "--junitxml",
            "./test-results.xml",
        ], extend = true },
    ],
]

[tool.tox.env.integtests]
description = "Run integration tests"
extras = ["tests", "integtests"]
pass_env = [
    "INTEGTEST_STORAGE_API_URL",
    "INTEGTEST_STORAGE_TOKEN",
    "INTEGTEST_WORKSPACE_SCHEMA",
]
commands = [
    [
        "pytest",
        { replace = "posargs", default = [
            "integtests",
            "--junitxml",
            "./integtest-results.xml",
        ], extend = true },
    ],
]

[tool.tox.env.black]
description = "Fix code formatting using black"
package = "skip"
deps = [
    "black ~= 25.1",
]
commands = [["black", "src/", "tests/", "integtests/"]]

[tool.tox.env.flake8]
description = "Run code style check using flake8"
package = "skip"
deps = [
    "flake8 ~= 7.2",
    "Flake8-pyproject ~= 1.2",
    "flake8-bugbear ~= 24.12",
    "flake8-colors ~= 0.1",
    "flake8-isort ~= 6.1",
    "flake8-pytest-style ~= 2.1",
    "flake8-quotes ~= 3.4",
    "flake8-typing-imports ~= 1.16",
    "pep8-naming ~= 0.14",
]
commands = [["flake8", "src/", "tests/", "integtests/"]]

[tool.tox.env.check-tools-docs]
description = "Check if TOOLS.md is up-to-date with tool definitions"
extras = []
package = "wheel"
wheel_build_env = ".pkg"
allowlist_externals = ["git"]
commands = [
    ["python", "-m", "keboola_mcp_server.generate_tool_docs"],
    ["git", "diff", "--exit-code", "TOOLS.md"],
]<|MERGE_RESOLUTION|>--- conflicted
+++ resolved
@@ -4,11 +4,7 @@
 
 [project]
 name = "keboola-mcp-server"
-<<<<<<< HEAD
 version = "1.19.1"
-=======
-version = "1.19.0"
->>>>>>> b369b480
 description = "MCP server for interacting with Keboola Connection"
 readme = "README.md"
 requires-python = ">=3.10"
