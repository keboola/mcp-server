--- conflicted
+++ resolved
@@ -4,11 +4,7 @@
 
 [project]
 name = "keboola-mcp-server"
-<<<<<<< HEAD
-version = "1.34.2"
-=======
-version = "1.35.0"
->>>>>>> e891efab
+version = "1.35.1"
 description = "MCP server for interacting with Keboola Connection"
 readme = "README.md"
 requires-python = ">=3.10"
