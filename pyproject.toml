[build-system]
requires = ["hatchling"]
build-backend = "hatchling.build"

[project]
name = "keboola-mcp-server"
<<<<<<< HEAD
version = "0.9.1"
=======
version = "0.10.0"
>>>>>>> f784cbd5
description = "MCP server for interacting with Keboola Connection"
readme = "README.md"
requires-python = ">=3.10"
license = "MIT"
authors = [
    { name = "Keboola", email = "devel@keboola.com" }
]
dependencies = [
    "mcp[cli] ~= 1.6",
    "kbcstorage ~= 0.9",
    "httpx ~= 0.28",
    "google-cloud-bigquery ~= 3.31"
]

[project.optional-dependencies]
dev = [
    "black ~= 25.1",
    "build ~= 1.2",
    "isort ~= 6.0",
    "mypy ~= 1.5",
    "pytest ~= 8.3",
    "pytest-asyncio ~= 0.25",
    "pytest-cov ~= 6.0",
    "pytest-mock ~= 3.14",
]

[project.scripts]
keboola-mcp = "keboola_mcp_server.cli:main"

[tool.black]
line-length = 100
target-version = ["py310"]

[tool.isort]
profile = "black"
line_length = 100
multi_line_output = 3

[tool.hatch.build.targets.wheel]
packages = ["src/keboola_mcp_server"]

[tool.pytest.ini_options]
addopts = "--cov=keboola_mcp_server --cov-report=term-missing --cov-report=xml"
testpaths = ["tests"]
asyncio_mode = "strict"

[tool.mypy]
python_version = "3.10"
warn_return_any = true
warn_unused_configs = true
disallow_untyped_defs = true
disallow_incomplete_defs = true
check_untyped_defs = true
disallow_untyped_decorators = false
no_implicit_optional = true
warn_redundant_casts = true
warn_unused_ignores = true
warn_no_return = true
warn_unreachable = true
show_error_codes = true
ignore_missing_imports = true
namespace_packages = true
explicit_package_bases = true<|MERGE_RESOLUTION|>--- conflicted
+++ resolved
@@ -4,11 +4,7 @@
 
 [project]
 name = "keboola-mcp-server"
-<<<<<<< HEAD
-version = "0.9.1"
-=======
 version = "0.10.0"
->>>>>>> f784cbd5
 description = "MCP server for interacting with Keboola Connection"
 readme = "README.md"
 requires-python = ">=3.10"
