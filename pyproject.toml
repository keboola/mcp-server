[build-system]
requires = ["hatchling"]
build-backend = "hatchling.build"

[project]
name = "keboola-mcp-server"
<<<<<<< HEAD
version = "0.29.1"
=======
version = "0.30.2"
>>>>>>> 669ac1e1
description = "MCP server for interacting with Keboola Connection"
readme = "README.md"
requires-python = ">=3.10"
license = "MIT"
authors = [{ name = "Keboola", email = "devel@keboola.com" }]
dependencies = [
    "fastmcp ~= 2.2",
    "httpx ~= 0.28",
    "google-cloud-bigquery ~= 3.31",
    "jsonschema~=4.23",
]
[project.optional-dependencies]
codestyle = [
    "black ~= 25.1",
    "isort ~= 6.0",
    "flake8 ~= 7.2",
    "Flake8-pyproject ~= 1.2",
    "flake8-bugbear ~= 24.12",
    "flake8-colors ~= 0.1",
    "flake8-isort ~= 6.1",
    "flake8-pytest-style ~= 2.1",
    "flake8-quotes ~= 3.4",
    "flake8-typing-imports ~= 1.16",
    "pep8-naming ~= 0.14",
]
tests = [
    "pytest ~= 8.3",
    "pytest-asyncio ~= 0.25",
    "pytest-cov ~= 6.0",
    "pytest-datadir ~= 1.6.1",
    "python-dotenv ~= 1.1",
    "pytest-mock ~= 3.14",
]
integtests = [
    "kbcstorage ~= 0.9",
]
dev = [
    "tox ~= 4.23",
]

[project.scripts]
keboola_mcp_server = "keboola_mcp_server.cli:main"
keboola-mcp-server = "keboola_mcp_server.cli:main"

[tool.setuptools.package-data]
"keboola_mcp_server.resources" = ["storage-schema.json"]

[tool.black]
target-version = ["py310"]
skip-string-normalization = true
line-length = 120

[tool.isort]
profile = "black"
line_length = 120
multi_line_output = 3
use_parentheses = true

[tool.hatch.build.targets.wheel]
packages = ["src/keboola_mcp_server"]

[tool.pytest.ini_options]
addopts = [
    "--import-mode=importlib",
]
asyncio_default_fixture_loop_scope = "function"
asyncio_mode = "strict"
log_cli = false
log_level = "INFO"
log_cli_format = "%(asctime)s [%(levelname)8s] %(name)s: %(message)s (%(filename)s:%(lineno)s)"
log_cli_date_format = "%Y-%m-%d %H:%M:%S"

[tool.flake8]
max-line-length = 120
import-order-style = "edited"
application-package-names = ["keboola_mcp_server"]
min-python-version = "3.10.0"
pytest-fixture-no-parentheses = true
# Skip unused import checks F401 in __init__.py files; re-exported imports are intentional. 
per-file-ignores = [
    "__init__.py: F401",
]
# For Compatibility with black we skip: E203 whitespace before ':', W503 checks line break before binary operator
# For Compatibility with isort we skip: I101 Imported names are in the wrong order since we follow isort format using
# alphabetical case-sensitive sort A, B, a, b 
extend-ignore = ["E203", "W503", "I101"]

[tool.tox]
requires = ["tox>=4.23"]
env_list = ["python", "flake8"]

[tool.tox.env_run_base]
description = "Run tests"
extras = ["tests"]
package = "wheel"
wheel_build_env = ".pkg"
commands = [
    [
        "pytest",
        { replace = "posargs", default = [
            "tests",
            "--cov=keboola_mcp_server",
            "--cov-report=term-missing",
            "--cov-report=xml",
            "--junitxml",
            "./test-results.xml",
        ], extend = true },
    ],
]

[tool.tox.env.integtests]
description = "Run integration tests"
extras = ["tests", "integtests"]
pass_env = [
    "INTEGTEST_STORAGE_API_URL",
    "INTEGTEST_STORAGE_TOKEN",
    "INTEGTEST_WORKSPACE_SCHEMA",
]
commands = [
    [
        "pytest",
        { replace = "posargs", default = [
            "integtests",
            "--junitxml",
            "./integtest-results.xml",
        ], extend = true },
    ],
]

[tool.tox.env.flake8]
description = "Run code style check using flake8"
package = "skip"
deps = [
    "flake8 ~= 7.2",
    "Flake8-pyproject ~= 1.2",
    "flake8-bugbear ~= 24.12",
    "flake8-colors ~= 0.1",
    "flake8-isort ~= 6.1",
    "flake8-pytest-style ~= 2.1",
    "flake8-quotes ~= 3.4",
    "flake8-typing-imports ~= 1.16",
    "pep8-naming ~= 0.14",
]
commands = [["flake8", "src/", "tests/", "integtests/"]]<|MERGE_RESOLUTION|>--- conflicted
+++ resolved
@@ -4,11 +4,7 @@
 
 [project]
 name = "keboola-mcp-server"
-<<<<<<< HEAD
-version = "0.29.1"
-=======
-version = "0.30.2"
->>>>>>> 669ac1e1
+version = "0.30.3"
 description = "MCP server for interacting with Keboola Connection"
 readme = "README.md"
 requires-python = ">=3.10"
