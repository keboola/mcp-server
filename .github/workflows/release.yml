name: Build and Push Docker Image

on:
  push:
<<<<<<< HEAD
    branches:
      - main
    tags:
=======
    tags:
      - 'v*'
>>>>>>> 86bde705
      - 'v*-dev.*'

env:
  SERVICE_IMAGE_NAME: "keboola/mcp-server"

jobs:
  build-and-push:
    runs-on: ubuntu-latest
    permissions:
      contents: read
      id-token: write

    steps:
      - name: Checkout repository
        uses: actions/checkout@v4

      - name: Set up Docker Buildx
        uses: docker/setup-buildx-action@v3

      - name: Extract metadata
        id: meta
        uses: docker/metadata-action@v5
        with:
          images: |
            ${{ env.SERVICE_IMAGE_NAME }}
          tags: |
            type=ref,event=branch
            type=ref,event=pr
            type=sha,format=long
            type=raw,value=dev-${{ github.sha }},enable=${{ github.event_name == 'pull_request' }}
<<<<<<< HEAD
            type=raw,value=production-${{ github.sha }},enable=${{ github.ref == 'refs/heads/main' }}
=======
            type=raw,value=production-${{ github.sha }},enable=${{ startsWith(github.ref, 'refs/tags/v') && !contains(github.ref, '-dev.') }}
>>>>>>> 86bde705
            type=raw,value=canary-orion-${{ github.sha }},enable=${{ startsWith(github.ref, 'refs/tags/v') && contains(github.ref, '-dev.') }}

      - name: Docker login
        uses: docker/login-action@v3
        with:
          username: ${{ secrets.DOCKERHUB_PUSH_USER }}
          password: ${{ secrets.DOCKERHUB_PUSH_TOKEN }}

      - name: Build and push Docker image
        uses: docker/build-push-action@v6
        with:
          context: .
          file: ./Dockerfile # Explicitly specify the Dockerfile path
          platforms: linux/amd64,linux/arm64
          tags: ${{ steps.meta.outputs.tags }}
          labels: ${{ steps.meta.outputs.labels }}
          push: true
          cache-from: type=gha
          cache-to: type=gha,mode=max

      - name: Trigger image tag update
        uses: ./.github/actions/trigger-image-tag-update
        with:
          helm-chart: "mcp-server"
          image-tag: canary-orion-${{ github.sha }}
          github-app-private-key: ${{ secrets.GITOPS_KBC_STACKS_TRIGGER_APP_PVK }}<|MERGE_RESOLUTION|>--- conflicted
+++ resolved
@@ -2,15 +2,8 @@
 
 on:
   push:
-<<<<<<< HEAD
-    branches:
-      - main
-    tags:
-=======
     tags:
       - 'v*'
->>>>>>> 86bde705
-      - 'v*-dev.*'
 
 env:
   SERVICE_IMAGE_NAME: "keboola/mcp-server"
@@ -40,11 +33,7 @@
             type=ref,event=pr
             type=sha,format=long
             type=raw,value=dev-${{ github.sha }},enable=${{ github.event_name == 'pull_request' }}
-<<<<<<< HEAD
-            type=raw,value=production-${{ github.sha }},enable=${{ github.ref == 'refs/heads/main' }}
-=======
             type=raw,value=production-${{ github.sha }},enable=${{ startsWith(github.ref, 'refs/tags/v') && !contains(github.ref, '-dev.') }}
->>>>>>> 86bde705
             type=raw,value=canary-orion-${{ github.sha }},enable=${{ startsWith(github.ref, 'refs/tags/v') && contains(github.ref, '-dev.') }}
 
       - name: Docker login
