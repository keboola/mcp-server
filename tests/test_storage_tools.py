from typing import Any, Mapping, Sequence
from unittest.mock import AsyncMock, MagicMock

import pytest
from mcp.server.fastmcp import Context

from keboola_mcp_server.client import KeboolaClient
from keboola_mcp_server.config import Config, MetadataField
from keboola_mcp_server.sql_tools import TableFqn, WorkspaceManager
from keboola_mcp_server.storage_tools import (
<<<<<<< HEAD
    BucketDetail,
    TableColumnInfo,
    TableDetail,
    get_bucket_detail,
    get_table_detail,
    retrieve_bucket_tables,
    retrieve_buckets,
=======
    BucketInfo,
    TableColumnInfo,
    TableDetail,
    UpdateBucketDescriptionResponse,
    UpdateTableDescriptionResponse,
    get_bucket_metadata,
    get_table_metadata,
    list_bucket_info,
    list_bucket_tables,
    update_bucket_description,
    update_table_description,
>>>>>>> 866fc723
)


@pytest.fixture
def test_config() -> Config:
    """Create a test configuration."""
    return Config(
        storage_token="test-token",
        storage_api_url="https://connection.test.keboola.com",
    )


@pytest.fixture
def mock_table_data() -> Mapping[str, Any]:
    """Create a combined fixture for table testing.

    Contains both the raw API response data and the expected transformed data.
    """
    raw_table_data = {
        "id": "in.c-test.test-table",
        "name": "test-table",
        "primary_key": ["id"],
        "created": "2024-01-01T00:00:00Z",
        "rows_count": 100,
        "data_size_bytes": 1000,
        "columns": ["id", "name", "value"],
    }

    return {
        "raw_table_data": raw_table_data,  # What the client returns
        "additional_data": {
            # What workspace_manager should return
            "table_fqn": TableFqn("SAPI_TEST", "in.c-test", "test-table", quote_char="#"),
            # Expected transformed columns
            "columns": [
                TableColumnInfo(name="id", quoted_name="#id#"),
                TableColumnInfo(name="name", quoted_name="#name#"),
                TableColumnInfo(name="value", quoted_name="#value#"),
            ],
        },
    }


@pytest.fixture
def mock_buckets() -> Sequence[Mapping[str, Any]]:
    """Fixture for mock bucket data."""
    return [
        {
            "id": "bucket1",
            "name": "Test Bucket 1",
            "description": "A test bucket",
            "stage": "production",
            "created": "2024-01-01T00:00:00Z",
            "table_count": 5,
            "data_size_bytes": 1024,
        },
        {
            "id": "bucket2",
            "name": "Test Bucket 2",
            "description": "Another test bucket",
            "created": "2025-01-01T00:00:00Z",
            "table_count": 3,
            "data_size_bytes": 2048,
        },
    ]


@pytest.mark.asyncio
@pytest.mark.parametrize("bucket_id", ["bucket1", "bucket2"])
async def test_get_bucket_detail(
    mcp_context_client: Context, mock_buckets: Sequence[Mapping[str, Any]], bucket_id: str
):
    """Test get_bucket_detail tool."""

    keboola_client = KeboolaClient.from_state(mcp_context_client.session.state)
    keboola_client.storage_client.buckets = MagicMock()

    expected_bucket = next(b for b in mock_buckets if b["id"] == bucket_id)
    keboola_client.storage_client.buckets.detail = MagicMock(return_value=expected_bucket)

    result = await get_bucket_detail(bucket_id, mcp_context_client)

    assert isinstance(result, BucketDetail)
    assert result.id == expected_bucket["id"]
    assert result.name == expected_bucket["name"]

    # Check optional fields only if they are present in the expected bucket
    if "description" in expected_bucket:
        assert result.description == expected_bucket["description"]
    if "stage" in expected_bucket:
        assert result.stage == expected_bucket["stage"]
    if "created" in expected_bucket:
        assert result.created == expected_bucket["created"]
    if "tables_count" in expected_bucket:
        assert result.tables_count == expected_bucket["tables_count"]
    if "data_size_bytes" in expected_bucket:
        assert result.data_size_bytes == expected_bucket["data_size_bytes"]


@pytest.mark.asyncio
async def test_retrieve_buckets_in_project(
    mcp_context_client: Context, mock_buckets: Sequence[Mapping[str, Any]]
) -> None:
    """Test the retrieve_buckets_in_project tool."""

    keboola_client = KeboolaClient.from_state(mcp_context_client.session.state)
    keboola_client.storage_client.buckets = MagicMock()

    # Mock the list method to return the mock_buckets data
    keboola_client.storage_client.buckets.list = MagicMock(return_value=mock_buckets)

    result = await retrieve_buckets(mcp_context_client)

    assert isinstance(result, list)
    assert len(result) == len(mock_buckets)
    assert all(isinstance(bucket, BucketDetail) for bucket in result)

    # Assert that the returned BucketDetail objects match the mock data
    for expected_bucket, result_bucket in zip(mock_buckets, result):
        assert result_bucket.id == expected_bucket["id"]
        assert result_bucket.name == expected_bucket["name"]
        if "description" in expected_bucket:
            assert result_bucket.description == expected_bucket["description"]
        if "stage" in expected_bucket:
            assert result_bucket.stage == expected_bucket["stage"]
        if "created" in expected_bucket:
            assert result_bucket.created == expected_bucket["created"]
        if "tables_count" in expected_bucket:
            assert result_bucket.tables_count == expected_bucket["tables_count"]
        if "data_size_bytes" in expected_bucket:
            assert result_bucket.data_size_bytes == expected_bucket["data_size_bytes"]

    keboola_client.storage_client.buckets.list.assert_called_once()


@pytest.mark.asyncio
async def test_get_table_detail(
    mcp_context_client: Context, mock_table_data: Mapping[str, Any]
) -> None:
    """Test get_table_detail tool."""

    keboola_client = KeboolaClient.from_state(mcp_context_client.session.state)
    keboola_client.storage_client.tables = MagicMock()
    keboola_client.storage_client.tables.detail = MagicMock(
        return_value=mock_table_data["raw_table_data"]
    )

    workspace_manager = WorkspaceManager.from_state(mcp_context_client.session.state)
    workspace_manager.get_table_fqn = AsyncMock(
        return_value=mock_table_data["additional_data"]["table_fqn"]
    )
    workspace_manager.get_quoted_name.side_effect = lambda name: f"#{name}#"
    result = await get_table_detail(mock_table_data["raw_table_data"]["id"], mcp_context_client)

    assert isinstance(result, TableDetail)
    assert result.id == mock_table_data["raw_table_data"]["id"]
    assert result.name == mock_table_data["raw_table_data"]["name"]
    assert result.primary_key == mock_table_data["raw_table_data"]["primary_key"]
    assert result.rows_count == mock_table_data["raw_table_data"]["rows_count"]
    assert result.data_size_bytes == mock_table_data["raw_table_data"]["data_size_bytes"]
    assert result.fully_qualified_name == str(mock_table_data["additional_data"]["table_fqn"])
    assert result.columns == mock_table_data["additional_data"]["columns"]


@pytest.mark.asyncio
@pytest.mark.parametrize(
    "sapi_response, expected",
    [
        (
            [{"id": "in.c-bucket.foo", "name": "foo"}],
            [TableDetail(id="in.c-bucket.foo", name="foo")],
        ),
        (
            [
                {
                    "id": "in.c-bucket.bar",
                    "name": "bar",
                    "metadata": [{"key": "KBC.description", "value": "Nice Bar"}],
                }
            ],
            [TableDetail(id="in.c-bucket.bar", name="bar", description="Nice Bar")],
        ),
    ],
)
async def test_lretrieve_bucket_tables_in_project(
    sapi_response: dict[str, Any], expected: list[TableDetail], mcp_context_client: Context
) -> None:
    """Test retrieve_bucket_tables_in_project tool."""
    keboola_client = KeboolaClient.from_state(mcp_context_client.session.state)
    keboola_client.storage_client.buckets = MagicMock()
    keboola_client.storage_client.buckets.list_tables.return_value = sapi_response
    result = await retrieve_bucket_tables("bucket-id", mcp_context_client)
    assert result == expected
    keboola_client.storage_client.buckets.list_tables.assert_called_once_with(
        "bucket-id", include=["metadata"]
    )


@pytest.fixture
def mock_update_bucket_description_response() -> Sequence[Mapping[str, Any]]:
    """Mock valid response list for updating a bucket description."""
    return [
        {
            "id": "999",
            "key": MetadataField.DESCRIPTION.value,
            "value": "Updated bucket description",
            "provider": "user",
            "timestamp": "2025-04-07T17:47:18+0200",
        }
    ]


@pytest.fixture
def mock_update_table_description_response() -> Mapping[str, Any]:
    """Mock valid response from the Keboola API for table description update."""
    return {
        "metadata": [
            {
                "id": "1724427984",
                "key": MetadataField.DESCRIPTION.value,
                "value": "Updated test description",
                "provider": "user",
                "timestamp": "2025-04-07T16:47:18+0200",
            }
        ]
    }


@pytest.mark.asyncio
async def test_update_bucket_description_success(
    mcp_context_client, mock_update_bucket_description_response
) -> None:
    """Test successful update of bucket description."""

    keboola_client = KeboolaClient.from_state(mcp_context_client.session.state)
    keboola_client.post = AsyncMock(return_value=mock_update_bucket_description_response)

    result = await update_bucket_description(
        bucket_id="in.c-test.bucket-id",
        description="Updated bucket description",
        ctx=mcp_context_client,
    )

    assert isinstance(result, UpdateBucketDescriptionResponse)
    assert result.success is True
    assert result.description == "Updated bucket description"
    assert result.timestamp == "2025-04-07T17:47:18+0200"
    keboola_client.post.assert_called_once_with(
        endpoint="buckets/in.c-test.bucket-id/metadata",
        data={
            "provider": "user",
            "metadata": [
                {"key": MetadataField.DESCRIPTION.value, "value": "Updated bucket description"}
            ],
        },
    )


@pytest.mark.asyncio
async def test_update_table_description_success(
    mcp_context_client, mock_update_table_description_response
) -> None:
    """Test successful update of table description."""

    # Mock the Keboola client post method
    keboola_client = mcp_context_client.session.state["sapi_client"]
    keboola_client.post = AsyncMock(return_value=mock_update_table_description_response)

    result = await update_table_description(
        table_id="in.c-test.test-table",
        description="Updated test description",
        ctx=mcp_context_client,
    )

    assert isinstance(result, UpdateTableDescriptionResponse)
    assert result.success is True
    assert result.description == "Updated test description"
    assert result.timestamp == "2025-04-07T16:47:18+0200"
    keboola_client.post.assert_called_once_with(
        endpoint="tables/in.c-test.test-table/metadata",
        data={
            "provider": "user",
            "metadata": [
                {"key": MetadataField.DESCRIPTION.value, "value": "Updated test description"}
            ],
        },
    )<|MERGE_RESOLUTION|>--- conflicted
+++ resolved
@@ -7,29 +7,10 @@
 from keboola_mcp_server.client import KeboolaClient
 from keboola_mcp_server.config import Config, MetadataField
 from keboola_mcp_server.sql_tools import TableFqn, WorkspaceManager
-from keboola_mcp_server.storage_tools import (
-<<<<<<< HEAD
-    BucketDetail,
-    TableColumnInfo,
-    TableDetail,
-    get_bucket_detail,
-    get_table_detail,
-    retrieve_bucket_tables,
-    retrieve_buckets,
-=======
-    BucketInfo,
-    TableColumnInfo,
-    TableDetail,
-    UpdateBucketDescriptionResponse,
-    UpdateTableDescriptionResponse,
-    get_bucket_metadata,
-    get_table_metadata,
-    list_bucket_info,
-    list_bucket_tables,
-    update_bucket_description,
-    update_table_description,
->>>>>>> 866fc723
-)
+from keboola_mcp_server.storage_tools import (BucketDetail, get_bucket_detail, get_table_detail, retrieve_bucket_tables,
+                                              retrieve_buckets, TableColumnInfo, TableDetail, update_bucket_description,
+                                              update_table_description, UpdateBucketDescriptionResponse,
+                                              UpdateTableDescriptionResponse)
 
 
 @pytest.fixture
