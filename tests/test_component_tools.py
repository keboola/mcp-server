--- conflicted
+++ resolved
@@ -12,17 +12,11 @@
     ComponentConfigurationListItem,
     ComponentType,
     get_component_configuration_details,
-<<<<<<< HEAD
     get_core_component_details,
     handle_component_types,
-    list_component_configurations,
+    retrieve_component_configurations,
     list_all_component_configurations,
-    list_components,
-=======
-    get_component_details,
-    retrieve_component_configurations,
-    retrieve_components,
->>>>>>> bafa0914
+    retrieve_core_components,
 )
 
 
@@ -124,16 +118,10 @@
     ]
 
 
-<<<<<<< HEAD
 @pytest.fixture
 def test_branch_id() -> str:
     return "default"
 
-=======
-@pytest.mark.asyncio
-async def test_retrieve_components(mcp_context_client, mock_components):
-    """Test retrieve_components tool."""
->>>>>>> bafa0914
 
 @pytest.fixture
 def mcp_context_components_configs(mcp_context_client, test_branch_id) -> Context:
@@ -153,11 +141,7 @@
     keboola_client = context.session.state["sapi_client"]
     keboola_client.storage_client.components.list = MagicMock(return_value=mock_components)
 
-<<<<<<< HEAD
-    result = await list_components(context)
-=======
-    result = await retrieve_components(mcp_context_client)
->>>>>>> bafa0914
+    result = await retrieve_core_components(context)
 
     assert len(result) == 2
 
@@ -184,7 +168,6 @@
 
 
 @pytest.mark.asyncio
-<<<<<<< HEAD
 async def test_list_components(
     mcp_context_components_configs, mock_components, mock_configurations
 ):
@@ -286,22 +269,12 @@
     """Test list_component_configurations tool."""
     context = mcp_context_components_configs
     keboola_client = context.session.state["sapi_client"]
-=======
-async def test_retrieve_component_configurations(
-    mcp_context_client, mock_configurations, mock_component
-):
-    """Test retrieve_component_configurations tool."""
->>>>>>> bafa0914
 
     # Mock data
     keboola_client.storage_client.configurations.list = MagicMock(return_value=mock_configurations)
     keboola_client.get = AsyncMock(return_value=mock_component)
 
-<<<<<<< HEAD
-    result = await list_component_configurations("keboola.ex-aws-s3", context)
-=======
-    result = await retrieve_component_configurations("keboola.ex-aws-s3", mcp_context_client)
->>>>>>> bafa0914
+    result = await retrieve_component_configurations("keboola.ex-aws-s3", context)
 
     # assert basics
     assert isinstance(result, ComponentConfigurationsList)
