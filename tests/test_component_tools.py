from typing import Any, Callable, Union, get_args
from unittest.mock import AsyncMock, MagicMock, call

import pytest
from mcp.server.fastmcp import Context

from keboola_mcp_server.client import KeboolaClient
from keboola_mcp_server.component_tools import (
    FULLY_QUALIFIED_ID_SEPARATOR,
<<<<<<< HEAD
    ComponentConfigurationPair,
    ComponentType,
=======
    ComponentConfiguration,
    ReducedComponentConfiguration,
>>>>>>> acabbb16
    ComponentWithConfigurations,
    ReducedComponent,
    ReducedComponentConfigurationPair,
    TransformationConfiguration,
    _get_transformation_configuration,
    _handle_component_types,
    create_sql_transformation,
    get_component_configuration_details,
    retrieve_components_configurations,
    retrieve_transformations_configurations,
)
from keboola_mcp_server.sql_tools import WorkspaceManager


@pytest.fixture
def mock_components() -> list[dict[str, Any]]:
    """Mock list_components tool."""
    return [
        {
            "id": "keboola.ex-aws-s3",
            "name": "AWS S3 Extractor",
            "type": "extractor",
            "description": "Extract data from AWS S3",
            "version": "1",
        },
        {
            "id": "keboola.wr-google-drive",
            "name": "Google Drive Writer",
            "type": "writer",
            "description": "Write data to Google Drive",
            "version": "1",
        },
        {
            "id": "keboola.app-google-drive",
            "name": "Google Drive Application",
            "type": "application",
            "description": "Application for Google Drive",
            "version": "1",
        },
    ]


@pytest.fixture
def mock_configurations() -> list[dict[str, Any]]:
    """Mock mock_configurations tool."""
    return [
        {
            "id": "123",
            "name": "My Config",
            "description": "Test configuration",
            "created": "2024-01-01T00:00:00Z",
            "isDisabled": False,
            "isDeleted": False,
            "version": 1,
            "configuration": {},
        },
        {
            "id": "456",
            "name": "My Config 2",
            "description": "Test configuration 2",
            "created": "2024-01-01T00:00:00Z",
            "isDisabled": True,
            "isDeleted": True,
            "version": 2,
            "configuration": {},
        },
    ]


@pytest.fixture
def mock_component() -> dict[str, Any]:
    """Mock mock_component tool."""
    return {
        "id": "keboola.ex-aws-s3",
        "name": "AWS S3 Extractor",
        "type": "extractor",
        "description": "Extract data from AWS S3",
        "longDescription": "Extract data from AWS S3 looooooooong",
        "categories": ["extractor"],
        "version": 1,
        "created": "2024-01-01T00:00:00Z",
        "data": {},
        "flags": [],
        "configurationSchema": {},
        "configurationDescription": "Extract data from AWS S3",
        "emptyConfiguration": {},
    }


@pytest.fixture
def mock_configuration() -> dict[str, Any]:
    """Mock mock_configuration tool."""
    return {
        "id": "123",
        "name": "My Config",
        "description": "Test configuration",
        "created": "2024-01-01T00:00:00Z",
        "isDisabled": False,
        "isDeleted": False,
        "version": 1,
        "configuration": {},
        "rows": [{"id": "1", "name": "Row 1"}, {"id": "2", "name": "Row 2"}],
    }


@pytest.fixture
def mock_metadata() -> list[dict[str, Any]]:
    """Mock mock_component_configuration tool."""
    return [
        {
            "id": "1",
            "key": "test-key",
            "value": "test-value",
            "provider": "user",
            "timestamp": "2024-01-01T00:00:00Z",
        }
    ]


@pytest.fixture
def test_branch_id() -> str:
    return "default"


@pytest.fixture
def mcp_context_components_configs(mcp_context_client, test_branch_id) -> Context:
    keboola_client = mcp_context_client.session.state["sapi_client"]
    keboola_client.storage_client.components = MagicMock()
    keboola_client.storage_client.configurations = MagicMock()
    keboola_client.storage_client._branch_id = test_branch_id
    return mcp_context_client


@pytest.fixture
def assert_retrieve_components() -> (
    Callable[[list[ComponentWithConfigurations], list[dict[str, Any]], list[dict[str, Any]]], None]
):
    """Assert that the _retrieve_components_in_project tool returns the correct components and configurations."""

    def _assert_retrieve_components(
        result: list[ComponentWithConfigurations],
        components: list[dict[str, Any]],
        configurations: list[dict[str, Any]],
    ):

        assert len(result) == len(components)
        # assert basics
        assert all(isinstance(component, ComponentWithConfigurations) for component in result)
        assert all(isinstance(component.component, ReducedComponent) for component in result)
        assert all(isinstance(component.configurations, list) for component in result)
        assert all(
            all(
                isinstance(config, ReducedComponentConfiguration)
                for config in component.configurations
            )
            for component in result
        )
        # assert component list details
        assert all(
            returned.component.component_id == expected["id"]
            for returned, expected in zip(result, components)
        )
        assert all(
            returned.component.component_name == expected["name"]
            for returned, expected in zip(result, components)
        )
        assert all(
            returned.component.component_type == expected["type"]
            for returned, expected in zip(result, components)
        )
        assert all(
            returned.component.component_description == expected["description"]
            for returned, expected in zip(result, components)
        )
        assert all(not hasattr(returned.component, "version") for returned in result)

        # assert configurations list details
        assert all(len(component.configurations) == len(configurations) for component in result)
        assert all(
            all(
                isinstance(config, ReducedComponentConfiguration)
                for config in component.configurations
            )
            for component in result
        )
        # use zip to iterate over the result and mock_configurations since we artifically mock the .get method
        assert all(
            all(
                config.configuration_id == expected["id"]
                for config, expected in zip(component.configurations, configurations)
            )
            for component in result
        )
        assert all(
            all(
                config.configuration_name == expected["name"]
                for config, expected in zip(component.configurations, configurations)
            )
            for component in result
        )

    return _assert_retrieve_components


@pytest.mark.asyncio
async def test_retrieve_components_configurations_by_types(
    mcp_context_components_configs: Context,
    mock_components: list[dict[str, Any]],
    mock_configurations: list[dict[str, Any]],
    test_branch_id: str,
    assert_retrieve_components: Callable[
        [list[ComponentWithConfigurations], list[dict[str, Any]], list[dict[str, Any]]], None
    ],
):
    """Test retrieve_components_configurations when component types are provided."""
    context = mcp_context_components_configs
    keboola_client = KeboolaClient.from_state(context.session.state)
    # mock the get method to return the mock_component with the mock_configurations
    # simulate the response from the API
    keboola_client.get = AsyncMock(
        side_effect=[
            [{**component, "configurations": mock_configurations}] for component in mock_components
        ]
    )

    result = await retrieve_components_configurations(context, component_types=["all"])

    assert_retrieve_components(result, mock_components, mock_configurations)

    keboola_client.get.assert_has_calls(
        [
            call(
                f"branch/{test_branch_id}/components",
                params={"componentType": "application", "include": "configuration"},
            ),
            call(
                f"branch/{test_branch_id}/components",
                params={"componentType": "extractor", "include": "configuration"},
            ),
            call(
                f"branch/{test_branch_id}/components",
                params={"componentType": "writer", "include": "configuration"},
            ),
        ]
    )


@pytest.mark.asyncio
async def test_retrieve_transformations_configurations(
    mcp_context_components_configs: Context,
    mock_component: dict[str, Any],
    mock_configurations: list[dict[str, Any]],
    test_branch_id: str,
    assert_retrieve_components: Callable[
        [list[ComponentWithConfigurations], list[dict[str, Any]], list[dict[str, Any]]], None
    ],
):
    """Test retrieve_transformations_configurations."""
    context = mcp_context_components_configs
    keboola_client = KeboolaClient.from_state(context.session.state)
    # mock the get method to return the mock_component with the mock_configurations
    # simulate the response from the API
    keboola_client.get = AsyncMock(
        return_value=[{**mock_component, "configurations": mock_configurations}]
    )

    result = await retrieve_transformations_configurations(context)

    assert_retrieve_components(result, [mock_component], mock_configurations)

    keboola_client.get.assert_has_calls(
        [
            call(
                f"branch/{test_branch_id}/components",
                params={"componentType": "transformation", "include": "configuration"},
            ),
        ]
    )


@pytest.mark.asyncio
async def test_retrieve_components_configurations_from_ids(
    mcp_context_components_configs: Context,
    mock_configurations: list[dict[str, Any]],
    mock_component: dict[str, Any],
    test_branch_id: str,
    assert_retrieve_components: Callable[
        [list[ComponentWithConfigurations], list[dict[str, Any]], list[dict[str, Any]]], None
    ],
):
    """Test retrieve_components_configurations when component IDs are provided."""
    context = mcp_context_components_configs
    keboola_client = KeboolaClient.from_state(context.session.state)

    keboola_client.storage_client.configurations.list = MagicMock(return_value=mock_configurations)
    keboola_client.get = AsyncMock(return_value=mock_component)

    result = await retrieve_components_configurations(context, component_ids=[mock_component["id"]])

    assert_retrieve_components(result, [mock_component], mock_configurations)

    keboola_client.storage_client.configurations.list.assert_called_once_with(mock_component["id"])
    keboola_client.get.assert_called_once_with(
        f"branch/{test_branch_id}/components/{mock_component['id']}"
    )


@pytest.mark.asyncio
async def test_retrieve_transformations_configurations_from_ids(
    mcp_context_components_configs: Context,
    mock_configurations: list[dict[str, Any]],
    mock_component: dict[str, Any],
    test_branch_id: str,
    assert_retrieve_components: Callable[
        [list[ComponentWithConfigurations], list[dict[str, Any]], list[dict[str, Any]]], None
    ],
):
    """Test retrieve_transformations_configurations when transformation IDs are provided."""
    context = mcp_context_components_configs
    keboola_client = KeboolaClient.from_state(context.session.state)

    keboola_client.storage_client.configurations.list = MagicMock(return_value=mock_configurations)
    keboola_client.get = AsyncMock(return_value=mock_component)

    result = await retrieve_transformations_configurations(
        context, transformation_ids=[mock_component["id"]]
    )

    assert_retrieve_components(result, [mock_component], mock_configurations)

    keboola_client.storage_client.configurations.list.assert_called_once_with(mock_component["id"])
    keboola_client.get.assert_called_once_with(
        f"branch/{test_branch_id}/components/{mock_component['id']}"
    )


@pytest.mark.asyncio
async def test_get_component_configuration_details(
    mcp_context_components_configs: Context,
    mock_configuration: dict[str, Any],
    mock_component: dict[str, Any],
    mock_metadata: list[dict[str, Any]],
):
    """Test get_component_configuration_details tool."""
    context = mcp_context_components_configs
    keboola_client = KeboolaClient.from_state(context.session.state)
    keboola_client.storage_client.configurations = MagicMock()
    keboola_client.storage_client.components = MagicMock()

    # Setup mock to return test data
    keboola_client.storage_client.configurations.detail = MagicMock(return_value=mock_configuration)
    keboola_client.storage_client.components.detail = MagicMock(return_value=mock_component)
    keboola_client.storage_client._branch_id = "123"
    keboola_client.get = AsyncMock(
        side_effect=[mock_component, mock_metadata]
    )  # Mock two results of the .get method first for component and then for metadata

    result = await get_component_configuration_details("keboola.ex-aws-s3", "123", context)

    assert isinstance(result, ComponentConfiguration)
    assert result.component is not None
    assert result.component.component_id == mock_component["id"]
    assert result.component.component_name == mock_component["name"]
    assert result.component.component_type == mock_component["type"]
    assert result.component.component_description == mock_component["description"]
    assert result.component.long_description == mock_component["longDescription"]
    assert result.component.categories == mock_component["categories"]
    assert result.component.version == mock_component["version"]
    assert result.configuration_id == mock_configuration["id"]
    assert result.configuration_name == mock_configuration["name"]
    assert result.configuration_description == mock_configuration["description"]
    assert result.is_disabled == mock_configuration["isDisabled"]
    assert result.is_deleted == mock_configuration["isDeleted"]
    assert result.version == mock_configuration["version"]
    assert result.configuration == mock_configuration["configuration"]
    assert result.rows == mock_configuration["rows"]
    assert result.configuration_metadata == mock_metadata

    keboola_client.storage_client.configurations.detail.assert_called_once_with(
        "keboola.ex-aws-s3", "123"
    )

    keboola_client.get.assert_has_calls(
        [
            call("branch/123/components/keboola.ex-aws-s3"),
            call("branch/123/components/keboola.ex-aws-s3/configs/123/metadata"),
        ]
    )


@pytest.mark.parametrize(
    "component_type, expected",
    [
        ("application", ["application"]),
        (["extractor", "writer"], ["extractor", "writer"]),
        (["writer", "all", "extractor"], ["application", "extractor", "writer"]),
    ],
)
def test_handle_component_types(
    component_type: Union[ComponentType, list[ComponentType]], expected: list[ComponentType]
):
    """Test list_component_configurations tool with core component."""
    assert _handle_component_types(component_type) == expected


@pytest.mark.parametrize(
    "component_id, configuration_id, expected",
    [
        ("keboola.ex-aws-s3", "123", f"keboola.ex-aws-s3{FULLY_QUALIFIED_ID_SEPARATOR}123"),
        (
            "keboola.wr-google-drive",
            "234",
            f"keboola.wr-google-drive{FULLY_QUALIFIED_ID_SEPARATOR}234",
        ),
    ],
)
def test_set_fully_qualified_id(
    component_id: str,
    configuration_id: str,
    expected: str,
    mock_component: dict[str, Any],
    mock_configuration: dict[str, Any],
):
    """Test set_fully_qualified_id tool."""
    component = mock_component
    configuration = mock_configuration
    component["id"] = component_id
    configuration["id"] = configuration_id
    component_configuration = ReducedComponentConfiguration.model_validate(
        {**configuration, "component_id": component_id}
    )
    assert component_configuration.fully_qualified_id == expected


@pytest.mark.parametrize(
    "sql_dialect, expected_component_id, expected_configuration_id",
    [
        ("Snowflake", "keboola.snowflake-transformation", "1234"),
        ("BigQuery", "keboola.bigquery-transformation", "5678"),
    ],
)
@pytest.mark.asyncio
async def test_create_transformation_configuration(
    mcp_context_components_configs: Context,
    mock_component: dict[str, Any],
    mock_configuration: dict[str, Any],
    sql_dialect: str,
    expected_component_id: str,
    expected_configuration_id: str,
    test_branch_id: str,
):
    """Test create_transformation_configuration tool."""
    context = mcp_context_components_configs

    # Mock the WorkspaceManager
    workspace_manager = WorkspaceManager.from_state(context.session.state)
    workspace_manager.get_sql_dialect = AsyncMock(return_value=sql_dialect)
    # Mock the KeboolaClient
    keboola_client = KeboolaClient.from_state(context.session.state)
    component = mock_component
    component["id"] = expected_component_id
    configuration = mock_configuration
    configuration["id"] = expected_configuration_id

    keboola_client.get = AsyncMock(return_value=component)
    keboola_client.post = AsyncMock(return_value=configuration)

    test_name = mock_configuration["name"]
    test_description = mock_configuration["description"]
    test_sql_statements = ["SELECT * FROM test", "SELECT * FROM test2"]
    test_output_table_names = []  # empty do not test here
    test_bucket_name = "test_bucket"
    test_input_table_names = []  # empty do not test here

    # Test the create_sql_transformation tool
    new_transformation_configuration = await create_sql_transformation(
        context,
        test_name,
        test_description,
        test_sql_statements,
        test_output_table_names,
        test_bucket_name,
        test_input_table_names,
    )

    assert isinstance(new_transformation_configuration, ComponentConfigurationPair)
    assert new_transformation_configuration.component is not None
    assert new_transformation_configuration.component.component_id == expected_component_id
    assert new_transformation_configuration.component_id == expected_component_id
    assert new_transformation_configuration.configuration_id == expected_configuration_id
    assert new_transformation_configuration.configuration_name == test_name
    assert new_transformation_configuration.configuration_description == test_description

    keboola_client.get.assert_called_once_with(
        f"branch/{test_branch_id}/components/{expected_component_id}"
    )
    keboola_client.post.assert_called_once_with(
        f"branch/{test_branch_id}/components/{expected_component_id}/configs",
        data={
            "name": test_name,
            "description": test_description,
            "configuration": {
                "parameters": {
                    "blocks": [
                        {
                            "name": "Block 0",
                            "codes": [{"name": "Code 0", "script": test_sql_statements}],
                        }
                    ]
                },
                "storage": {
                    "input": {},
                    "output": {},
                },
            },
        },
    )


@pytest.mark.parametrize(
    "sql_statements, input_table_names, output_table_names, output_bucket_name",
    [
        (["SELECT * FROM test", "SELECT * FROM test2"], [], [], "test_bucket"),
        (
            # input bucket name without in.c- prefix
            # output bucket name without out.c- prefix
            ["SELECT * FROM test", "SELECT * FROM test2"],
            [("test_bucket.test_input_table", "test_input_table")],
            ["test_output_table"],
            "test_bucket",
        ),
        (
            # input full table name with table name and with in.c- prefix
            # output bucket name with out.c- prefix
            ["SELECT * FROM test", "SELECT * FROM test2"],
            [("in.c-test_bucket.test_input_table", "test_input_table")],
            ["test_output_table"],
            "out.c-test_bucket",
        ),
        (
            # input full table name without table name
            # no output table names
            ["SELECT * FROM test", "SELECT * FROM test2"],
            [("in.c-test_bucket", "test_input_table"), ("test_bucket2", "test_input_table2")],
            [],
            "test_bucket",
        ),
    ],
)
def test_get_transformation_configuration(
    sql_statements: list[str],
    input_table_names: list[tuple[str, str]],
    output_table_names: list[str],
    output_bucket_name: str,
):
    get_full_name_from_bucket_and_table = lambda bucket, table: (
        (f"{bucket}" if table == bucket.split(".")[-1] else f"{bucket}.{table}")
        if bucket.startswith("in.c-")
        else (f"in.c-{bucket}" if table == bucket.split(".")[-1] else f"in.c-{bucket}.{table}")
    )

    expected_out_bucket_name = (
        f"out.c-{output_bucket_name}" if "out.c-" not in output_bucket_name else output_bucket_name
    )
    expected_input_tables = [
        (get_full_name_from_bucket_and_table(bucket, table), table)
        for bucket, table in input_table_names
    ]

    configuration = _get_transformation_configuration(
        sql_statements=sql_statements,
        input_table_names=input_table_names,
        output_table_names=output_table_names,
        output_bucket_name=output_bucket_name,
    )

    assert configuration is not None
    assert isinstance(configuration, TransformationConfiguration)
    assert configuration.parameters is not None
    # we expect only one block and one code for the given sql statements
    assert configuration.parameters.blocks[0].codes[0].name == "Code 0"
    assert configuration.parameters.blocks[0].codes[0].script == sql_statements
    assert configuration.storage is not None

    if input_table_names:
        assert configuration.storage.input is not None
        assert configuration.storage.input.tables is not None
        assert len(configuration.storage.input.tables) == len(input_table_names)
        for table, (expected_full_bucket_name, expected_table_name) in zip(
            configuration.storage.input.tables, expected_input_tables
        ):
            assert table.destination is not None
            assert table.source is not None
            assert table.source == expected_full_bucket_name
            assert table.destination == expected_table_name

    if output_table_names:
        assert configuration.storage.output is not None
        assert configuration.storage.output.tables is not None
        assert len(configuration.storage.output.tables) == len(output_table_names)
        for table, expected_table_name in zip(
            configuration.storage.output.tables, output_table_names
        ):
            assert table.destination is not None
            assert table.source is not None
            assert table.source == expected_table_name
            assert table.destination == f"{expected_out_bucket_name}.{expected_table_name}"<|MERGE_RESOLUTION|>--- conflicted
+++ resolved
@@ -7,16 +7,11 @@
 from keboola_mcp_server.client import KeboolaClient
 from keboola_mcp_server.component_tools import (
     FULLY_QUALIFIED_ID_SEPARATOR,
-<<<<<<< HEAD
-    ComponentConfigurationPair,
+    ComponentConfiguration,
     ComponentType,
-=======
-    ComponentConfiguration,
-    ReducedComponentConfiguration,
->>>>>>> acabbb16
     ComponentWithConfigurations,
     ReducedComponent,
-    ReducedComponentConfigurationPair,
+    ReducedComponentConfiguration,
     TransformationConfiguration,
     _get_transformation_configuration,
     _handle_component_types,
@@ -499,7 +494,7 @@
         test_input_table_names,
     )
 
-    assert isinstance(new_transformation_configuration, ComponentConfigurationPair)
+    assert isinstance(new_transformation_configuration, ComponentConfiguration)
     assert new_transformation_configuration.component is not None
     assert new_transformation_configuration.component.component_id == expected_component_id
     assert new_transformation_configuration.component_id == expected_component_id
