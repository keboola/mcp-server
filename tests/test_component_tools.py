from typing import Any
from unittest.mock import AsyncMock, MagicMock, call

import pytest

from keboola_mcp_server.component_tools import (
    Component,
    ComponentListItem,
    ComponentConfiguration,
    ComponentConfigurationListItem,
    get_component_configuration_details,
<<<<<<< HEAD
    get_component_details,
    list_component_configurations,
    list_components,
=======
    retrieve_component_configurations,
    retrieve_components,
>>>>>>> 8d6ee0c6
)


@pytest.fixture
def mock_components() -> list[dict[str, Any]]:
    """Mock list_components tool."""
    return [
        {
            "id": "keboola.ex-aws-s3",
            "name": "AWS S3 Extractor",
            "type": "extractor",
            "description": "Extract data from AWS S3",
            "version": 1,
        },
        {
            "id": "keboola.ex-google-drive",
            "name": "Google Drive Extractor",
            "type": "extractor",
            "description": "Extract data from Google Drive",
            "version": 1,
        },
    ]


@pytest.fixture
def mock_configurations() -> list[dict[str, Any]]:
    """Mock mock_configurations tool."""
    return [
        {
            "id": "123",
            "name": "My Config",
            "description": "Test configuration",
            "created": "2024-01-01T00:00:00Z",
            "isDisabled": False,
            "isDeleted": False,
            "version": 1,
            "configuration": {},
        },
        {
            "id": "456",
            "name": "My Config 2",
            "description": "Test configuration 2",
            "created": "2024-01-01T00:00:00Z",
            "isDisabled": True,
            "isDeleted": True,
            "version": 2,
            "configuration": {},
        },
    ]


@pytest.fixture
def mock_component() -> dict[str, Any]:
    """Mock mock_component tool."""
    return {
        "id": "keboola.ex-aws-s3",
        "name": "AWS S3 Extractor",
        "type": "extractor",
        "description": "Extract data from AWS S3",
        "longDescription": "Extract data from AWS S3 looooooooong",
        "categories": ["extractor"],
        "version": 1,
        "created": "2024-01-01T00:00:00Z",
        "data": {},
        "flags": [],
        "configurationSchema": {},
        "configurationDescription": "Extract data from AWS S3",
        "emptyConfiguration": {},
    }


@pytest.fixture
def mock_configuration() -> dict[str, Any]:
    """Mock mock_configuration tool."""
    return {
        "id": "123",
        "name": "My Config",
        "description": "Test configuration",
        "created": "2024-01-01T00:00:00Z",
        "isDisabled": False,
        "isDeleted": False,
        "version": 1,
        "configuration": {},
        "rows": [{"id": "1", "name": "Row 1"}, {"id": "2", "name": "Row 2"}],
    }


@pytest.fixture
def mock_metadata() -> list[dict[str, Any]]:
    """Mock mock_component_configuration tool."""
    return [
        {
            "id": "1",
            "key": "test-key",
            "value": "test-value",
            "provider": "user",
            "timestamp": "2024-01-01T00:00:00Z",
        }
    ]


@pytest.mark.asyncio
async def test_list_components(mcp_context_client, mock_components):
    """Test list_components tool."""

    keboola_client = mcp_context_client.session.state["sapi_client"]
    keboola_client.storage_client.components = MagicMock()

    # Mock data
    keboola_client.storage_client.components.list = MagicMock(return_value=mock_components)

    result = await retrieve_components(mcp_context_client)

    assert len(result) == 2
<<<<<<< HEAD

    assert all(isinstance(component, ComponentListItem) for component in result)
    assert all(c.component_id == item["id"] for c, item in zip(result, mock_components))
    assert all(c.component_name == item["name"] for c, item in zip(result, mock_components))
    assert all(c.component_type == item["type"] for c, item in zip(result, mock_components))
    assert all(
        c.component_description == item["description"] for c, item in zip(result, mock_components)
    )
    assert all(not hasattr(c, "version") for c in result)
=======
    assert all(isinstance(component, Component) for component in result)
    assert all(
        component.component_id == expected["id"]
        for component, expected in zip(result, mock_components)
    )
    assert all(
        component.component_name == expected["name"]
        for component, expected in zip(result, mock_components)
    )
>>>>>>> 8d6ee0c6

    keboola_client.storage_client.components.list.assert_called_once()


@pytest.mark.asyncio
async def test_list_component_configurations(
    mcp_context_client, mock_configurations, mock_component
):
    """Test list_component_configurations tool."""

    keboola_client = mcp_context_client.session.state["sapi_client"]
    keboola_client.storage_client.configurations = MagicMock()
    keboola_client.storage_client.components = MagicMock()
    # Mock data

    test_branch_id = "123"
    keboola_client.storage_client._branch_id = test_branch_id
    keboola_client.storage_client.configurations.list = MagicMock(return_value=mock_configurations)

    keboola_client.get = AsyncMock(return_value=mock_component)

    result = await retrieve_component_configurations("keboola.ex-aws-s3", mcp_context_client)

    assert len(result) == 2
    assert all(isinstance(config, ComponentConfigurationListItem) for config in result)
    assert all(
        config.configuration_id == item["id"] for config, item in zip(result, mock_configurations)
    )
    assert all(config.component.component_id == mock_component["id"] for config in result)
    assert all(
        config.configuration_name == item["name"]
        for config, item in zip(result, mock_configurations)
    )
    assert all(
        config.configuration_description == item["description"]
        for config, item in zip(result, mock_configurations)
    )
    assert all(
        config.is_disabled == item["isDisabled"]
        for config, item in zip(result, mock_configurations)
    )
    assert all(
        config.is_deleted == item["isDeleted"] for config, item in zip(result, mock_configurations)
    )
    assert all(not hasattr(config, "version") for config in result)
    assert all(not hasattr(config, "configuration") for config in result)

    keboola_client.storage_client.configurations.list.assert_called_once_with(mock_component["id"])
    keboola_client.get.assert_called_once_with(
        f"branch/{test_branch_id}/components/{mock_component['id']}"
    )


@pytest.mark.asyncio
async def test_get_component_details(mcp_context_client, mock_component):
    """Test get_component_details tool."""

    keboola_client = mcp_context_client.session.state["sapi_client"]
    # Setup mock to return test data

    test_branch_id = "123"
    keboola_client.storage_client._branch_id = test_branch_id
    keboola_client.get = AsyncMock(return_value=mock_component)

    result = await get_component_details("keboola.ex-aws-s3", mcp_context_client)

    assert isinstance(result, Component)
    assert result.component_id == mock_component["id"]
    assert result.component_name == mock_component["name"]
    assert result.component_type == mock_component["type"]
    assert result.component_description == mock_component["description"]
    assert result.long_description == mock_component["longDescription"]
    assert result.categories == mock_component["categories"]
    assert result.version == mock_component["version"]
    assert result.data == mock_component["data"]
    assert result.flags == mock_component["flags"]
    assert result.configuration_schema == mock_component["configurationSchema"]
    assert result.configuration_description == mock_component["configurationDescription"]
    assert result.empty_configuration == mock_component["emptyConfiguration"]

    assert not hasattr(result, "created")
    keboola_client.get.assert_called_once_with(
        f"branch/{test_branch_id}/components/{mock_component['id']}"
    )


@pytest.mark.asyncio
async def test_get_component_configuration_details(
    mcp_context_client, mock_configuration, mock_component, mock_metadata
):
    """Test get_component_configuration_details tool."""
    context = mcp_context_client
    mock_client = context.session.state["sapi_client"]
    mock_client.storage_client.configurations = MagicMock()
    mock_client.storage_client.components = MagicMock()

    # Setup mock to return test data
    mock_client.storage_client.configurations.detail = MagicMock(return_value=mock_configuration)
    mock_client.storage_client.components.detail = MagicMock(return_value=mock_component)
    mock_client.storage_client._branch_id = "123"
    mock_client.get = AsyncMock(
        side_effect=[mock_component, mock_metadata]
    )  # Mock two results of the .get method

    result = await get_component_configuration_details("keboola.ex-aws-s3", "123", context)

    assert isinstance(result, ComponentConfiguration)
    assert result.component.component_id == mock_component["id"]
    assert result.component.component_name == mock_component["name"]
    assert result.component.component_type == mock_component["type"]
    assert result.component.component_description == mock_component["description"]
    assert result.component.categories == mock_component["categories"]
    assert result.component.version == mock_component["version"]
    assert result.configuration_id == mock_configuration["id"]
    assert result.configuration_name == mock_configuration["name"]
    assert result.configuration_description == mock_configuration["description"]
    assert result.is_disabled == mock_configuration["isDisabled"]
    assert result.is_deleted == mock_configuration["isDeleted"]
    assert result.version == mock_configuration["version"]
    assert result.configuration == mock_configuration["configuration"]
    assert result.rows == mock_configuration["rows"]
    assert result.metadata == mock_metadata

    mock_client.storage_client.configurations.detail.assert_called_once_with(
        "keboola.ex-aws-s3", "123"
    )

    mock_client.get.assert_has_calls(
        [
            call("branch/123/components/keboola.ex-aws-s3"),
            call("branch/123/components/keboola.ex-aws-s3/configs/123/metadata"),
        ]
    )<|MERGE_RESOLUTION|>--- conflicted
+++ resolved
@@ -9,14 +9,9 @@
     ComponentConfiguration,
     ComponentConfigurationListItem,
     get_component_configuration_details,
-<<<<<<< HEAD
     get_component_details,
-    list_component_configurations,
-    list_components,
-=======
     retrieve_component_configurations,
     retrieve_components,
->>>>>>> 8d6ee0c6
 )
 
 
@@ -119,8 +114,8 @@
 
 
 @pytest.mark.asyncio
-async def test_list_components(mcp_context_client, mock_components):
-    """Test list_components tool."""
+async def test_retrieve_components(mcp_context_client, mock_components):
+    """Test retrieve_components tool."""
 
     keboola_client = mcp_context_client.session.state["sapi_client"]
     keboola_client.storage_client.components = MagicMock()
@@ -131,18 +126,8 @@
     result = await retrieve_components(mcp_context_client)
 
     assert len(result) == 2
-<<<<<<< HEAD
 
     assert all(isinstance(component, ComponentListItem) for component in result)
-    assert all(c.component_id == item["id"] for c, item in zip(result, mock_components))
-    assert all(c.component_name == item["name"] for c, item in zip(result, mock_components))
-    assert all(c.component_type == item["type"] for c, item in zip(result, mock_components))
-    assert all(
-        c.component_description == item["description"] for c, item in zip(result, mock_components)
-    )
-    assert all(not hasattr(c, "version") for c in result)
-=======
-    assert all(isinstance(component, Component) for component in result)
     assert all(
         component.component_id == expected["id"]
         for component, expected in zip(result, mock_components)
@@ -151,16 +136,24 @@
         component.component_name == expected["name"]
         for component, expected in zip(result, mock_components)
     )
->>>>>>> 8d6ee0c6
+    assert all(
+        component.component_type == expected["type"]
+        for component, expected in zip(result, mock_components)
+    )
+    assert all(
+        component.component_description == expected["description"]
+        for component, expected in zip(result, mock_components)
+    )
+    assert all(not hasattr(component, "version") for component in result)
 
     keboola_client.storage_client.components.list.assert_called_once()
 
 
 @pytest.mark.asyncio
-async def test_list_component_configurations(
+async def test_retrieve_component_configurations(
     mcp_context_client, mock_configurations, mock_component
 ):
-    """Test list_component_configurations tool."""
+    """Test retrieve_component_configurations tool."""
 
     keboola_client = mcp_context_client.session.state["sapi_client"]
     keboola_client.storage_client.configurations = MagicMock()
