--- conflicted
+++ resolved
@@ -351,13 +351,9 @@
     ):
         """Test flow creation."""
         keboola_client = KeboolaClient.from_state(mcp_context_client.session.state)
-<<<<<<< HEAD
-        keboola_client.storage_client.create_flow_configuration = mocker.AsyncMock(return_value=mock_raw_flow_config)
-=======
         keboola_client.storage_client.flow_create = mocker.AsyncMock(
             return_value=mock_raw_flow_config
         )
->>>>>>> ec2caf26
 
         result = await create_flow(
             ctx=mcp_context_client,
@@ -414,13 +410,9 @@
     ):
         """Test retrieving specific flows by ID."""
         keboola_client = KeboolaClient.from_state(mcp_context_client.session.state)
-<<<<<<< HEAD
-        keboola_client.storage_client.get_flow_configuration = mocker.AsyncMock(return_value=mock_raw_flow_config)
-=======
         keboola_client.storage_client.flow_detail = mocker.AsyncMock(
             return_value=mock_raw_flow_config
         )
->>>>>>> ec2caf26
 
         result = await retrieve_flows(ctx=mcp_context_client, flow_ids=['21703284'])
 
@@ -441,13 +433,9 @@
             else:
                 raise Exception(f'Flow {flow_id} not found')
 
-<<<<<<< HEAD
-        keboola_client.storage_client.get_flow_configuration = mocker.AsyncMock(side_effect=mock_get_flow)
-=======
         keboola_client.storage_client.flow_detail = mocker.AsyncMock(
             side_effect=mock_get_flow
         )
->>>>>>> ec2caf26
 
         result = await retrieve_flows(ctx=mcp_context_client, flow_ids=['21703284', 'nonexistent'])
 
@@ -460,13 +448,9 @@
     ):
         """Test getting detailed flow configuration."""
         keboola_client = KeboolaClient.from_state(mcp_context_client.session.state)
-<<<<<<< HEAD
-        keboola_client.storage_client.get_flow_configuration = mocker.AsyncMock(return_value=mock_raw_flow_config)
-=======
         keboola_client.storage_client.flow_detail = mocker.AsyncMock(
             return_value=mock_raw_flow_config
         )
->>>>>>> ec2caf26
 
         result = await get_flow_detail(ctx=mcp_context_client, configuration_id='21703284')
 
@@ -487,13 +471,9 @@
     ):
         """Test flow update."""
         keboola_client = KeboolaClient.from_state(mcp_context_client.session.state)
-<<<<<<< HEAD
-        keboola_client.storage_client.update_flow_configuration = mocker.AsyncMock(return_value=mock_raw_flow_config)
-=======
         keboola_client.storage_client.flow_update = mocker.AsyncMock(
             return_value=mock_raw_flow_config
         )
->>>>>>> ec2caf26
 
         result = await update_flow(
             ctx=mcp_context_client,
