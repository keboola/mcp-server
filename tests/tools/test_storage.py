from datetime import datetime
from typing import Any, Mapping, Sequence

import pytest
from mcp.server.fastmcp import Context
from pytest_mock import MockerFixture

from keboola_mcp_server.client import KeboolaClient
from keboola_mcp_server.config import Config, MetadataField
from keboola_mcp_server.tools.sql import TableFqn, WorkspaceManager
from keboola_mcp_server.tools.storage import (
    BucketDetail,
    TableColumnInfo,
    TableDetail,
    UpdateDescriptionResponse,
    get_bucket_detail,
    get_table_detail,
    retrieve_bucket_tables,
    retrieve_buckets,
    update_bucket_description,
    update_column_description,
    update_table_description,
)


@pytest.fixture
def test_config() -> Config:
    """Create a test configuration."""
    return Config(
        storage_token='test-token',
        storage_api_url='https://connection.test.keboola.com',
    )


@pytest.fixture
def mock_table_data() -> Mapping[str, Any]:
    """Create a combined fixture for table testing.

    Contains both the raw API response data and the expected transformed data.
    """
    raw_table_data = {
        'id': 'in.c-test.test-table',
        'name': 'test-table',
        'primary_key': ['id'],
        'created': '2024-01-01T00:00:00Z',
        'rows_count': 100,
        'data_size_bytes': 1000,
        'columns': ['id', 'name', 'value'],
    }

    return {
        'raw_table_data': raw_table_data,  # What the client returns
        'additional_data': {
            # What workspace_manager should return
            'table_fqn': TableFqn('SAPI_TEST', 'in.c-test', 'test-table', quote_char='#'),
            # Expected transformed columns
            'columns': [
                TableColumnInfo(name='id', quoted_name='#id#'),
                TableColumnInfo(name='name', quoted_name='#name#'),
                TableColumnInfo(name='value', quoted_name='#value#'),
            ],
        },
    }


@pytest.fixture
def mock_buckets() -> Sequence[Mapping[str, Any]]:
    """Fixture for mock bucket data."""
    return [
        {
            'id': 'bucket1',
            'name': 'Test Bucket 1',
            'description': 'A test bucket',
            'stage': 'production',
            'created': '2024-01-01T00:00:00Z',
            'table_count': 5,
            'data_size_bytes': 1024,
        },
        {
            'id': 'bucket2',
            'name': 'Test Bucket 2',
            'description': 'Another test bucket',
            'created': '2025-01-01T00:00:00Z',
            'table_count': 3,
            'data_size_bytes': 2048,
        },
    ]


@pytest.fixture
def mock_update_bucket_description_response() -> Sequence[Mapping[str, Any]]:
    """Mock valid response list for updating a bucket description."""
    return [
        {
            'id': '999',
            'key': MetadataField.DESCRIPTION.value,
            'value': 'Updated bucket description',
            'provider': 'user',
            'timestamp': '2025-04-07T17:47:18+0200',
        }
    ]


@pytest.fixture
def mock_update_table_description_response() -> Mapping[str, Any]:
    """Mock valid response from the Keboola API for table description update."""
    return {
        "metadata": [
            {
                "id": "1724427984",
                "key": "KBC.description",
                "value": "Updated table description",
                "provider": "user",
                "timestamp": "2025-04-14T12:51:31+0200",
            }
        ],
        "columnsMetadata": {
            "text": [
                {
                    "id": "1725066342",
                    "key": "KBC.description",
                    "value": "Updated column description",
                    "provider": "user",
                    "timestamp": "2025-05-05T15:14:22+0200",
                }
            ]
        },
    }


@pytest.fixture
def mock_update_column_description_response() -> Mapping[str, Any]:
    """Mock valid response from the Keboola API for table description update."""
    return {
        "metadata": [
            {
                "id": "1724427984",
                "key": "KBC.description",
                "value": "Updated table description",
                "provider": "user",
                "timestamp": "2025-04-14T12:51:31+0200",
            }
        ],
        "columnsMetadata": {
            "text": [
                {
                    "id": "1725066342",
                    "key": "KBC.description",
                    "value": "Updated column description",
                    "provider": "user",
                    "timestamp": "2025-05-05T15:14:22+0200",
                }
            ]
        },
    }


@pytest.mark.asyncio
@pytest.mark.parametrize('bucket_id', ['bucket1', 'bucket2'])
async def test_get_bucket_detail(
    mocker: MockerFixture,
    mcp_context_client: Context,
    mock_buckets: Sequence[Mapping[str, Any]],
    bucket_id: str,
):
    """Test get_bucket_detail tool."""

    keboola_client = KeboolaClient.from_state(mcp_context_client.session.state)
    keboola_client.storage_client_sync.buckets = mocker.MagicMock()

    expected_bucket = next(b for b in mock_buckets if b['id'] == bucket_id)
    keboola_client.storage_client_sync.buckets.detail = mocker.MagicMock(return_value=expected_bucket)

    result = await get_bucket_detail(bucket_id, mcp_context_client)

    assert isinstance(result, BucketDetail)
    assert result.id == expected_bucket['id']
    assert result.name == expected_bucket['name']

    # Check optional fields only if they are present in the expected bucket
    if 'description' in expected_bucket:
        assert result.description == expected_bucket['description']
    if 'stage' in expected_bucket:
        assert result.stage == expected_bucket['stage']
    if 'created' in expected_bucket:
        assert result.created == expected_bucket['created']
    if 'tables_count' in expected_bucket:
        assert result.tables_count == expected_bucket['tables_count']
    if 'data_size_bytes' in expected_bucket:
        assert result.data_size_bytes == expected_bucket['data_size_bytes']


@pytest.mark.asyncio
async def test_retrieve_buckets_in_project(
    mocker: MockerFixture, mcp_context_client: Context, mock_buckets: Sequence[Mapping[str, Any]]
) -> None:
    """Test the retrieve_buckets_in_project tool."""

    keboola_client = KeboolaClient.from_state(mcp_context_client.session.state)
    keboola_client.storage_client_sync.buckets = mocker.MagicMock()

    # Mock the list method to return the mock_buckets data
    keboola_client.storage_client_sync.buckets.list = mocker.MagicMock(return_value=mock_buckets)

    result = await retrieve_buckets(mcp_context_client)

    assert isinstance(result, list)
    assert len(result) == len(mock_buckets)
    assert all(isinstance(bucket, BucketDetail) for bucket in result)

    # Assert that the returned BucketDetail objects match the mock data
    for expected_bucket, result_bucket in zip(mock_buckets, result):
        assert result_bucket.id == expected_bucket['id']
        assert result_bucket.name == expected_bucket['name']
        if 'description' in expected_bucket:
            assert result_bucket.description == expected_bucket['description']
        if 'stage' in expected_bucket:
            assert result_bucket.stage == expected_bucket['stage']
        if 'created' in expected_bucket:
            assert result_bucket.created == expected_bucket['created']
        if 'tables_count' in expected_bucket:
            assert result_bucket.tables_count == expected_bucket['tables_count']
        if 'data_size_bytes' in expected_bucket:
            assert result_bucket.data_size_bytes == expected_bucket['data_size_bytes']

    keboola_client.storage_client_sync.buckets.list.assert_called_once()


@pytest.mark.asyncio
async def test_get_table_detail(
    mocker: MockerFixture, mcp_context_client: Context, mock_table_data: Mapping[str, Any]
) -> None:
    """Test get_table_detail tool."""

    keboola_client = KeboolaClient.from_state(mcp_context_client.session.state)
    keboola_client.storage_client_sync.tables = mocker.MagicMock()
    keboola_client.storage_client_sync.tables.detail = mocker.MagicMock(return_value=mock_table_data['raw_table_data'])

    workspace_manager = WorkspaceManager.from_state(mcp_context_client.session.state)
    workspace_manager.get_table_fqn = mocker.AsyncMock(return_value=mock_table_data['additional_data']['table_fqn'])
    workspace_manager.get_quoted_name.side_effect = lambda name: f'#{name}#'
    result = await get_table_detail(mock_table_data['raw_table_data']['id'], mcp_context_client)

    assert isinstance(result, TableDetail)
    assert result.id == mock_table_data['raw_table_data']['id']
    assert result.name == mock_table_data['raw_table_data']['name']
    assert result.primary_key == mock_table_data['raw_table_data']['primary_key']
    assert result.rows_count == mock_table_data['raw_table_data']['rows_count']
    assert result.data_size_bytes == mock_table_data['raw_table_data']['data_size_bytes']
    assert result.fully_qualified_name == str(mock_table_data['additional_data']['table_fqn'])
    assert result.columns == mock_table_data['additional_data']['columns']


@pytest.mark.asyncio
@pytest.mark.parametrize(
    'sapi_response, expected',
    [
        (
            [{'id': 'in.c-bucket.foo', 'name': 'foo'}],
            [TableDetail(id='in.c-bucket.foo', name='foo')],
        ),
        (
            [
                {
                    'id': 'in.c-bucket.bar',
                    'name': 'bar',
                    'metadata': [{'key': 'KBC.description', 'value': 'Nice Bar'}],
                }
            ],
            [TableDetail(id='in.c-bucket.bar', name='bar', description='Nice Bar')],
        ),
    ],
)
async def test_lretrieve_bucket_tables_in_project(
    mocker: MockerFixture,
    sapi_response: dict[str, Any],
    expected: list[TableDetail],
    mcp_context_client: Context,
) -> None:
    """Test retrieve_bucket_tables_in_project tool."""
    keboola_client = KeboolaClient.from_state(mcp_context_client.session.state)
    keboola_client.storage_client_sync.buckets = mocker.MagicMock()
    keboola_client.storage_client_sync.buckets.list_tables.return_value = sapi_response
    result = await retrieve_bucket_tables('bucket-id', mcp_context_client)
    assert result == expected
    keboola_client.storage_client_sync.buckets.list_tables.assert_called_once_with('bucket-id', include=['metadata'])


@pytest.mark.asyncio
async def test_update_bucket_description_success(
    mocker: MockerFixture, mcp_context_client, mock_update_bucket_description_response
) -> None:
    """Test successful update of bucket description."""

    keboola_client = KeboolaClient.from_state(mcp_context_client.session.state)
    keboola_client.storage_client.post = mocker.AsyncMock(return_value=mock_update_bucket_description_response)

    result = await update_bucket_description(
        bucket_id='in.c-test.bucket-id',
        description='Updated bucket description',
        ctx=mcp_context_client,
    )

    assert isinstance(result, UpdateDescriptionResponse)
    assert result.success is True
    assert result.description == 'Updated bucket description'
    assert result.timestamp == datetime.fromisoformat('2025-04-07T17:47:18+0200')
    keboola_client.storage_client.post.assert_called_once_with(
        endpoint='buckets/in.c-test.bucket-id/metadata',
        data={
            'provider': 'user',
            'metadata': [{'key': MetadataField.DESCRIPTION.value, 'value': 'Updated bucket description'}],
        },
    )


@pytest.mark.asyncio
async def test_update_table_description_success(
    mocker: MockerFixture, mcp_context_client, mock_update_table_description_response
) -> None:
    """Test successful update of table description."""

    # Mock the Keboola client post method
    keboola_client = KeboolaClient.from_state(mcp_context_client.session.state)
    keboola_client.storage_client.post = mocker.AsyncMock(return_value=mock_update_table_description_response)

    result = await update_table_description(
        table_id='in.c-test.test-table',
        description='Updated table description',
        ctx=mcp_context_client,
    )

    assert isinstance(result, UpdateDescriptionResponse)
    assert result.success is True
    assert result.description == 'Updated table description'
    assert result.timestamp == datetime.fromisoformat('2025-04-14T12:51:31+0200')
    keboola_client.storage_client.post.assert_called_once_with(
        endpoint='tables/in.c-test.test-table/metadata',
        data={
            'provider': 'user',
<<<<<<< HEAD
            'metadata': [
                {'key': MetadataField.DESCRIPTION.value, 'value': 'Updated table description'}
            ],
=======
            'metadata': [{'key': MetadataField.DESCRIPTION.value, 'value': 'Updated test description'}],
>>>>>>> d7a87443
        },
    )


@pytest.mark.asyncio
async def test_update_column_description_success(
    mocker: MockerFixture, mcp_context_client, mock_update_column_description_response
) -> None:
    """Test successful update of column description."""

    keboola_client = KeboolaClient.from_state(mcp_context_client.session.state)
    keboola_client.storage_client.post = mocker.AsyncMock(
        return_value=mock_update_column_description_response
    )

    result = await update_column_description(
        table_id='in.c-test.test-table',
        column_name='text',
        description='Updated column description',
        ctx=mcp_context_client,
    )

    assert isinstance(result, UpdateDescriptionResponse)
    assert result.success is True
    assert result.description == 'Updated column description'
    assert result.timestamp == datetime.fromisoformat('2025-05-05T15:14:22+0200')
    keboola_client.storage_client.post.assert_called_once_with(
        endpoint='tables/in.c-test.test-table/metadata',
        data={
            'columnsMetadata': {
                'text': [
                    {
                        'columnName': 'text',
                        'key': 'KBC.description',
                        'value': 'Updated column description',
                    }
                ]
            },
            'provider': 'user',
        },
    )<|MERGE_RESOLUTION|>--- conflicted
+++ resolved
@@ -338,13 +338,7 @@
         endpoint='tables/in.c-test.test-table/metadata',
         data={
             'provider': 'user',
-<<<<<<< HEAD
-            'metadata': [
-                {'key': MetadataField.DESCRIPTION.value, 'value': 'Updated table description'}
-            ],
-=======
-            'metadata': [{'key': MetadataField.DESCRIPTION.value, 'value': 'Updated test description'}],
->>>>>>> d7a87443
+            'metadata': [{'key': MetadataField.DESCRIPTION.value, 'value': 'Updated table description'}],
         },
     )
 
@@ -356,9 +350,7 @@
     """Test successful update of column description."""
 
     keboola_client = KeboolaClient.from_state(mcp_context_client.session.state)
-    keboola_client.storage_client.post = mocker.AsyncMock(
-        return_value=mock_update_column_description_response
-    )
+    keboola_client.storage_client.post = mocker.AsyncMock(return_value=mock_update_column_description_response)
 
     result = await update_column_description(
         table_id='in.c-test.test-table',
