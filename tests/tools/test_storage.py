--- conflicted
+++ resolved
@@ -11,9 +11,7 @@
     BucketDetail,
     TableColumnInfo,
     TableDetail,
-    UpdateBucketDescriptionResponse,
-    UpdateColumnDescriptionResponse,
-    UpdateTableDescriptionResponse,
+    UpdateDescriptionResponse,
     get_bucket_detail,
     get_table_detail,
     retrieve_bucket_tables,
@@ -245,32 +243,53 @@
 def mock_update_table_description_response() -> Mapping[str, Any]:
     """Mock valid response from the Keboola API for table description update."""
     return {
-        'metadata': [
+        "metadata": [
             {
-                'id': '1724427984',
-                'key': MetadataField.DESCRIPTION.value,
-                'value': 'Updated test description',
-                'provider': 'user',
-                'timestamp': '2025-04-07T16:47:18+0200',
+                "id": "1724427984",
+                "key": "KBC.description",
+                "value": "Updated table description",
+                "provider": "user",
+                "timestamp": "2025-04-14T12:51:31+0200",
             }
-        ]
+        ],
+        "columnsMetadata": {
+            "text": [
+                {
+                    "id": "1725066342",
+                    "key": "KBC.description",
+                    "value": "Updated column description",
+                    "provider": "user",
+                    "timestamp": "2025-05-05T15:14:22+0200",
+                }
+            ]
+        },
     }
 
 
 @pytest.fixture
 def mock_update_column_description_response() -> Mapping[str, Any]:
-    """Mock valid response from the Keboola API for column description update."""
+    """Mock valid response from the Keboola API for table description update."""
     return {
-        'metadata': [
+        "metadata": [
             {
-                'table_id': '1724427984',
-                'column_name': 'test',
-                'key': MetadataField.DESCRIPTION.value,
-                'value': 'Updated column description',
-                'provider': 'user',
-                'timestamp': '2025-04-07T16:47:18+0200',
+                "id": "1724427984",
+                "key": "KBC.description",
+                "value": "Updated table description",
+                "provider": "user",
+                "timestamp": "2025-04-14T12:51:31+0200",
             }
-        ]
+        ],
+        "columnsMetadata": {
+            "text": [
+                {
+                    "id": "1725066342",
+                    "key": "KBC.description",
+                    "value": "Updated column description",
+                    "provider": "user",
+                    "timestamp": "2025-05-05T15:14:22+0200",
+                }
+            ]
+        },
     }
 
 
@@ -291,7 +310,7 @@
         ctx=mcp_context_client,
     )
 
-    assert isinstance(result, UpdateBucketDescriptionResponse)
+    assert isinstance(result, UpdateDescriptionResponse)
     assert result.success is True
     assert result.description == 'Updated bucket description'
     assert result.timestamp == '2025-04-07T17:47:18+0200'
@@ -312,33 +331,28 @@
 ) -> None:
     """Test successful update of table description."""
 
-<<<<<<< HEAD
-    keboola_client = mcp_context_client.session.state['sapi_client']
-    keboola_client.post = AsyncMock(return_value=mock_update_table_description_response)
-=======
     # Mock the Keboola client post method
     keboola_client = KeboolaClient.from_state(mcp_context_client.session.state)
     keboola_client.storage_client.post = mocker.AsyncMock(
         return_value=mock_update_table_description_response
     )
->>>>>>> c4595c18
 
     result = await update_table_description(
         table_id='in.c-test.test-table',
-        description='Updated test description',
+        description='Updated table description',
         ctx=mcp_context_client,
     )
 
-    assert isinstance(result, UpdateTableDescriptionResponse)
+    assert isinstance(result, UpdateDescriptionResponse)
     assert result.success is True
-    assert result.description == 'Updated test description'
-    assert result.timestamp == '2025-04-07T16:47:18+0200'
+    assert result.description == 'Updated table description'
+    assert result.timestamp == '2025-04-14T12:51:31+0200'
     keboola_client.storage_client.post.assert_called_once_with(
         endpoint='tables/in.c-test.test-table/metadata',
         data={
             'provider': 'user',
             'metadata': [
-                {'key': MetadataField.DESCRIPTION.value, 'value': 'Updated test description'}
+                {'key': MetadataField.DESCRIPTION.value, 'value': 'Updated table description'}
             ],
         },
     )
@@ -346,31 +360,33 @@
 
 @pytest.mark.asyncio
 async def test_update_column_description_success(
-    mcp_context_client, mock_update_column_description_response
+    mocker: MockerFixture, mcp_context_client, mock_update_column_description_response
 ) -> None:
     """Test successful update of column description."""
 
-    keboola_client = mcp_context_client.session.state['sapi_client']
-    keboola_client.post = AsyncMock(return_value=mock_update_column_description_response)
+    keboola_client = KeboolaClient.from_state(mcp_context_client.session.state)
+    keboola_client.storage_client.post = mocker.AsyncMock(
+        return_value=mock_update_column_description_response
+    )
 
     result = await update_column_description(
         table_id='in.c-test.test-table',
-        column_name='in.c-test.test-column',
+        column_name='text',
         description='Updated column description',
         ctx=mcp_context_client,
     )
 
-    assert isinstance(result, UpdateColumnDescriptionResponse)
+    assert isinstance(result, UpdateDescriptionResponse)
     assert result.success is True
     assert result.description == 'Updated column description'
-    assert result.timestamp == '2025-04-07T16:47:18+0200'
-    keboola_client.post.assert_called_once_with(
+    assert result.timestamp == '2025-05-05T15:14:22+0200'
+    keboola_client.storage_client.post.assert_called_once_with(
         endpoint='tables/in.c-test.test-table/metadata',
         data={
             'columnsMetadata': {
-                'in.c-test.test-column/0': [
+                'text': [
                     {
-                        'columnName': 'in.c-test.test-column',
+                        'columnName': 'text',
                         'key': 'KBC.description',
                         'value': 'Updated column description',
                     }
