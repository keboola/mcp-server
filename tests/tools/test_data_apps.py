--- conflicted
+++ resolved
@@ -90,8 +90,9 @@
 
 def test_inject_query_to_source_code_when_already_included():
     query_code = _STORAGE_QUERY_DATA_FUNCTION_CODE
+    backend = 'bigquery'
     source_code = f"""prelude{query_code}postlude"""
-    result = _inject_query_to_source_code(source_code, 'bigquery')
+    result = _inject_query_to_source_code(source_code, backend)
     assert result == source_code
 
 
@@ -103,8 +104,9 @@
         '# ### END_OF_INJECTED_CODE ####\n\n'
         "print('hello')\n"
     )
+    backend = 'bigquery'
     query_code = _STORAGE_QUERY_DATA_FUNCTION_CODE
-    result = _inject_query_to_source_code(src, 'bigquery')
+    result = _inject_query_to_source_code(src, backend)
 
     assert result.startswith('import pandas as pd')
     assert query_code in result
@@ -113,18 +115,22 @@
 
 def test_inject_query_to_source_code_with_placeholder():
     src = 'header\n{QUERY_DATA_FUNCTION}\nfooter\n'
-    query_code = _STORAGE_QUERY_DATA_FUNCTION_CODE
-    result = _inject_query_to_source_code(src, 'bigquery')
+    query_code = _QUERY_SERVICE_QUERY_DATA_FUNCTION_CODE
+    backend = 'snowflake'
+    result = _inject_query_to_source_code(src, backend)
 
     # Injected once via format(), original source (with placeholder) appended afterwards
     assert query_code in result
     assert '{QUERY_DATA_FUNCTION}' not in result
+    assert result.startswith('header')
+    assert result.strip().endswith('footer')
 
 
 def test_inject_query_to_source_code_default_path():
     src = "print('x')\n"
-    query_code = _STORAGE_QUERY_DATA_FUNCTION_CODE
-    result = _inject_query_to_source_code(src, 'bigquery')
+    query_code = _QUERY_SERVICE_QUERY_DATA_FUNCTION_CODE
+    backend = 'snowflake'
+    result = _inject_query_to_source_code(src, backend)
     assert result.startswith(query_code)
     assert result.endswith(src)
 
@@ -134,12 +140,13 @@
     src = "print('hello')"
     pkgs = ['pandas']
     secrets = {'FOO': 'bar'}
-
-    config = _build_data_app_config(name, src, pkgs, 'basic-auth', secrets)
+    backend = 'snowflake'
+
+    config = _build_data_app_config(name, src, pkgs, 'basic-auth', secrets, backend)
 
     params = config['parameters']
     assert params['dataApp']['slug'] == 'my-app'
-    assert params['script'] == [_inject_query_to_source_code(src)]
+    assert params['script'] == [_inject_query_to_source_code(src, backend)]
     # Default packages are included and deduplicated
     assert 'pandas' in params['packages']
     assert 'httpx' in params['packages']
@@ -149,7 +156,7 @@
     assert config['authorization'] == _get_authorization(True)
 
 
-def test_update_existing_data_app_config_merges_and_preserves_existing_on_conflict():
+def test_update_existing_data_app_config():
     existing = {
         'parameters': {
             'dataApp': {
@@ -167,28 +174,35 @@
         name='New Name',
         source_code='new-code',
         packages=['pandas'],
-        authentication_type='no-auth',
+        authentication_type='basic-auth',
         secrets={'FOO': 'new', 'NEW': 'y'},
+        sql_dialect='snowflake',
     )
 
     assert new['parameters']['dataApp']['slug'] == 'new-name'
-    assert new['parameters']['script'] == [_inject_query_to_source_code('new-code')]
+    assert new['parameters']['script'] == [_inject_query_to_source_code('new-code', 'snowflake')]
     # Removed previous packages
     assert 'numpy' not in new['parameters']['packages']
     # Packages combined with defaults
     assert 'pandas' in new['parameters']['packages']
     assert 'httpx' in new['parameters']['packages']
+    # Secrets merged
     assert new['parameters']['dataApp']['secrets']['FOO'] == 'new'
     assert new['parameters']['dataApp']['secrets']['NEW'] == 'y'
     assert new['parameters']['dataApp']['secrets']['KEEP'] == 'x'
-    assert new['authorization'] == _get_authorization(False)
-
-
-<<<<<<< HEAD
+    # Authentication updated
+    assert new['authorization'] == _get_authorization(True)
+
+
 def test_get_secrets():
     secrets = _get_secrets(workspace_id='wid-1234', branch_id='123')
-=======
-def test_update_existing_data_app_config_keeps_authentication_when_flag_is_default():
+    assert secrets == {
+        'WORKSPACE_ID': 'wid-1234',
+        'BRANCH_ID': '123',
+    }
+
+
+def test_update_existing_data_app_config_keeps_previous_properties_when_undefined():
     existing_authorization = {
         'app_proxy': {
             'auth_providers': [{'id': 'oidc', 'type': 'oidc', 'issuer_url': 'https://issuer'}],
@@ -209,29 +223,21 @@
 
     new = _update_existing_data_app_config(
         existing_config=existing,
-        name='New Name',
-        source_code='new-code',
-        packages=['pandas'],
+        name='',
+        source_code='',
+        packages=[],
         authentication_type='default',
-        secrets={'NEW': 'value'},
+        secrets={},
+        sql_dialect='snowflake',
     )
 
     assert new['authorization'] is existing_authorization
+    assert new['parameters']['script'] == ['old']
     # verify the rest of the config is still updated
-    assert new['parameters']['dataApp']['slug'] == 'new-name'
-    assert 'pandas' in new['parameters']['packages']
+    assert new['parameters']['dataApp']['slug'] == 'old-slug'
+    assert 'numpy' in new['parameters']['packages']
     assert 'httpx' in new['parameters']['packages']
-    assert new['parameters']['dataApp']['secrets']['NEW'] == 'value'
     assert new['parameters']['dataApp']['secrets']['KEEP'] == 'secret'
-
-
-def test_get_secrets_encrypts_token_and_sets_metadata(mocker):
->>>>>>> 929386db
-
-    assert secrets == {
-        'WORKSPACE_ID': 'wid-1234',
-        'BRANCH_ID': '123',
-    }
 
 
 def test_get_query_function_code_selects_snippets():
