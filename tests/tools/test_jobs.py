--- conflicted
+++ resolved
@@ -68,16 +68,12 @@
 
 
 @pytest.mark.asyncio
-<<<<<<< HEAD
-async def test_retrieve_jobs(mcp_context_client: Context, mock_jobs: list[dict[str, Any]], iso_format: str):
-=======
 async def test_retrieve_jobs(
     mocker: MockerFixture,
     mcp_context_client: Context,
     mock_jobs: list[dict[str, Any]],
     iso_format: str,
 ):
->>>>>>> c4595c18
     """Tests retrieve_jobs tool."""
     context = mcp_context_client
     keboola_client = KeboolaClient.from_state(context.session.state)
@@ -121,13 +117,9 @@
 
 
 @pytest.mark.asyncio
-<<<<<<< HEAD
-async def test_get_job_detail(mcp_context_client: Context, mock_job: dict[str, Any], iso_format: str):
-=======
 async def test_get_job_detail(
     mocker: MockerFixture, mcp_context_client: Context, mock_job: dict[str, Any], iso_format: str
 ):
->>>>>>> c4595c18
     """Tests get_job_detail tool."""
     context = mcp_context_client
     keboola_client = KeboolaClient.from_state(context.session.state)
@@ -164,13 +156,9 @@
 
 
 @pytest.mark.asyncio
-<<<<<<< HEAD
-async def retrieve_jobs_with_component_and_config_id(mcp_context_client: Context, mock_jobs: list[dict[str, Any]]):
-=======
 async def retrieve_jobs_with_component_and_config_id(
     mocker: MockerFixture, mcp_context_client: Context, mock_jobs: list[dict[str, Any]]
 ):
->>>>>>> c4595c18
     """
     Tests retrieve_jobs tool with config_id and component_id. With config_id, the tool will return
     only jobs for the given config_id and component_id.
@@ -260,15 +248,11 @@
 
 
 @pytest.mark.asyncio
-async def test_start_job_fail(
-    mocker: MockerFixture, mcp_context_client: Context, mock_job: dict[str, Any]
-):
+async def test_start_job_fail(mocker: MockerFixture, mcp_context_client: Context, mock_job: dict[str, Any]):
     """Tests start_job tool when job creation fails."""
     context = mcp_context_client
     keboola_client = KeboolaClient.from_state(context.session.state)
-    keboola_client.jobs_queue_client.create_job = mocker.AsyncMock(
-        side_effect=HTTPError('Job creation failed')
-    )
+    keboola_client.jobs_queue_client.create_job = mocker.AsyncMock(side_effect=HTTPError('Job creation failed'))
 
     component_id = mock_job['component']
     configuration_id = mock_job['config']
