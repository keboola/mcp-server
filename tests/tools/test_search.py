--- conflicted
+++ resolved
@@ -8,13 +8,8 @@
 from keboola_mcp_server.client import GlobalSearchResponse, KeboolaClient
 from keboola_mcp_server.tools.search import (
     DEFAULT_GLOBAL_SEARCH_LIMIT,
-<<<<<<< HEAD
-    GlobalSearchGroupItems,
-    GlobalSearchResult,
-=======
     GlobalSearchItemsGroup,
     GlobalSearchOutput,
->>>>>>> 438a5c98
     global_search,
 )
 
