import pytest

from keboola_mcp_server.server import create_server
from keboola_mcp_server.tools.components import (
    GET_COMPONENT_CONFIGURATION_DETAILS_TOOL_NAME,
    RETRIEVE_COMPONENTS_CONFIGURATIONS_TOOL_NAME,
    RETRIEVE_TRANSFORMATIONS_CONFIGURATIONS_TOOL_NAME,
)


class TestServer:
    @pytest.mark.asyncio
    async def test_list_tools(self):
        server = create_server()
        tools = await server.list_tools()
        assert sorted(t.name for t in tools) == [
<<<<<<< HEAD
            'create_sql_transformation',
            'get_bucket_detail',
=======
            "create_sql_transformation",
            "docs_query",
            "get_bucket_detail",
>>>>>>> aa052423
            GET_COMPONENT_CONFIGURATION_DETAILS_TOOL_NAME,
            'get_job_detail',
            'get_sql_dialect',
            'get_table_detail',
            'query_table',
            'retrieve_bucket_tables',
            'retrieve_buckets',
            RETRIEVE_COMPONENTS_CONFIGURATIONS_TOOL_NAME,
            'retrieve_jobs',
            RETRIEVE_TRANSFORMATIONS_CONFIGURATIONS_TOOL_NAME,
            'start_job',
            'update_bucket_description',
            'update_table_description',
        ]

    @pytest.mark.asyncio
    async def test_tools_have_descriptions(self):
        server = create_server()
        tools = await server.list_tools()

        missing_descriptions: list[str] = []
        for t in tools:
            if not t.description:
                missing_descriptions.append(t.name)

        missing_descriptions.sort()
        assert not missing_descriptions, f'These tools have no description: {missing_descriptions}'<|MERGE_RESOLUTION|>--- conflicted
+++ resolved
@@ -14,14 +14,9 @@
         server = create_server()
         tools = await server.list_tools()
         assert sorted(t.name for t in tools) == [
-<<<<<<< HEAD
             'create_sql_transformation',
+            'docs_query',
             'get_bucket_detail',
-=======
-            "create_sql_transformation",
-            "docs_query",
-            "get_bucket_detail",
->>>>>>> aa052423
             GET_COMPONENT_CONFIGURATION_DETAILS_TOOL_NAME,
             'get_job_detail',
             'get_sql_dialect',
