import pytest

from keboola_mcp_server.server import create_server


class TestServer:
    @pytest.mark.asyncio
    async def test_list_tools(self):
        server = create_server()
        tools = await server.list_tools()
<<<<<<< HEAD
        assert sorted(t.name for t in tools) == sorted(
            [
                "get_bucket_metadata",
                "get_component_configuration_details",
                "get_job_details",
                "get_table_metadata",
                "list_bucket_info",
                "list_bucket_tables",
                "query_table",
                "retrieve_components_in_project",
                "retrieve_transformations_in_project",
                "retrieve_jobs_in_project",
            ]
        )
=======
        assert sorted(t.name for t in tools) == [
            "get_bucket_metadata",
            "get_component_configuration_details",
            "get_job_details",
            "get_sql_dialect",
            "get_table_metadata",
            "list_bucket_info",
            "list_bucket_tables",
            "query_table",
            "retrieve_component_configurations",
            "retrieve_components",
            "retrieve_jobs_in_project",
        ]
>>>>>>> b13d55ae

    @pytest.mark.asyncio
    async def test_tools_have_descriptions(self):
        server = create_server()
        tools = await server.list_tools()

        missing_descriptions: list[str] = []
        for t in tools:
            if not t.description:
                missing_descriptions.append(t.name)

        missing_descriptions.sort()
        assert not missing_descriptions, f"These tools have no description: {missing_descriptions}"<|MERGE_RESOLUTION|>--- conflicted
+++ resolved
@@ -8,22 +8,6 @@
     async def test_list_tools(self):
         server = create_server()
         tools = await server.list_tools()
-<<<<<<< HEAD
-        assert sorted(t.name for t in tools) == sorted(
-            [
-                "get_bucket_metadata",
-                "get_component_configuration_details",
-                "get_job_details",
-                "get_table_metadata",
-                "list_bucket_info",
-                "list_bucket_tables",
-                "query_table",
-                "retrieve_components_in_project",
-                "retrieve_transformations_in_project",
-                "retrieve_jobs_in_project",
-            ]
-        )
-=======
         assert sorted(t.name for t in tools) == [
             "get_bucket_metadata",
             "get_component_configuration_details",
@@ -33,11 +17,10 @@
             "list_bucket_info",
             "list_bucket_tables",
             "query_table",
-            "retrieve_component_configurations",
-            "retrieve_components",
+            "retrieve_components_in_project",
             "retrieve_jobs_in_project",
+            "retrieve_transformations_in_project",
         ]
->>>>>>> b13d55ae
 
     @pytest.mark.asyncio
     async def test_tools_have_descriptions(self):
