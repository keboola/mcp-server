--- conflicted
+++ resolved
@@ -247,7 +247,6 @@
         assert result.content[0].text == 'value'
 
 
-<<<<<<< HEAD
 @pytest.mark.asyncio
 async def test_tool_annotations_and_tags():
     """
@@ -344,7 +343,8 @@
 
     # check tags
     assert tool.tags == tags, f'{tool_name} tags mismatch'
-=======
+
+
 def test_json_logging(mocker):
     log_config_file = Path(__file__).parent.parent / 'logging-json.conf'
     assert log_config_file.is_file(), f'No logging config file found at {log_config_file.absolute()}'
@@ -377,5 +377,4 @@
         top_names.add(name.split('.')[0])
 
     assert sorted(top_names) == ['FastMCP', 'keboola_mcp_server', 'uvicorn']
-    assert fastmcp_startup_message is not None
->>>>>>> 21068f57
+    assert fastmcp_startup_message is not None