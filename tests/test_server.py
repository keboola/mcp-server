import pytest

from keboola_mcp_server.server import create_server
from keboola_mcp_server.tools.components import (
    GET_COMPONENT_CONFIGURATION_DETAILS_TOOL_NAME,
    RETRIEVE_COMPONENTS_CONFIGURATIONS_TOOL_NAME,
    RETRIEVE_TRANSFORMATIONS_CONFIGURATIONS_TOOL_NAME,
)


class TestServer:
    @pytest.mark.asyncio
    async def test_list_tools(self):
        server = create_server()
        tools = await server.list_tools()
        assert sorted(t.name for t in tools) == [
            'create_component_root_configuration',
            'create_component_row_configuration',
            'create_sql_transformation',
            'docs_query',
            'find_component_id',
            'get_bucket_detail',
            GET_COMPONENT_CONFIGURATION_DETAILS_TOOL_NAME,
            'get_component_configuration_examples',
            'get_component_detail',
            'get_job_detail',
            'get_sql_dialect',
            'get_table_detail',
            'query_table',
            'retrieve_bucket_tables',
            'retrieve_buckets',
            RETRIEVE_COMPONENTS_CONFIGURATIONS_TOOL_NAME,
            'retrieve_jobs',
            RETRIEVE_TRANSFORMATIONS_CONFIGURATIONS_TOOL_NAME,
            'start_job',
            'update_bucket_description',
<<<<<<< HEAD
            'update_component_root_configuration',
            'update_component_row_configuration',
=======
            'update_column_description',
>>>>>>> bb185a51
            'update_table_description',
        ]

    @pytest.mark.asyncio
    async def test_tools_have_descriptions(self):
        server = create_server()
        tools = await server.list_tools()

        missing_descriptions: list[str] = []
        for t in tools:
            if not t.description:
                missing_descriptions.append(t.name)

        missing_descriptions.sort()
        assert not missing_descriptions, f'These tools have no description: {missing_descriptions}'<|MERGE_RESOLUTION|>--- conflicted
+++ resolved
@@ -34,12 +34,9 @@
             RETRIEVE_TRANSFORMATIONS_CONFIGURATIONS_TOOL_NAME,
             'start_job',
             'update_bucket_description',
-<<<<<<< HEAD
+            'update_column_description',
             'update_component_root_configuration',
             'update_component_row_configuration',
-=======
-            'update_column_description',
->>>>>>> bb185a51
             'update_table_description',
         ]
 
