from typing import Mapping

import pytest

from keboola_mcp_server.config import Config


class TestConfig:
    @pytest.mark.parametrize(
        "d, expected",
        [
            (
                {"storage_token": "foo", "workspace_user": "bar"},
                Config(storage_token="foo", workspace_user="bar"),
            ),
            (
                {"KBC_STORAGE_TOKEN": "foo", "KBC_WORKSPACE_USER": "bar"},
                Config(storage_token="foo", workspace_user="bar"),
            ),
            (
                {"foo": "bar", "storage_api_url": "http://nowhere"},
                Config(storage_api_url="http://nowhere"),
            ),
            (
                {"queue_api_url": "http://nowhere"},
                Config(queue_api_url="http://nowhere"),
            ),
        ],
    )
    def test_from_dict(self, d: Mapping[str, str], expected: Config) -> None:
        assert Config.from_dict(d) == expected

    @pytest.mark.parametrize(
        "orig, d, expected",
        [
            (
                Config(),
                {"storage_token": "foo", "workspace_user": "bar"},
                Config(storage_token="foo", workspace_user="bar"),
            ),
            (
                Config(),
                {"KBC_STORAGE_TOKEN": "foo", "KBC_WORKSPACE_USER": "bar"},
                Config(storage_token="foo", workspace_user="bar"),
            ),
            (
                Config(storage_token="bar"),
                {"storage_token": "foo", "workspace_user": "bar"},
                Config(storage_token="foo", workspace_user="bar"),
            ),
            (
                Config(storage_token="bar"),
                {"storage_token": None, "workspace_user": "bar"},
                Config(workspace_user="bar"),
            ),
        ],
    )
    def test_replace_by(self, orig: Config, d: Mapping[str, str], expected: Config) -> None:
        assert orig.replace_by(d) == expected

    def test_defaults(self) -> None:
        config = Config()
        assert config.storage_token is None
        assert config.storage_api_url == "https://connection.keboola.com"
<<<<<<< HEAD
        assert config.queue_api_url == "https://queue.keboola.com"
        assert config.log_level == "INFO"
        assert config.snowflake_account is None
        assert config.snowflake_user is None
        assert config.snowflake_password is None
        assert config.snowflake_warehouse is None
        assert config.snowflake_database is None
        assert config.snowflake_schema is None
        assert config.snowflake_role is None

    @pytest.mark.parametrize(
        "d, expected",
        [
            ({}, False),
            ({"storage_token": "foo"}, True),  # relies on the default value of storage_api_url
            ({"storage_token": "foo", "storage_api_url": ""}, False),
            ({"storage_token": "foo", "storage_api_url": "bar"}, True),
        ],
    )
    def test_has_storage_config(self, d: Mapping[str, str], expected: bool) -> None:
        assert Config.from_dict(d).has_storage_config() == expected

    @pytest.mark.parametrize(
        "d, expected",
        [
            ({}, False),
            ({"snowflake_account": "foo"}, False),
            ({"snowflake_account": "foo", "snowflake_user": "bar"}, False),
            (
                {"snowflake_account": "foo", "snowflake_user": "bar", "snowflake_password": "baz"},
                False,
            ),
            (
                {
                    "snowflake_account": "foo",
                    "snowflake_user": "bar",
                    "snowflake_password": "baz",
                    "snowflake_warehouse": "baf",
                },
                False,
            ),
            (
                {
                    "snowflake_account": "foo",
                    "snowflake_user": "bar",
                    "snowflake_password": "baz",
                    "snowflake_warehouse": "baf",
                    "snowflake_database": "bam",
                },
                True,
            ),
        ],
    )
    def test_has_snowflake_config(self, d: Mapping[str, str], expected: bool) -> None:
        assert Config.from_dict(d).has_snowflake_config() == expected
=======
        assert config.workspace_user is None
>>>>>>> 480654ee

    def test_no_token_password_in_repr(self) -> None:
        config = Config(storage_token="foo")
        assert str(config) == (
            "Config("
            "storage_token='****', "
            "storage_api_url='https://connection.keboola.com', "
<<<<<<< HEAD
            "queue_api_url='https://queue.keboola.com', "
            "log_level='INFO', "
            "snowflake_account=None, "
            "snowflake_user='baz', "
            "snowflake_password='****', "
            "snowflake_warehouse=None, "
            "snowflake_database=None, "
            "snowflake_schema=None, "
            "snowflake_role=None)"
=======
            "workspace_user=None)"
>>>>>>> 480654ee
        )<|MERGE_RESOLUTION|>--- conflicted
+++ resolved
@@ -20,10 +20,6 @@
             (
                 {"foo": "bar", "storage_api_url": "http://nowhere"},
                 Config(storage_api_url="http://nowhere"),
-            ),
-            (
-                {"queue_api_url": "http://nowhere"},
-                Config(queue_api_url="http://nowhere"),
             ),
         ],
     )
@@ -62,65 +58,7 @@
         config = Config()
         assert config.storage_token is None
         assert config.storage_api_url == "https://connection.keboola.com"
-<<<<<<< HEAD
-        assert config.queue_api_url == "https://queue.keboola.com"
-        assert config.log_level == "INFO"
-        assert config.snowflake_account is None
-        assert config.snowflake_user is None
-        assert config.snowflake_password is None
-        assert config.snowflake_warehouse is None
-        assert config.snowflake_database is None
-        assert config.snowflake_schema is None
-        assert config.snowflake_role is None
-
-    @pytest.mark.parametrize(
-        "d, expected",
-        [
-            ({}, False),
-            ({"storage_token": "foo"}, True),  # relies on the default value of storage_api_url
-            ({"storage_token": "foo", "storage_api_url": ""}, False),
-            ({"storage_token": "foo", "storage_api_url": "bar"}, True),
-        ],
-    )
-    def test_has_storage_config(self, d: Mapping[str, str], expected: bool) -> None:
-        assert Config.from_dict(d).has_storage_config() == expected
-
-    @pytest.mark.parametrize(
-        "d, expected",
-        [
-            ({}, False),
-            ({"snowflake_account": "foo"}, False),
-            ({"snowflake_account": "foo", "snowflake_user": "bar"}, False),
-            (
-                {"snowflake_account": "foo", "snowflake_user": "bar", "snowflake_password": "baz"},
-                False,
-            ),
-            (
-                {
-                    "snowflake_account": "foo",
-                    "snowflake_user": "bar",
-                    "snowflake_password": "baz",
-                    "snowflake_warehouse": "baf",
-                },
-                False,
-            ),
-            (
-                {
-                    "snowflake_account": "foo",
-                    "snowflake_user": "bar",
-                    "snowflake_password": "baz",
-                    "snowflake_warehouse": "baf",
-                    "snowflake_database": "bam",
-                },
-                True,
-            ),
-        ],
-    )
-    def test_has_snowflake_config(self, d: Mapping[str, str], expected: bool) -> None:
-        assert Config.from_dict(d).has_snowflake_config() == expected
-=======
         assert config.workspace_user is None
->>>>>>> 480654ee
 
     def test_no_token_password_in_repr(self) -> None:
         config = Config(storage_token="foo")
@@ -128,17 +66,5 @@
             "Config("
             "storage_token='****', "
             "storage_api_url='https://connection.keboola.com', "
-<<<<<<< HEAD
-            "queue_api_url='https://queue.keboola.com', "
-            "log_level='INFO', "
-            "snowflake_account=None, "
-            "snowflake_user='baz', "
-            "snowflake_password='****', "
-            "snowflake_warehouse=None, "
-            "snowflake_database=None, "
-            "snowflake_schema=None, "
-            "snowflake_role=None)"
-=======
             "workspace_user=None)"
->>>>>>> 480654ee
         )