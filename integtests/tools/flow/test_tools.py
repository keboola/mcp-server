--- conflicted
+++ resolved
@@ -191,14 +191,11 @@
 
 @pytest.mark.asyncio
 async def test_get_flow_schema(mcp_context: Context) -> None:
+async def test_get_flow_schema(mcp_context: Context) -> None:
     """
     Test that get_flow_schema returns the flow configuration JSON schema.
     """
-<<<<<<< HEAD
     schema_result = await get_flow_schema(mcp_context, ORCHESTRATOR_COMPONENT_ID)
-=======
-    schema_result = await get_flow_schema(mcp_context)
->>>>>>> 5cdb0e87
 
     assert isinstance(schema_result, str)
     assert schema_result.startswith('```json\n')
