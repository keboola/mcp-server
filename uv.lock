--- conflicted
+++ resolved
@@ -1,5 +1,5 @@
 version = 1
-revision = 2
+revision = 3
 requires-python = ">=3.10"
 resolution-markers = [
     "python_full_version >= '3.13'",
@@ -926,11 +926,7 @@
 
 [[package]]
 name = "keboola-mcp-server"
-<<<<<<< HEAD
-version = "1.20.4"
-=======
-version = "1.20.5"
->>>>>>> 9069330c
+version = "1.21.0"
 source = { editable = "." }
 dependencies = [
     { name = "cryptography" },
