version = 1
revision = 3
requires-python = ">=3.10"
resolution-markers = [
    "python_full_version >= '3.13'",
    "python_full_version < '3.13'",
]

[[package]]
name = "annotated-types"
version = "0.7.0"
source = { registry = "https://pypi.org/simple" }
sdist = { url = "https://files.pythonhosted.org/packages/ee/67/531ea369ba64dcff5ec9c3402f9f51bf748cec26dde048a2f973a4eea7f5/annotated_types-0.7.0.tar.gz", hash = "sha256:aff07c09a53a08bc8cfccb9c85b05f1aa9a2a6f23728d790723543408344ce89", size = 16081, upload-time = "2024-05-20T21:33:25.928Z" }
wheels = [
    { url = "https://files.pythonhosted.org/packages/78/b6/6307fbef88d9b5ee7421e68d78a9f162e0da4900bc5f5793f6d3d0e34fb8/annotated_types-0.7.0-py3-none-any.whl", hash = "sha256:1f02e8b43a8fbbc3f3e0d4f0f4bfc8131bcb4eebe8849b8e5c773f3a1c582a53", size = 13643, upload-time = "2024-05-20T21:33:24.1Z" },
]

[[package]]
name = "anyio"
version = "4.12.0"
source = { registry = "https://pypi.org/simple" }
dependencies = [
    { name = "exceptiongroup", marker = "python_full_version < '3.11'" },
    { name = "idna" },
    { name = "typing-extensions", marker = "python_full_version < '3.13'" },
]
sdist = { url = "https://files.pythonhosted.org/packages/16/ce/8a777047513153587e5434fd752e89334ac33e379aa3497db860eeb60377/anyio-4.12.0.tar.gz", hash = "sha256:73c693b567b0c55130c104d0b43a9baf3aa6a31fc6110116509f27bf75e21ec0", size = 228266, upload-time = "2025-11-28T23:37:38.911Z" }
wheels = [
    { url = "https://files.pythonhosted.org/packages/7f/9c/36c5c37947ebfb8c7f22e0eb6e4d188ee2d53aa3880f3f2744fb894f0cb1/anyio-4.12.0-py3-none-any.whl", hash = "sha256:dad2376a628f98eeca4881fc56cd06affd18f659b17a747d3ff0307ced94b1bb", size = 113362, upload-time = "2025-11-28T23:36:57.897Z" },
]

[[package]]
name = "attrs"
version = "25.4.0"
source = { registry = "https://pypi.org/simple" }
sdist = { url = "https://files.pythonhosted.org/packages/6b/5c/685e6633917e101e5dcb62b9dd76946cbb57c26e133bae9e0cd36033c0a9/attrs-25.4.0.tar.gz", hash = "sha256:16d5969b87f0859ef33a48b35d55ac1be6e42ae49d5e853b597db70c35c57e11", size = 934251, upload-time = "2025-10-06T13:54:44.725Z" }
wheels = [
    { url = "https://files.pythonhosted.org/packages/3a/2a/7cc015f5b9f5db42b7d48157e23356022889fc354a2813c15934b7cb5c0e/attrs-25.4.0-py3-none-any.whl", hash = "sha256:adcf7e2a1fb3b36ac48d97835bb6d8ade15b8dcce26aba8bf1d14847b57a3373", size = 67615, upload-time = "2025-10-06T13:54:43.17Z" },
]

[[package]]
name = "authlib"
version = "1.6.5"
source = { registry = "https://pypi.org/simple" }
dependencies = [
    { name = "cryptography" },
]
sdist = { url = "https://files.pythonhosted.org/packages/cd/3f/1d3bbd0bf23bdd99276d4def22f29c27a914067b4cf66f753ff9b8bbd0f3/authlib-1.6.5.tar.gz", hash = "sha256:6aaf9c79b7cc96c900f0b284061691c5d4e61221640a948fe690b556a6d6d10b", size = 164553, upload-time = "2025-10-02T13:36:09.489Z" }
wheels = [
    { url = "https://files.pythonhosted.org/packages/f8/aa/5082412d1ee302e9e7d80b6949bc4d2a8fa1149aaab610c5fc24709605d6/authlib-1.6.5-py2.py3-none-any.whl", hash = "sha256:3e0e0507807f842b02175507bdee8957a1d5707fd4afb17c32fb43fee90b6e3a", size = 243608, upload-time = "2025-10-02T13:36:07.637Z" },
]

[[package]]
name = "azure-core"
version = "1.36.0"
source = { registry = "https://pypi.org/simple" }
dependencies = [
    { name = "requests" },
    { name = "typing-extensions" },
]
sdist = { url = "https://files.pythonhosted.org/packages/0a/c4/d4ff3bc3ddf155156460bff340bbe9533f99fac54ddea165f35a8619f162/azure_core-1.36.0.tar.gz", hash = "sha256:22e5605e6d0bf1d229726af56d9e92bc37b6e726b141a18be0b4d424131741b7", size = 351139, upload-time = "2025-10-15T00:33:49.083Z" }
wheels = [
    { url = "https://files.pythonhosted.org/packages/b1/3c/b90d5afc2e47c4a45f4bba00f9c3193b0417fad5ad3bb07869f9d12832aa/azure_core-1.36.0-py3-none-any.whl", hash = "sha256:fee9923a3a753e94a259563429f3644aaf05c486d45b1215d098115102d91d3b", size = 213302, upload-time = "2025-10-15T00:33:51.058Z" },
]

[[package]]
name = "azure-storage-blob"
version = "12.27.1"
source = { registry = "https://pypi.org/simple" }
dependencies = [
    { name = "azure-core" },
    { name = "cryptography" },
    { name = "isodate" },
    { name = "typing-extensions" },
]
sdist = { url = "https://files.pythonhosted.org/packages/36/7c/2fd872e11a88163f208b9c92de273bf64bb22d0eef9048cc6284d128a77a/azure_storage_blob-12.27.1.tar.gz", hash = "sha256:a1596cc4daf5dac9be115fcb5db67245eae894cf40e4248243754261f7b674a6", size = 597579, upload-time = "2025-10-29T12:27:16.185Z" }
wheels = [
    { url = "https://files.pythonhosted.org/packages/3d/9e/1c90a122ea6180e8c72eb7294adc92531b0e08eb3d2324c2ba70d37f4802/azure_storage_blob-12.27.1-py3-none-any.whl", hash = "sha256:65d1e25a4628b7b6acd20ff7902d8da5b4fde8e46e19c8f6d213a3abc3ece272", size = 428954, upload-time = "2025-10-29T12:27:18.072Z" },
]

[[package]]
name = "backports-asyncio-runner"
version = "1.2.0"
source = { registry = "https://pypi.org/simple" }
sdist = { url = "https://files.pythonhosted.org/packages/8e/ff/70dca7d7cb1cbc0edb2c6cc0c38b65cba36cccc491eca64cabd5fe7f8670/backports_asyncio_runner-1.2.0.tar.gz", hash = "sha256:a5aa7b2b7d8f8bfcaa2b57313f70792df84e32a2a746f585213373f900b42162", size = 69893, upload-time = "2025-07-02T02:27:15.685Z" }
wheels = [
    { url = "https://files.pythonhosted.org/packages/a0/59/76ab57e3fe74484f48a53f8e337171b4a2349e506eabe136d7e01d059086/backports_asyncio_runner-1.2.0-py3-none-any.whl", hash = "sha256:0da0a936a8aeb554eccb426dc55af3ba63bcdc69fa1a600b5bb305413a4477b5", size = 12313, upload-time = "2025-07-02T02:27:14.263Z" },
]

[[package]]
name = "backports-tarfile"
version = "1.2.0"
source = { registry = "https://pypi.org/simple" }
sdist = { url = "https://files.pythonhosted.org/packages/86/72/cd9b395f25e290e633655a100af28cb253e4393396264a98bd5f5951d50f/backports_tarfile-1.2.0.tar.gz", hash = "sha256:d75e02c268746e1b8144c278978b6e98e85de6ad16f8e4b0844a154557eca991", size = 86406, upload-time = "2024-05-28T17:01:54.731Z" }
wheels = [
    { url = "https://files.pythonhosted.org/packages/b9/fa/123043af240e49752f1c4bd24da5053b6bd00cad78c2be53c0d1e8b975bc/backports.tarfile-1.2.0-py3-none-any.whl", hash = "sha256:77e284d754527b01fb1e6fa8a1afe577858ebe4e9dad8919e34c862cb399bc34", size = 30181, upload-time = "2024-05-28T17:01:53.112Z" },
]

[[package]]
name = "beartype"
version = "0.22.8"
source = { registry = "https://pypi.org/simple" }
sdist = { url = "https://files.pythonhosted.org/packages/8c/1d/794ae2acaa67c8b216d91d5919da2606c2bb14086849ffde7f5555f3a3a5/beartype-0.22.8.tar.gz", hash = "sha256:b19b21c9359722ee3f7cc433f063b3e13997b27ae8226551ea5062e621f61165", size = 1602262, upload-time = "2025-12-03T05:11:10.766Z" }
wheels = [
    { url = "https://files.pythonhosted.org/packages/14/2a/fbcbf5a025d3e71ddafad7efd43e34ec4362f4d523c3c471b457148fb211/beartype-0.22.8-py3-none-any.whl", hash = "sha256:b832882d04e41a4097bab9f63e6992bc6de58c414ee84cba9b45b67314f5ab2e", size = 1331895, upload-time = "2025-12-03T05:11:08.373Z" },
]

[[package]]
name = "black"
version = "25.11.0"
source = { registry = "https://pypi.org/simple" }
dependencies = [
    { name = "click" },
    { name = "mypy-extensions" },
    { name = "packaging" },
    { name = "pathspec" },
    { name = "platformdirs" },
    { name = "pytokens" },
    { name = "tomli", marker = "python_full_version < '3.11'" },
    { name = "typing-extensions", marker = "python_full_version < '3.11'" },
]
sdist = { url = "https://files.pythonhosted.org/packages/8c/ad/33adf4708633d047950ff2dfdea2e215d84ac50ef95aff14a614e4b6e9b2/black-25.11.0.tar.gz", hash = "sha256:9a323ac32f5dc75ce7470501b887250be5005a01602e931a15e45593f70f6e08", size = 655669, upload-time = "2025-11-10T01:53:50.558Z" }
wheels = [
    { url = "https://files.pythonhosted.org/packages/b3/d2/6caccbc96f9311e8ec3378c296d4f4809429c43a6cd2394e3c390e86816d/black-25.11.0-cp310-cp310-macosx_10_9_x86_64.whl", hash = "sha256:ec311e22458eec32a807f029b2646f661e6859c3f61bc6d9ffb67958779f392e", size = 1743501, upload-time = "2025-11-10T01:59:06.202Z" },
    { url = "https://files.pythonhosted.org/packages/69/35/b986d57828b3f3dccbf922e2864223197ba32e74c5004264b1c62bc9f04d/black-25.11.0-cp310-cp310-macosx_11_0_arm64.whl", hash = "sha256:1032639c90208c15711334d681de2e24821af0575573db2810b0763bcd62e0f0", size = 1597308, upload-time = "2025-11-10T01:57:58.633Z" },
    { url = "https://files.pythonhosted.org/packages/39/8e/8b58ef4b37073f52b64a7b2dd8c9a96c84f45d6f47d878d0aa557e9a2d35/black-25.11.0-cp310-cp310-manylinux2014_x86_64.manylinux_2_17_x86_64.manylinux_2_28_x86_64.whl", hash = "sha256:0c0f7c461df55cf32929b002335883946a4893d759f2df343389c4396f3b6b37", size = 1656194, upload-time = "2025-11-10T01:57:10.909Z" },
    { url = "https://files.pythonhosted.org/packages/8d/30/9c2267a7955ecc545306534ab88923769a979ac20a27cf618d370091e5dd/black-25.11.0-cp310-cp310-win_amd64.whl", hash = "sha256:f9786c24d8e9bd5f20dc7a7f0cdd742644656987f6ea6947629306f937726c03", size = 1347996, upload-time = "2025-11-10T01:57:22.391Z" },
    { url = "https://files.pythonhosted.org/packages/c4/62/d304786b75ab0c530b833a89ce7d997924579fb7484ecd9266394903e394/black-25.11.0-cp311-cp311-macosx_10_9_x86_64.whl", hash = "sha256:895571922a35434a9d8ca67ef926da6bc9ad464522a5fe0db99b394ef1c0675a", size = 1727891, upload-time = "2025-11-10T02:01:40.507Z" },
    { url = "https://files.pythonhosted.org/packages/82/5d/ffe8a006aa522c9e3f430e7b93568a7b2163f4b3f16e8feb6d8c3552761a/black-25.11.0-cp311-cp311-macosx_11_0_arm64.whl", hash = "sha256:cb4f4b65d717062191bdec8e4a442539a8ea065e6af1c4f4d36f0cdb5f71e170", size = 1581875, upload-time = "2025-11-10T01:57:51.192Z" },
    { url = "https://files.pythonhosted.org/packages/cb/c8/7c8bda3108d0bb57387ac41b4abb5c08782b26da9f9c4421ef6694dac01a/black-25.11.0-cp311-cp311-manylinux2014_x86_64.manylinux_2_17_x86_64.manylinux_2_28_x86_64.whl", hash = "sha256:d81a44cbc7e4f73a9d6ae449ec2317ad81512d1e7dce7d57f6333fd6259737bc", size = 1642716, upload-time = "2025-11-10T01:56:51.589Z" },
    { url = "https://files.pythonhosted.org/packages/34/b9/f17dea34eecb7cc2609a89627d480fb6caea7b86190708eaa7eb15ed25e7/black-25.11.0-cp311-cp311-win_amd64.whl", hash = "sha256:7eebd4744dfe92ef1ee349dc532defbf012a88b087bb7ddd688ff59a447b080e", size = 1352904, upload-time = "2025-11-10T01:59:26.252Z" },
    { url = "https://files.pythonhosted.org/packages/7f/12/5c35e600b515f35ffd737da7febdb2ab66bb8c24d88560d5e3ef3d28c3fd/black-25.11.0-cp312-cp312-macosx_10_13_x86_64.whl", hash = "sha256:80e7486ad3535636657aa180ad32a7d67d7c273a80e12f1b4bfa0823d54e8fac", size = 1772831, upload-time = "2025-11-10T02:03:47Z" },
    { url = "https://files.pythonhosted.org/packages/1a/75/b3896bec5a2bb9ed2f989a970ea40e7062f8936f95425879bbe162746fe5/black-25.11.0-cp312-cp312-macosx_11_0_arm64.whl", hash = "sha256:6cced12b747c4c76bc09b4db057c319d8545307266f41aaee665540bc0e04e96", size = 1608520, upload-time = "2025-11-10T01:58:46.895Z" },
    { url = "https://files.pythonhosted.org/packages/f3/b5/2bfc18330eddbcfb5aab8d2d720663cd410f51b2ed01375f5be3751595b0/black-25.11.0-cp312-cp312-manylinux2014_x86_64.manylinux_2_17_x86_64.manylinux_2_28_x86_64.whl", hash = "sha256:6cb2d54a39e0ef021d6c5eef442e10fd71fcb491be6413d083a320ee768329dd", size = 1682719, upload-time = "2025-11-10T01:56:55.24Z" },
    { url = "https://files.pythonhosted.org/packages/96/fb/f7dc2793a22cdf74a72114b5ed77fe3349a2e09ef34565857a2f917abdf2/black-25.11.0-cp312-cp312-win_amd64.whl", hash = "sha256:ae263af2f496940438e5be1a0c1020e13b09154f3af4df0835ea7f9fe7bfa409", size = 1362684, upload-time = "2025-11-10T01:57:07.639Z" },
    { url = "https://files.pythonhosted.org/packages/ad/47/3378d6a2ddefe18553d1115e36aea98f4a90de53b6a3017ed861ba1bd3bc/black-25.11.0-cp313-cp313-macosx_10_13_x86_64.whl", hash = "sha256:0a1d40348b6621cc20d3d7530a5b8d67e9714906dfd7346338249ad9c6cedf2b", size = 1772446, upload-time = "2025-11-10T02:02:16.181Z" },
    { url = "https://files.pythonhosted.org/packages/ba/4b/0f00bfb3d1f7e05e25bfc7c363f54dc523bb6ba502f98f4ad3acf01ab2e4/black-25.11.0-cp313-cp313-macosx_11_0_arm64.whl", hash = "sha256:51c65d7d60bb25429ea2bf0731c32b2a2442eb4bd3b2afcb47830f0b13e58bfd", size = 1607983, upload-time = "2025-11-10T02:02:52.502Z" },
    { url = "https://files.pythonhosted.org/packages/99/fe/49b0768f8c9ae57eb74cc10a1f87b4c70453551d8ad498959721cc345cb7/black-25.11.0-cp313-cp313-manylinux2014_x86_64.manylinux_2_17_x86_64.manylinux_2_28_x86_64.whl", hash = "sha256:936c4dd07669269f40b497440159a221ee435e3fddcf668e0c05244a9be71993", size = 1682481, upload-time = "2025-11-10T01:57:12.35Z" },
    { url = "https://files.pythonhosted.org/packages/55/17/7e10ff1267bfa950cc16f0a411d457cdff79678fbb77a6c73b73a5317904/black-25.11.0-cp313-cp313-win_amd64.whl", hash = "sha256:f42c0ea7f59994490f4dccd64e6b2dd49ac57c7c84f38b8faab50f8759db245c", size = 1363869, upload-time = "2025-11-10T01:58:24.608Z" },
    { url = "https://files.pythonhosted.org/packages/67/c0/cc865ce594d09e4cd4dfca5e11994ebb51604328489f3ca3ae7bb38a7db5/black-25.11.0-cp314-cp314-macosx_10_15_x86_64.whl", hash = "sha256:35690a383f22dd3e468c85dc4b915217f87667ad9cce781d7b42678ce63c4170", size = 1771358, upload-time = "2025-11-10T02:03:33.331Z" },
    { url = "https://files.pythonhosted.org/packages/37/77/4297114d9e2fd2fc8ab0ab87192643cd49409eb059e2940391e7d2340e57/black-25.11.0-cp314-cp314-macosx_11_0_arm64.whl", hash = "sha256:dae49ef7369c6caa1a1833fd5efb7c3024bb7e4499bf64833f65ad27791b1545", size = 1612902, upload-time = "2025-11-10T01:59:33.382Z" },
    { url = "https://files.pythonhosted.org/packages/de/63/d45ef97ada84111e330b2b2d45e1dd163e90bd116f00ac55927fb6bf8adb/black-25.11.0-cp314-cp314-manylinux2014_x86_64.manylinux_2_17_x86_64.manylinux_2_28_x86_64.whl", hash = "sha256:5bd4a22a0b37401c8e492e994bce79e614f91b14d9ea911f44f36e262195fdda", size = 1680571, upload-time = "2025-11-10T01:57:04.239Z" },
    { url = "https://files.pythonhosted.org/packages/ff/4b/5604710d61cdff613584028b4cb4607e56e148801ed9b38ee7970799dab6/black-25.11.0-cp314-cp314-win_amd64.whl", hash = "sha256:aa211411e94fdf86519996b7f5f05e71ba34835d8f0c0f03c00a26271da02664", size = 1382599, upload-time = "2025-11-10T01:57:57.427Z" },
    { url = "https://files.pythonhosted.org/packages/00/5d/aed32636ed30a6e7f9efd6ad14e2a0b0d687ae7c8c7ec4e4a557174b895c/black-25.11.0-py3-none-any.whl", hash = "sha256:e3f562da087791e96cefcd9dda058380a442ab322a02e222add53736451f604b", size = 204918, upload-time = "2025-11-10T01:53:48.917Z" },
]

[[package]]
name = "boto3"
version = "1.42.3"
source = { registry = "https://pypi.org/simple" }
dependencies = [
    { name = "botocore" },
    { name = "jmespath" },
    { name = "s3transfer" },
]
sdist = { url = "https://files.pythonhosted.org/packages/ef/4e/b1add2d248d7120ee59df1ca1781a0d5fabdb9e45a477ef50c7598908e80/boto3-1.42.3.tar.gz", hash = "sha256:f7fe002c39806d5efe9105f0d74e836f001230e9520b4502c752dd4951f60041", size = 112797, upload-time = "2025-12-04T18:14:50.078Z" }
wheels = [
    { url = "https://files.pythonhosted.org/packages/73/ac/81fb1f37bef7f29f7d0d4b71eb64c6425917cb230da437b42a2a58335ddf/boto3-1.42.3-py3-none-any.whl", hash = "sha256:163df55a774402fa940e95a152c308a33fb0f49cbcb5ec1725936e48635512f7", size = 140619, upload-time = "2025-12-04T18:14:48.581Z" },
]

[[package]]
name = "botocore"
version = "1.42.3"
source = { registry = "https://pypi.org/simple" }
dependencies = [
    { name = "jmespath" },
    { name = "python-dateutil" },
    { name = "urllib3" },
]
sdist = { url = "https://files.pythonhosted.org/packages/0e/e1/8238fbbab5c45def1b4f75d486a95d1d838e8e21a348563d075a2b09f74b/botocore-1.42.3.tar.gz", hash = "sha256:6bad2e512ab85926bbfb391a9486bb3120f4be71419e2f70b556d99783dcb1ce", size = 14842884, upload-time = "2025-12-04T18:14:38.938Z" }
wheels = [
    { url = "https://files.pythonhosted.org/packages/05/7f/69721ba9d89b4053ac243016428cdd2ea1a1f1c7217572a965aab9f57a20/botocore-1.42.3-py3-none-any.whl", hash = "sha256:fa174f53224ab2adc3a01bb3215b41d314df2f6578381a4a0051bd60d5c718d9", size = 14517527, upload-time = "2025-12-04T18:14:35.317Z" },
]

[[package]]
name = "cachetools"
version = "6.2.2"
source = { registry = "https://pypi.org/simple" }
sdist = { url = "https://files.pythonhosted.org/packages/fb/44/ca1675be2a83aeee1886ab745b28cda92093066590233cc501890eb8417a/cachetools-6.2.2.tar.gz", hash = "sha256:8e6d266b25e539df852251cfd6f990b4bc3a141db73b939058d809ebd2590fc6", size = 31571, upload-time = "2025-11-13T17:42:51.465Z" }
wheels = [
    { url = "https://files.pythonhosted.org/packages/e6/46/eb6eca305c77a4489affe1c5d8f4cae82f285d9addd8de4ec084a7184221/cachetools-6.2.2-py3-none-any.whl", hash = "sha256:6c09c98183bf58560c97b2abfcedcbaf6a896a490f534b031b661d3723b45ace", size = 11503, upload-time = "2025-11-13T17:42:50.232Z" },
]

[[package]]
name = "certifi"
version = "2025.11.12"
source = { registry = "https://pypi.org/simple" }
sdist = { url = "https://files.pythonhosted.org/packages/a2/8c/58f469717fa48465e4a50c014a0400602d3c437d7c0c468e17ada824da3a/certifi-2025.11.12.tar.gz", hash = "sha256:d8ab5478f2ecd78af242878415affce761ca6bc54a22a27e026d7c25357c3316", size = 160538, upload-time = "2025-11-12T02:54:51.517Z" }
wheels = [
    { url = "https://files.pythonhosted.org/packages/70/7d/9bc192684cea499815ff478dfcdc13835ddf401365057044fb721ec6bddb/certifi-2025.11.12-py3-none-any.whl", hash = "sha256:97de8790030bbd5c2d96b7ec782fc2f7820ef8dba6db909ccf95449f2d062d4b", size = 159438, upload-time = "2025-11-12T02:54:49.735Z" },
]

[[package]]
name = "cffi"
version = "2.0.0"
source = { registry = "https://pypi.org/simple" }
dependencies = [
    { name = "pycparser", marker = "implementation_name != 'PyPy'" },
]
sdist = { url = "https://files.pythonhosted.org/packages/eb/56/b1ba7935a17738ae8453301356628e8147c79dbb825bcbc73dc7401f9846/cffi-2.0.0.tar.gz", hash = "sha256:44d1b5909021139fe36001ae048dbdde8214afa20200eda0f64c068cac5d5529", size = 523588, upload-time = "2025-09-08T23:24:04.541Z" }
wheels = [
    { url = "https://files.pythonhosted.org/packages/93/d7/516d984057745a6cd96575eea814fe1edd6646ee6efd552fb7b0921dec83/cffi-2.0.0-cp310-cp310-macosx_10_13_x86_64.whl", hash = "sha256:0cf2d91ecc3fcc0625c2c530fe004f82c110405f101548512cce44322fa8ac44", size = 184283, upload-time = "2025-09-08T23:22:08.01Z" },
    { url = "https://files.pythonhosted.org/packages/9e/84/ad6a0b408daa859246f57c03efd28e5dd1b33c21737c2db84cae8c237aa5/cffi-2.0.0-cp310-cp310-macosx_11_0_arm64.whl", hash = "sha256:f73b96c41e3b2adedc34a7356e64c8eb96e03a3782b535e043a986276ce12a49", size = 180504, upload-time = "2025-09-08T23:22:10.637Z" },
    { url = "https://files.pythonhosted.org/packages/50/bd/b1a6362b80628111e6653c961f987faa55262b4002fcec42308cad1db680/cffi-2.0.0-cp310-cp310-manylinux1_i686.manylinux2014_i686.manylinux_2_17_i686.manylinux_2_5_i686.whl", hash = "sha256:53f77cbe57044e88bbd5ed26ac1d0514d2acf0591dd6bb02a3ae37f76811b80c", size = 208811, upload-time = "2025-09-08T23:22:12.267Z" },
    { url = "https://files.pythonhosted.org/packages/4f/27/6933a8b2562d7bd1fb595074cf99cc81fc3789f6a6c05cdabb46284a3188/cffi-2.0.0-cp310-cp310-manylinux2014_aarch64.manylinux_2_17_aarch64.whl", hash = "sha256:3e837e369566884707ddaf85fc1744b47575005c0a229de3327f8f9a20f4efeb", size = 216402, upload-time = "2025-09-08T23:22:13.455Z" },
    { url = "https://files.pythonhosted.org/packages/05/eb/b86f2a2645b62adcfff53b0dd97e8dfafb5c8aa864bd0d9a2c2049a0d551/cffi-2.0.0-cp310-cp310-manylinux2014_ppc64le.manylinux_2_17_ppc64le.whl", hash = "sha256:5eda85d6d1879e692d546a078b44251cdd08dd1cfb98dfb77b670c97cee49ea0", size = 203217, upload-time = "2025-09-08T23:22:14.596Z" },
    { url = "https://files.pythonhosted.org/packages/9f/e0/6cbe77a53acf5acc7c08cc186c9928864bd7c005f9efd0d126884858a5fe/cffi-2.0.0-cp310-cp310-manylinux2014_s390x.manylinux_2_17_s390x.whl", hash = "sha256:9332088d75dc3241c702d852d4671613136d90fa6881da7d770a483fd05248b4", size = 203079, upload-time = "2025-09-08T23:22:15.769Z" },
    { url = "https://files.pythonhosted.org/packages/98/29/9b366e70e243eb3d14a5cb488dfd3a0b6b2f1fb001a203f653b93ccfac88/cffi-2.0.0-cp310-cp310-manylinux2014_x86_64.manylinux_2_17_x86_64.whl", hash = "sha256:fc7de24befaeae77ba923797c7c87834c73648a05a4bde34b3b7e5588973a453", size = 216475, upload-time = "2025-09-08T23:22:17.427Z" },
    { url = "https://files.pythonhosted.org/packages/21/7a/13b24e70d2f90a322f2900c5d8e1f14fa7e2a6b3332b7309ba7b2ba51a5a/cffi-2.0.0-cp310-cp310-musllinux_1_2_aarch64.whl", hash = "sha256:cf364028c016c03078a23b503f02058f1814320a56ad535686f90565636a9495", size = 218829, upload-time = "2025-09-08T23:22:19.069Z" },
    { url = "https://files.pythonhosted.org/packages/60/99/c9dc110974c59cc981b1f5b66e1d8af8af764e00f0293266824d9c4254bc/cffi-2.0.0-cp310-cp310-musllinux_1_2_i686.whl", hash = "sha256:e11e82b744887154b182fd3e7e8512418446501191994dbf9c9fc1f32cc8efd5", size = 211211, upload-time = "2025-09-08T23:22:20.588Z" },
    { url = "https://files.pythonhosted.org/packages/49/72/ff2d12dbf21aca1b32a40ed792ee6b40f6dc3a9cf1644bd7ef6e95e0ac5e/cffi-2.0.0-cp310-cp310-musllinux_1_2_x86_64.whl", hash = "sha256:8ea985900c5c95ce9db1745f7933eeef5d314f0565b27625d9a10ec9881e1bfb", size = 218036, upload-time = "2025-09-08T23:22:22.143Z" },
    { url = "https://files.pythonhosted.org/packages/e2/cc/027d7fb82e58c48ea717149b03bcadcbdc293553edb283af792bd4bcbb3f/cffi-2.0.0-cp310-cp310-win32.whl", hash = "sha256:1f72fb8906754ac8a2cc3f9f5aaa298070652a0ffae577e0ea9bd480dc3c931a", size = 172184, upload-time = "2025-09-08T23:22:23.328Z" },
    { url = "https://files.pythonhosted.org/packages/33/fa/072dd15ae27fbb4e06b437eb6e944e75b068deb09e2a2826039e49ee2045/cffi-2.0.0-cp310-cp310-win_amd64.whl", hash = "sha256:b18a3ed7d5b3bd8d9ef7a8cb226502c6bf8308df1525e1cc676c3680e7176739", size = 182790, upload-time = "2025-09-08T23:22:24.752Z" },
    { url = "https://files.pythonhosted.org/packages/12/4a/3dfd5f7850cbf0d06dc84ba9aa00db766b52ca38d8b86e3a38314d52498c/cffi-2.0.0-cp311-cp311-macosx_10_13_x86_64.whl", hash = "sha256:b4c854ef3adc177950a8dfc81a86f5115d2abd545751a304c5bcf2c2c7283cfe", size = 184344, upload-time = "2025-09-08T23:22:26.456Z" },
    { url = "https://files.pythonhosted.org/packages/4f/8b/f0e4c441227ba756aafbe78f117485b25bb26b1c059d01f137fa6d14896b/cffi-2.0.0-cp311-cp311-macosx_11_0_arm64.whl", hash = "sha256:2de9a304e27f7596cd03d16f1b7c72219bd944e99cc52b84d0145aefb07cbd3c", size = 180560, upload-time = "2025-09-08T23:22:28.197Z" },
    { url = "https://files.pythonhosted.org/packages/b1/b7/1200d354378ef52ec227395d95c2576330fd22a869f7a70e88e1447eb234/cffi-2.0.0-cp311-cp311-manylinux1_i686.manylinux2014_i686.manylinux_2_17_i686.manylinux_2_5_i686.whl", hash = "sha256:baf5215e0ab74c16e2dd324e8ec067ef59e41125d3eade2b863d294fd5035c92", size = 209613, upload-time = "2025-09-08T23:22:29.475Z" },
    { url = "https://files.pythonhosted.org/packages/b8/56/6033f5e86e8cc9bb629f0077ba71679508bdf54a9a5e112a3c0b91870332/cffi-2.0.0-cp311-cp311-manylinux2014_aarch64.manylinux_2_17_aarch64.whl", hash = "sha256:730cacb21e1bdff3ce90babf007d0a0917cc3e6492f336c2f0134101e0944f93", size = 216476, upload-time = "2025-09-08T23:22:31.063Z" },
    { url = "https://files.pythonhosted.org/packages/dc/7f/55fecd70f7ece178db2f26128ec41430d8720f2d12ca97bf8f0a628207d5/cffi-2.0.0-cp311-cp311-manylinux2014_ppc64le.manylinux_2_17_ppc64le.whl", hash = "sha256:6824f87845e3396029f3820c206e459ccc91760e8fa24422f8b0c3d1731cbec5", size = 203374, upload-time = "2025-09-08T23:22:32.507Z" },
    { url = "https://files.pythonhosted.org/packages/84/ef/a7b77c8bdc0f77adc3b46888f1ad54be8f3b7821697a7b89126e829e676a/cffi-2.0.0-cp311-cp311-manylinux2014_s390x.manylinux_2_17_s390x.whl", hash = "sha256:9de40a7b0323d889cf8d23d1ef214f565ab154443c42737dfe52ff82cf857664", size = 202597, upload-time = "2025-09-08T23:22:34.132Z" },
    { url = "https://files.pythonhosted.org/packages/d7/91/500d892b2bf36529a75b77958edfcd5ad8e2ce4064ce2ecfeab2125d72d1/cffi-2.0.0-cp311-cp311-manylinux2014_x86_64.manylinux_2_17_x86_64.whl", hash = "sha256:8941aaadaf67246224cee8c3803777eed332a19d909b47e29c9842ef1e79ac26", size = 215574, upload-time = "2025-09-08T23:22:35.443Z" },
    { url = "https://files.pythonhosted.org/packages/44/64/58f6255b62b101093d5df22dcb752596066c7e89dd725e0afaed242a61be/cffi-2.0.0-cp311-cp311-musllinux_1_2_aarch64.whl", hash = "sha256:a05d0c237b3349096d3981b727493e22147f934b20f6f125a3eba8f994bec4a9", size = 218971, upload-time = "2025-09-08T23:22:36.805Z" },
    { url = "https://files.pythonhosted.org/packages/ab/49/fa72cebe2fd8a55fbe14956f9970fe8eb1ac59e5df042f603ef7c8ba0adc/cffi-2.0.0-cp311-cp311-musllinux_1_2_i686.whl", hash = "sha256:94698a9c5f91f9d138526b48fe26a199609544591f859c870d477351dc7b2414", size = 211972, upload-time = "2025-09-08T23:22:38.436Z" },
    { url = "https://files.pythonhosted.org/packages/0b/28/dd0967a76aab36731b6ebfe64dec4e981aff7e0608f60c2d46b46982607d/cffi-2.0.0-cp311-cp311-musllinux_1_2_x86_64.whl", hash = "sha256:5fed36fccc0612a53f1d4d9a816b50a36702c28a2aa880cb8a122b3466638743", size = 217078, upload-time = "2025-09-08T23:22:39.776Z" },
    { url = "https://files.pythonhosted.org/packages/2b/c0/015b25184413d7ab0a410775fdb4a50fca20f5589b5dab1dbbfa3baad8ce/cffi-2.0.0-cp311-cp311-win32.whl", hash = "sha256:c649e3a33450ec82378822b3dad03cc228b8f5963c0c12fc3b1e0ab940f768a5", size = 172076, upload-time = "2025-09-08T23:22:40.95Z" },
    { url = "https://files.pythonhosted.org/packages/ae/8f/dc5531155e7070361eb1b7e4c1a9d896d0cb21c49f807a6c03fd63fc877e/cffi-2.0.0-cp311-cp311-win_amd64.whl", hash = "sha256:66f011380d0e49ed280c789fbd08ff0d40968ee7b665575489afa95c98196ab5", size = 182820, upload-time = "2025-09-08T23:22:42.463Z" },
    { url = "https://files.pythonhosted.org/packages/95/5c/1b493356429f9aecfd56bc171285a4c4ac8697f76e9bbbbb105e537853a1/cffi-2.0.0-cp311-cp311-win_arm64.whl", hash = "sha256:c6638687455baf640e37344fe26d37c404db8b80d037c3d29f58fe8d1c3b194d", size = 177635, upload-time = "2025-09-08T23:22:43.623Z" },
    { url = "https://files.pythonhosted.org/packages/ea/47/4f61023ea636104d4f16ab488e268b93008c3d0bb76893b1b31db1f96802/cffi-2.0.0-cp312-cp312-macosx_10_13_x86_64.whl", hash = "sha256:6d02d6655b0e54f54c4ef0b94eb6be0607b70853c45ce98bd278dc7de718be5d", size = 185271, upload-time = "2025-09-08T23:22:44.795Z" },
    { url = "https://files.pythonhosted.org/packages/df/a2/781b623f57358e360d62cdd7a8c681f074a71d445418a776eef0aadb4ab4/cffi-2.0.0-cp312-cp312-macosx_11_0_arm64.whl", hash = "sha256:8eca2a813c1cb7ad4fb74d368c2ffbbb4789d377ee5bb8df98373c2cc0dee76c", size = 181048, upload-time = "2025-09-08T23:22:45.938Z" },
    { url = "https://files.pythonhosted.org/packages/ff/df/a4f0fbd47331ceeba3d37c2e51e9dfc9722498becbeec2bd8bc856c9538a/cffi-2.0.0-cp312-cp312-manylinux1_i686.manylinux2014_i686.manylinux_2_17_i686.manylinux_2_5_i686.whl", hash = "sha256:21d1152871b019407d8ac3985f6775c079416c282e431a4da6afe7aefd2bccbe", size = 212529, upload-time = "2025-09-08T23:22:47.349Z" },
    { url = "https://files.pythonhosted.org/packages/d5/72/12b5f8d3865bf0f87cf1404d8c374e7487dcf097a1c91c436e72e6badd83/cffi-2.0.0-cp312-cp312-manylinux2014_aarch64.manylinux_2_17_aarch64.whl", hash = "sha256:b21e08af67b8a103c71a250401c78d5e0893beff75e28c53c98f4de42f774062", size = 220097, upload-time = "2025-09-08T23:22:48.677Z" },
    { url = "https://files.pythonhosted.org/packages/c2/95/7a135d52a50dfa7c882ab0ac17e8dc11cec9d55d2c18dda414c051c5e69e/cffi-2.0.0-cp312-cp312-manylinux2014_ppc64le.manylinux_2_17_ppc64le.whl", hash = "sha256:1e3a615586f05fc4065a8b22b8152f0c1b00cdbc60596d187c2a74f9e3036e4e", size = 207983, upload-time = "2025-09-08T23:22:50.06Z" },
    { url = "https://files.pythonhosted.org/packages/3a/c8/15cb9ada8895957ea171c62dc78ff3e99159ee7adb13c0123c001a2546c1/cffi-2.0.0-cp312-cp312-manylinux2014_s390x.manylinux_2_17_s390x.whl", hash = "sha256:81afed14892743bbe14dacb9e36d9e0e504cd204e0b165062c488942b9718037", size = 206519, upload-time = "2025-09-08T23:22:51.364Z" },
    { url = "https://files.pythonhosted.org/packages/78/2d/7fa73dfa841b5ac06c7b8855cfc18622132e365f5b81d02230333ff26e9e/cffi-2.0.0-cp312-cp312-manylinux2014_x86_64.manylinux_2_17_x86_64.whl", hash = "sha256:3e17ed538242334bf70832644a32a7aae3d83b57567f9fd60a26257e992b79ba", size = 219572, upload-time = "2025-09-08T23:22:52.902Z" },
    { url = "https://files.pythonhosted.org/packages/07/e0/267e57e387b4ca276b90f0434ff88b2c2241ad72b16d31836adddfd6031b/cffi-2.0.0-cp312-cp312-musllinux_1_2_aarch64.whl", hash = "sha256:3925dd22fa2b7699ed2617149842d2e6adde22b262fcbfada50e3d195e4b3a94", size = 222963, upload-time = "2025-09-08T23:22:54.518Z" },
    { url = "https://files.pythonhosted.org/packages/b6/75/1f2747525e06f53efbd878f4d03bac5b859cbc11c633d0fb81432d98a795/cffi-2.0.0-cp312-cp312-musllinux_1_2_x86_64.whl", hash = "sha256:2c8f814d84194c9ea681642fd164267891702542f028a15fc97d4674b6206187", size = 221361, upload-time = "2025-09-08T23:22:55.867Z" },
    { url = "https://files.pythonhosted.org/packages/7b/2b/2b6435f76bfeb6bbf055596976da087377ede68df465419d192acf00c437/cffi-2.0.0-cp312-cp312-win32.whl", hash = "sha256:da902562c3e9c550df360bfa53c035b2f241fed6d9aef119048073680ace4a18", size = 172932, upload-time = "2025-09-08T23:22:57.188Z" },
    { url = "https://files.pythonhosted.org/packages/f8/ed/13bd4418627013bec4ed6e54283b1959cf6db888048c7cf4b4c3b5b36002/cffi-2.0.0-cp312-cp312-win_amd64.whl", hash = "sha256:da68248800ad6320861f129cd9c1bf96ca849a2771a59e0344e88681905916f5", size = 183557, upload-time = "2025-09-08T23:22:58.351Z" },
    { url = "https://files.pythonhosted.org/packages/95/31/9f7f93ad2f8eff1dbc1c3656d7ca5bfd8fb52c9d786b4dcf19b2d02217fa/cffi-2.0.0-cp312-cp312-win_arm64.whl", hash = "sha256:4671d9dd5ec934cb9a73e7ee9676f9362aba54f7f34910956b84d727b0d73fb6", size = 177762, upload-time = "2025-09-08T23:22:59.668Z" },
    { url = "https://files.pythonhosted.org/packages/4b/8d/a0a47a0c9e413a658623d014e91e74a50cdd2c423f7ccfd44086ef767f90/cffi-2.0.0-cp313-cp313-macosx_10_13_x86_64.whl", hash = "sha256:00bdf7acc5f795150faa6957054fbbca2439db2f775ce831222b66f192f03beb", size = 185230, upload-time = "2025-09-08T23:23:00.879Z" },
    { url = "https://files.pythonhosted.org/packages/4a/d2/a6c0296814556c68ee32009d9c2ad4f85f2707cdecfd7727951ec228005d/cffi-2.0.0-cp313-cp313-macosx_11_0_arm64.whl", hash = "sha256:45d5e886156860dc35862657e1494b9bae8dfa63bf56796f2fb56e1679fc0bca", size = 181043, upload-time = "2025-09-08T23:23:02.231Z" },
    { url = "https://files.pythonhosted.org/packages/b0/1e/d22cc63332bd59b06481ceaac49d6c507598642e2230f201649058a7e704/cffi-2.0.0-cp313-cp313-manylinux1_i686.manylinux2014_i686.manylinux_2_17_i686.manylinux_2_5_i686.whl", hash = "sha256:07b271772c100085dd28b74fa0cd81c8fb1a3ba18b21e03d7c27f3436a10606b", size = 212446, upload-time = "2025-09-08T23:23:03.472Z" },
    { url = "https://files.pythonhosted.org/packages/a9/f5/a2c23eb03b61a0b8747f211eb716446c826ad66818ddc7810cc2cc19b3f2/cffi-2.0.0-cp313-cp313-manylinux2014_aarch64.manylinux_2_17_aarch64.whl", hash = "sha256:d48a880098c96020b02d5a1f7d9251308510ce8858940e6fa99ece33f610838b", size = 220101, upload-time = "2025-09-08T23:23:04.792Z" },
    { url = "https://files.pythonhosted.org/packages/f2/7f/e6647792fc5850d634695bc0e6ab4111ae88e89981d35ac269956605feba/cffi-2.0.0-cp313-cp313-manylinux2014_ppc64le.manylinux_2_17_ppc64le.whl", hash = "sha256:f93fd8e5c8c0a4aa1f424d6173f14a892044054871c771f8566e4008eaa359d2", size = 207948, upload-time = "2025-09-08T23:23:06.127Z" },
    { url = "https://files.pythonhosted.org/packages/cb/1e/a5a1bd6f1fb30f22573f76533de12a00bf274abcdc55c8edab639078abb6/cffi-2.0.0-cp313-cp313-manylinux2014_s390x.manylinux_2_17_s390x.whl", hash = "sha256:dd4f05f54a52fb558f1ba9f528228066954fee3ebe629fc1660d874d040ae5a3", size = 206422, upload-time = "2025-09-08T23:23:07.753Z" },
    { url = "https://files.pythonhosted.org/packages/98/df/0a1755e750013a2081e863e7cd37e0cdd02664372c754e5560099eb7aa44/cffi-2.0.0-cp313-cp313-manylinux2014_x86_64.manylinux_2_17_x86_64.whl", hash = "sha256:c8d3b5532fc71b7a77c09192b4a5a200ea992702734a2e9279a37f2478236f26", size = 219499, upload-time = "2025-09-08T23:23:09.648Z" },
    { url = "https://files.pythonhosted.org/packages/50/e1/a969e687fcf9ea58e6e2a928ad5e2dd88cc12f6f0ab477e9971f2309b57c/cffi-2.0.0-cp313-cp313-musllinux_1_2_aarch64.whl", hash = "sha256:d9b29c1f0ae438d5ee9acb31cadee00a58c46cc9c0b2f9038c6b0b3470877a8c", size = 222928, upload-time = "2025-09-08T23:23:10.928Z" },
    { url = "https://files.pythonhosted.org/packages/36/54/0362578dd2c9e557a28ac77698ed67323ed5b9775ca9d3fe73fe191bb5d8/cffi-2.0.0-cp313-cp313-musllinux_1_2_x86_64.whl", hash = "sha256:6d50360be4546678fc1b79ffe7a66265e28667840010348dd69a314145807a1b", size = 221302, upload-time = "2025-09-08T23:23:12.42Z" },
    { url = "https://files.pythonhosted.org/packages/eb/6d/bf9bda840d5f1dfdbf0feca87fbdb64a918a69bca42cfa0ba7b137c48cb8/cffi-2.0.0-cp313-cp313-win32.whl", hash = "sha256:74a03b9698e198d47562765773b4a8309919089150a0bb17d829ad7b44b60d27", size = 172909, upload-time = "2025-09-08T23:23:14.32Z" },
    { url = "https://files.pythonhosted.org/packages/37/18/6519e1ee6f5a1e579e04b9ddb6f1676c17368a7aba48299c3759bbc3c8b3/cffi-2.0.0-cp313-cp313-win_amd64.whl", hash = "sha256:19f705ada2530c1167abacb171925dd886168931e0a7b78f5bffcae5c6b5be75", size = 183402, upload-time = "2025-09-08T23:23:15.535Z" },
    { url = "https://files.pythonhosted.org/packages/cb/0e/02ceeec9a7d6ee63bb596121c2c8e9b3a9e150936f4fbef6ca1943e6137c/cffi-2.0.0-cp313-cp313-win_arm64.whl", hash = "sha256:256f80b80ca3853f90c21b23ee78cd008713787b1b1e93eae9f3d6a7134abd91", size = 177780, upload-time = "2025-09-08T23:23:16.761Z" },
    { url = "https://files.pythonhosted.org/packages/92/c4/3ce07396253a83250ee98564f8d7e9789fab8e58858f35d07a9a2c78de9f/cffi-2.0.0-cp314-cp314-macosx_10_13_x86_64.whl", hash = "sha256:fc33c5141b55ed366cfaad382df24fe7dcbc686de5be719b207bb248e3053dc5", size = 185320, upload-time = "2025-09-08T23:23:18.087Z" },
    { url = "https://files.pythonhosted.org/packages/59/dd/27e9fa567a23931c838c6b02d0764611c62290062a6d4e8ff7863daf9730/cffi-2.0.0-cp314-cp314-macosx_11_0_arm64.whl", hash = "sha256:c654de545946e0db659b3400168c9ad31b5d29593291482c43e3564effbcee13", size = 181487, upload-time = "2025-09-08T23:23:19.622Z" },
    { url = "https://files.pythonhosted.org/packages/d6/43/0e822876f87ea8a4ef95442c3d766a06a51fc5298823f884ef87aaad168c/cffi-2.0.0-cp314-cp314-manylinux2014_aarch64.manylinux_2_17_aarch64.whl", hash = "sha256:24b6f81f1983e6df8db3adc38562c83f7d4a0c36162885ec7f7b77c7dcbec97b", size = 220049, upload-time = "2025-09-08T23:23:20.853Z" },
    { url = "https://files.pythonhosted.org/packages/b4/89/76799151d9c2d2d1ead63c2429da9ea9d7aac304603de0c6e8764e6e8e70/cffi-2.0.0-cp314-cp314-manylinux2014_ppc64le.manylinux_2_17_ppc64le.whl", hash = "sha256:12873ca6cb9b0f0d3a0da705d6086fe911591737a59f28b7936bdfed27c0d47c", size = 207793, upload-time = "2025-09-08T23:23:22.08Z" },
    { url = "https://files.pythonhosted.org/packages/bb/dd/3465b14bb9e24ee24cb88c9e3730f6de63111fffe513492bf8c808a3547e/cffi-2.0.0-cp314-cp314-manylinux2014_s390x.manylinux_2_17_s390x.whl", hash = "sha256:d9b97165e8aed9272a6bb17c01e3cc5871a594a446ebedc996e2397a1c1ea8ef", size = 206300, upload-time = "2025-09-08T23:23:23.314Z" },
    { url = "https://files.pythonhosted.org/packages/47/d9/d83e293854571c877a92da46fdec39158f8d7e68da75bf73581225d28e90/cffi-2.0.0-cp314-cp314-manylinux2014_x86_64.manylinux_2_17_x86_64.whl", hash = "sha256:afb8db5439b81cf9c9d0c80404b60c3cc9c3add93e114dcae767f1477cb53775", size = 219244, upload-time = "2025-09-08T23:23:24.541Z" },
    { url = "https://files.pythonhosted.org/packages/2b/0f/1f177e3683aead2bb00f7679a16451d302c436b5cbf2505f0ea8146ef59e/cffi-2.0.0-cp314-cp314-musllinux_1_2_aarch64.whl", hash = "sha256:737fe7d37e1a1bffe70bd5754ea763a62a066dc5913ca57e957824b72a85e205", size = 222828, upload-time = "2025-09-08T23:23:26.143Z" },
    { url = "https://files.pythonhosted.org/packages/c6/0f/cafacebd4b040e3119dcb32fed8bdef8dfe94da653155f9d0b9dc660166e/cffi-2.0.0-cp314-cp314-musllinux_1_2_x86_64.whl", hash = "sha256:38100abb9d1b1435bc4cc340bb4489635dc2f0da7456590877030c9b3d40b0c1", size = 220926, upload-time = "2025-09-08T23:23:27.873Z" },
    { url = "https://files.pythonhosted.org/packages/3e/aa/df335faa45b395396fcbc03de2dfcab242cd61a9900e914fe682a59170b1/cffi-2.0.0-cp314-cp314-win32.whl", hash = "sha256:087067fa8953339c723661eda6b54bc98c5625757ea62e95eb4898ad5e776e9f", size = 175328, upload-time = "2025-09-08T23:23:44.61Z" },
    { url = "https://files.pythonhosted.org/packages/bb/92/882c2d30831744296ce713f0feb4c1cd30f346ef747b530b5318715cc367/cffi-2.0.0-cp314-cp314-win_amd64.whl", hash = "sha256:203a48d1fb583fc7d78a4c6655692963b860a417c0528492a6bc21f1aaefab25", size = 185650, upload-time = "2025-09-08T23:23:45.848Z" },
    { url = "https://files.pythonhosted.org/packages/9f/2c/98ece204b9d35a7366b5b2c6539c350313ca13932143e79dc133ba757104/cffi-2.0.0-cp314-cp314-win_arm64.whl", hash = "sha256:dbd5c7a25a7cb98f5ca55d258b103a2054f859a46ae11aaf23134f9cc0d356ad", size = 180687, upload-time = "2025-09-08T23:23:47.105Z" },
    { url = "https://files.pythonhosted.org/packages/3e/61/c768e4d548bfa607abcda77423448df8c471f25dbe64fb2ef6d555eae006/cffi-2.0.0-cp314-cp314t-macosx_10_13_x86_64.whl", hash = "sha256:9a67fc9e8eb39039280526379fb3a70023d77caec1852002b4da7e8b270c4dd9", size = 188773, upload-time = "2025-09-08T23:23:29.347Z" },
    { url = "https://files.pythonhosted.org/packages/2c/ea/5f76bce7cf6fcd0ab1a1058b5af899bfbef198bea4d5686da88471ea0336/cffi-2.0.0-cp314-cp314t-macosx_11_0_arm64.whl", hash = "sha256:7a66c7204d8869299919db4d5069a82f1561581af12b11b3c9f48c584eb8743d", size = 185013, upload-time = "2025-09-08T23:23:30.63Z" },
    { url = "https://files.pythonhosted.org/packages/be/b4/c56878d0d1755cf9caa54ba71e5d049479c52f9e4afc230f06822162ab2f/cffi-2.0.0-cp314-cp314t-manylinux2014_aarch64.manylinux_2_17_aarch64.whl", hash = "sha256:7cc09976e8b56f8cebd752f7113ad07752461f48a58cbba644139015ac24954c", size = 221593, upload-time = "2025-09-08T23:23:31.91Z" },
    { url = "https://files.pythonhosted.org/packages/e0/0d/eb704606dfe8033e7128df5e90fee946bbcb64a04fcdaa97321309004000/cffi-2.0.0-cp314-cp314t-manylinux2014_ppc64le.manylinux_2_17_ppc64le.whl", hash = "sha256:92b68146a71df78564e4ef48af17551a5ddd142e5190cdf2c5624d0c3ff5b2e8", size = 209354, upload-time = "2025-09-08T23:23:33.214Z" },
    { url = "https://files.pythonhosted.org/packages/d8/19/3c435d727b368ca475fb8742ab97c9cb13a0de600ce86f62eab7fa3eea60/cffi-2.0.0-cp314-cp314t-manylinux2014_s390x.manylinux_2_17_s390x.whl", hash = "sha256:b1e74d11748e7e98e2f426ab176d4ed720a64412b6a15054378afdb71e0f37dc", size = 208480, upload-time = "2025-09-08T23:23:34.495Z" },
    { url = "https://files.pythonhosted.org/packages/d0/44/681604464ed9541673e486521497406fadcc15b5217c3e326b061696899a/cffi-2.0.0-cp314-cp314t-manylinux2014_x86_64.manylinux_2_17_x86_64.whl", hash = "sha256:28a3a209b96630bca57cce802da70c266eb08c6e97e5afd61a75611ee6c64592", size = 221584, upload-time = "2025-09-08T23:23:36.096Z" },
    { url = "https://files.pythonhosted.org/packages/25/8e/342a504ff018a2825d395d44d63a767dd8ebc927ebda557fecdaca3ac33a/cffi-2.0.0-cp314-cp314t-musllinux_1_2_aarch64.whl", hash = "sha256:7553fb2090d71822f02c629afe6042c299edf91ba1bf94951165613553984512", size = 224443, upload-time = "2025-09-08T23:23:37.328Z" },
    { url = "https://files.pythonhosted.org/packages/e1/5e/b666bacbbc60fbf415ba9988324a132c9a7a0448a9a8f125074671c0f2c3/cffi-2.0.0-cp314-cp314t-musllinux_1_2_x86_64.whl", hash = "sha256:6c6c373cfc5c83a975506110d17457138c8c63016b563cc9ed6e056a82f13ce4", size = 223437, upload-time = "2025-09-08T23:23:38.945Z" },
    { url = "https://files.pythonhosted.org/packages/a0/1d/ec1a60bd1a10daa292d3cd6bb0b359a81607154fb8165f3ec95fe003b85c/cffi-2.0.0-cp314-cp314t-win32.whl", hash = "sha256:1fc9ea04857caf665289b7a75923f2c6ed559b8298a1b8c49e59f7dd95c8481e", size = 180487, upload-time = "2025-09-08T23:23:40.423Z" },
    { url = "https://files.pythonhosted.org/packages/bf/41/4c1168c74fac325c0c8156f04b6749c8b6a8f405bbf91413ba088359f60d/cffi-2.0.0-cp314-cp314t-win_amd64.whl", hash = "sha256:d68b6cef7827e8641e8ef16f4494edda8b36104d79773a334beaa1e3521430f6", size = 191726, upload-time = "2025-09-08T23:23:41.742Z" },
    { url = "https://files.pythonhosted.org/packages/ae/3a/dbeec9d1ee0844c679f6bb5d6ad4e9f198b1224f4e7a32825f47f6192b0c/cffi-2.0.0-cp314-cp314t-win_arm64.whl", hash = "sha256:0a1527a803f0a659de1af2e1fd700213caba79377e27e4693648c2923da066f9", size = 184195, upload-time = "2025-09-08T23:23:43.004Z" },
]

[[package]]
name = "chardet"
version = "5.2.0"
source = { registry = "https://pypi.org/simple" }
sdist = { url = "https://files.pythonhosted.org/packages/f3/0d/f7b6ab21ec75897ed80c17d79b15951a719226b9fababf1e40ea74d69079/chardet-5.2.0.tar.gz", hash = "sha256:1b3b6ff479a8c414bc3fa2c0852995695c4a026dcd6d0633b2dd092ca39c1cf7", size = 2069618, upload-time = "2023-08-01T19:23:02.662Z" }
wheels = [
    { url = "https://files.pythonhosted.org/packages/38/6f/f5fbc992a329ee4e0f288c1fe0e2ad9485ed064cac731ed2fe47dcc38cbf/chardet-5.2.0-py3-none-any.whl", hash = "sha256:e1cf59446890a00105fe7b7912492ea04b6e6f06d4b742b2c788469e34c82970", size = 199385, upload-time = "2023-08-01T19:23:00.661Z" },
]

[[package]]
name = "charset-normalizer"
version = "3.4.4"
source = { registry = "https://pypi.org/simple" }
sdist = { url = "https://files.pythonhosted.org/packages/13/69/33ddede1939fdd074bce5434295f38fae7136463422fe4fd3e0e89b98062/charset_normalizer-3.4.4.tar.gz", hash = "sha256:94537985111c35f28720e43603b8e7b43a6ecfb2ce1d3058bbe955b73404e21a", size = 129418, upload-time = "2025-10-14T04:42:32.879Z" }
wheels = [
    { url = "https://files.pythonhosted.org/packages/1f/b8/6d51fc1d52cbd52cd4ccedd5b5b2f0f6a11bbf6765c782298b0f3e808541/charset_normalizer-3.4.4-cp310-cp310-macosx_10_9_universal2.whl", hash = "sha256:e824f1492727fa856dd6eda4f7cee25f8518a12f3c4a56a74e8095695089cf6d", size = 209709, upload-time = "2025-10-14T04:40:11.385Z" },
    { url = "https://files.pythonhosted.org/packages/5c/af/1f9d7f7faafe2ddfb6f72a2e07a548a629c61ad510fe60f9630309908fef/charset_normalizer-3.4.4-cp310-cp310-manylinux2014_aarch64.manylinux_2_17_aarch64.manylinux_2_28_aarch64.whl", hash = "sha256:4bd5d4137d500351a30687c2d3971758aac9a19208fc110ccb9d7188fbe709e8", size = 148814, upload-time = "2025-10-14T04:40:13.135Z" },
    { url = "https://files.pythonhosted.org/packages/79/3d/f2e3ac2bbc056ca0c204298ea4e3d9db9b4afe437812638759db2c976b5f/charset_normalizer-3.4.4-cp310-cp310-manylinux2014_armv7l.manylinux_2_17_armv7l.manylinux_2_31_armv7l.whl", hash = "sha256:027f6de494925c0ab2a55eab46ae5129951638a49a34d87f4c3eda90f696b4ad", size = 144467, upload-time = "2025-10-14T04:40:14.728Z" },
    { url = "https://files.pythonhosted.org/packages/ec/85/1bf997003815e60d57de7bd972c57dc6950446a3e4ccac43bc3070721856/charset_normalizer-3.4.4-cp310-cp310-manylinux2014_ppc64le.manylinux_2_17_ppc64le.manylinux_2_28_ppc64le.whl", hash = "sha256:f820802628d2694cb7e56db99213f930856014862f3fd943d290ea8438d07ca8", size = 162280, upload-time = "2025-10-14T04:40:16.14Z" },
    { url = "https://files.pythonhosted.org/packages/3e/8e/6aa1952f56b192f54921c436b87f2aaf7c7a7c3d0d1a765547d64fd83c13/charset_normalizer-3.4.4-cp310-cp310-manylinux2014_s390x.manylinux_2_17_s390x.manylinux_2_28_s390x.whl", hash = "sha256:798d75d81754988d2565bff1b97ba5a44411867c0cf32b77a7e8f8d84796b10d", size = 159454, upload-time = "2025-10-14T04:40:17.567Z" },
    { url = "https://files.pythonhosted.org/packages/36/3b/60cbd1f8e93aa25d1c669c649b7a655b0b5fb4c571858910ea9332678558/charset_normalizer-3.4.4-cp310-cp310-manylinux2014_x86_64.manylinux_2_17_x86_64.manylinux_2_28_x86_64.whl", hash = "sha256:9d1bb833febdff5c8927f922386db610b49db6e0d4f4ee29601d71e7c2694313", size = 153609, upload-time = "2025-10-14T04:40:19.08Z" },
    { url = "https://files.pythonhosted.org/packages/64/91/6a13396948b8fd3c4b4fd5bc74d045f5637d78c9675585e8e9fbe5636554/charset_normalizer-3.4.4-cp310-cp310-manylinux_2_31_riscv64.manylinux_2_39_riscv64.whl", hash = "sha256:9cd98cdc06614a2f768d2b7286d66805f94c48cde050acdbbb7db2600ab3197e", size = 151849, upload-time = "2025-10-14T04:40:20.607Z" },
    { url = "https://files.pythonhosted.org/packages/b7/7a/59482e28b9981d105691e968c544cc0df3b7d6133152fb3dcdc8f135da7a/charset_normalizer-3.4.4-cp310-cp310-musllinux_1_2_aarch64.whl", hash = "sha256:077fbb858e903c73f6c9db43374fd213b0b6a778106bc7032446a8e8b5b38b93", size = 151586, upload-time = "2025-10-14T04:40:21.719Z" },
    { url = "https://files.pythonhosted.org/packages/92/59/f64ef6a1c4bdd2baf892b04cd78792ed8684fbc48d4c2afe467d96b4df57/charset_normalizer-3.4.4-cp310-cp310-musllinux_1_2_armv7l.whl", hash = "sha256:244bfb999c71b35de57821b8ea746b24e863398194a4014e4c76adc2bbdfeff0", size = 145290, upload-time = "2025-10-14T04:40:23.069Z" },
    { url = "https://files.pythonhosted.org/packages/6b/63/3bf9f279ddfa641ffa1962b0db6a57a9c294361cc2f5fcac997049a00e9c/charset_normalizer-3.4.4-cp310-cp310-musllinux_1_2_ppc64le.whl", hash = "sha256:64b55f9dce520635f018f907ff1b0df1fdc31f2795a922fb49dd14fbcdf48c84", size = 163663, upload-time = "2025-10-14T04:40:24.17Z" },
    { url = "https://files.pythonhosted.org/packages/ed/09/c9e38fc8fa9e0849b172b581fd9803bdf6e694041127933934184e19f8c3/charset_normalizer-3.4.4-cp310-cp310-musllinux_1_2_riscv64.whl", hash = "sha256:faa3a41b2b66b6e50f84ae4a68c64fcd0c44355741c6374813a800cd6695db9e", size = 151964, upload-time = "2025-10-14T04:40:25.368Z" },
    { url = "https://files.pythonhosted.org/packages/d2/d1/d28b747e512d0da79d8b6a1ac18b7ab2ecfd81b2944c4c710e166d8dd09c/charset_normalizer-3.4.4-cp310-cp310-musllinux_1_2_s390x.whl", hash = "sha256:6515f3182dbe4ea06ced2d9e8666d97b46ef4c75e326b79bb624110f122551db", size = 161064, upload-time = "2025-10-14T04:40:26.806Z" },
    { url = "https://files.pythonhosted.org/packages/bb/9a/31d62b611d901c3b9e5500c36aab0ff5eb442043fb3a1c254200d3d397d9/charset_normalizer-3.4.4-cp310-cp310-musllinux_1_2_x86_64.whl", hash = "sha256:cc00f04ed596e9dc0da42ed17ac5e596c6ccba999ba6bd92b0e0aef2f170f2d6", size = 155015, upload-time = "2025-10-14T04:40:28.284Z" },
    { url = "https://files.pythonhosted.org/packages/1f/f3/107e008fa2bff0c8b9319584174418e5e5285fef32f79d8ee6a430d0039c/charset_normalizer-3.4.4-cp310-cp310-win32.whl", hash = "sha256:f34be2938726fc13801220747472850852fe6b1ea75869a048d6f896838c896f", size = 99792, upload-time = "2025-10-14T04:40:29.613Z" },
    { url = "https://files.pythonhosted.org/packages/eb/66/e396e8a408843337d7315bab30dbf106c38966f1819f123257f5520f8a96/charset_normalizer-3.4.4-cp310-cp310-win_amd64.whl", hash = "sha256:a61900df84c667873b292c3de315a786dd8dac506704dea57bc957bd31e22c7d", size = 107198, upload-time = "2025-10-14T04:40:30.644Z" },
    { url = "https://files.pythonhosted.org/packages/b5/58/01b4f815bf0312704c267f2ccb6e5d42bcc7752340cd487bc9f8c3710597/charset_normalizer-3.4.4-cp310-cp310-win_arm64.whl", hash = "sha256:cead0978fc57397645f12578bfd2d5ea9138ea0fac82b2f63f7f7c6877986a69", size = 100262, upload-time = "2025-10-14T04:40:32.108Z" },
    { url = "https://files.pythonhosted.org/packages/ed/27/c6491ff4954e58a10f69ad90aca8a1b6fe9c5d3c6f380907af3c37435b59/charset_normalizer-3.4.4-cp311-cp311-macosx_10_9_universal2.whl", hash = "sha256:6e1fcf0720908f200cd21aa4e6750a48ff6ce4afe7ff5a79a90d5ed8a08296f8", size = 206988, upload-time = "2025-10-14T04:40:33.79Z" },
    { url = "https://files.pythonhosted.org/packages/94/59/2e87300fe67ab820b5428580a53cad894272dbb97f38a7a814a2a1ac1011/charset_normalizer-3.4.4-cp311-cp311-manylinux2014_aarch64.manylinux_2_17_aarch64.manylinux_2_28_aarch64.whl", hash = "sha256:5f819d5fe9234f9f82d75bdfa9aef3a3d72c4d24a6e57aeaebba32a704553aa0", size = 147324, upload-time = "2025-10-14T04:40:34.961Z" },
    { url = "https://files.pythonhosted.org/packages/07/fb/0cf61dc84b2b088391830f6274cb57c82e4da8bbc2efeac8c025edb88772/charset_normalizer-3.4.4-cp311-cp311-manylinux2014_armv7l.manylinux_2_17_armv7l.manylinux_2_31_armv7l.whl", hash = "sha256:a59cb51917aa591b1c4e6a43c132f0cdc3c76dbad6155df4e28ee626cc77a0a3", size = 142742, upload-time = "2025-10-14T04:40:36.105Z" },
    { url = "https://files.pythonhosted.org/packages/62/8b/171935adf2312cd745d290ed93cf16cf0dfe320863ab7cbeeae1dcd6535f/charset_normalizer-3.4.4-cp311-cp311-manylinux2014_ppc64le.manylinux_2_17_ppc64le.manylinux_2_28_ppc64le.whl", hash = "sha256:8ef3c867360f88ac904fd3f5e1f902f13307af9052646963ee08ff4f131adafc", size = 160863, upload-time = "2025-10-14T04:40:37.188Z" },
    { url = "https://files.pythonhosted.org/packages/09/73/ad875b192bda14f2173bfc1bc9a55e009808484a4b256748d931b6948442/charset_normalizer-3.4.4-cp311-cp311-manylinux2014_s390x.manylinux_2_17_s390x.manylinux_2_28_s390x.whl", hash = "sha256:d9e45d7faa48ee908174d8fe84854479ef838fc6a705c9315372eacbc2f02897", size = 157837, upload-time = "2025-10-14T04:40:38.435Z" },
    { url = "https://files.pythonhosted.org/packages/6d/fc/de9cce525b2c5b94b47c70a4b4fb19f871b24995c728e957ee68ab1671ea/charset_normalizer-3.4.4-cp311-cp311-manylinux2014_x86_64.manylinux_2_17_x86_64.manylinux_2_28_x86_64.whl", hash = "sha256:840c25fb618a231545cbab0564a799f101b63b9901f2569faecd6b222ac72381", size = 151550, upload-time = "2025-10-14T04:40:40.053Z" },
    { url = "https://files.pythonhosted.org/packages/55/c2/43edd615fdfba8c6f2dfbd459b25a6b3b551f24ea21981e23fb768503ce1/charset_normalizer-3.4.4-cp311-cp311-manylinux_2_31_riscv64.manylinux_2_39_riscv64.whl", hash = "sha256:ca5862d5b3928c4940729dacc329aa9102900382fea192fc5e52eb69d6093815", size = 149162, upload-time = "2025-10-14T04:40:41.163Z" },
    { url = "https://files.pythonhosted.org/packages/03/86/bde4ad8b4d0e9429a4e82c1e8f5c659993a9a863ad62c7df05cf7b678d75/charset_normalizer-3.4.4-cp311-cp311-musllinux_1_2_aarch64.whl", hash = "sha256:d9c7f57c3d666a53421049053eaacdd14bbd0a528e2186fcb2e672effd053bb0", size = 150019, upload-time = "2025-10-14T04:40:42.276Z" },
    { url = "https://files.pythonhosted.org/packages/1f/86/a151eb2af293a7e7bac3a739b81072585ce36ccfb4493039f49f1d3cae8c/charset_normalizer-3.4.4-cp311-cp311-musllinux_1_2_armv7l.whl", hash = "sha256:277e970e750505ed74c832b4bf75dac7476262ee2a013f5574dd49075879e161", size = 143310, upload-time = "2025-10-14T04:40:43.439Z" },
    { url = "https://files.pythonhosted.org/packages/b5/fe/43dae6144a7e07b87478fdfc4dbe9efd5defb0e7ec29f5f58a55aeef7bf7/charset_normalizer-3.4.4-cp311-cp311-musllinux_1_2_ppc64le.whl", hash = "sha256:31fd66405eaf47bb62e8cd575dc621c56c668f27d46a61d975a249930dd5e2a4", size = 162022, upload-time = "2025-10-14T04:40:44.547Z" },
    { url = "https://files.pythonhosted.org/packages/80/e6/7aab83774f5d2bca81f42ac58d04caf44f0cc2b65fc6db2b3b2e8a05f3b3/charset_normalizer-3.4.4-cp311-cp311-musllinux_1_2_riscv64.whl", hash = "sha256:0d3d8f15c07f86e9ff82319b3d9ef6f4bf907608f53fe9d92b28ea9ae3d1fd89", size = 149383, upload-time = "2025-10-14T04:40:46.018Z" },
    { url = "https://files.pythonhosted.org/packages/4f/e8/b289173b4edae05c0dde07f69f8db476a0b511eac556dfe0d6bda3c43384/charset_normalizer-3.4.4-cp311-cp311-musllinux_1_2_s390x.whl", hash = "sha256:9f7fcd74d410a36883701fafa2482a6af2ff5ba96b9a620e9e0721e28ead5569", size = 159098, upload-time = "2025-10-14T04:40:47.081Z" },
    { url = "https://files.pythonhosted.org/packages/d8/df/fe699727754cae3f8478493c7f45f777b17c3ef0600e28abfec8619eb49c/charset_normalizer-3.4.4-cp311-cp311-musllinux_1_2_x86_64.whl", hash = "sha256:ebf3e58c7ec8a8bed6d66a75d7fb37b55e5015b03ceae72a8e7c74495551e224", size = 152991, upload-time = "2025-10-14T04:40:48.246Z" },
    { url = "https://files.pythonhosted.org/packages/1a/86/584869fe4ddb6ffa3bd9f491b87a01568797fb9bd8933f557dba9771beaf/charset_normalizer-3.4.4-cp311-cp311-win32.whl", hash = "sha256:eecbc200c7fd5ddb9a7f16c7decb07b566c29fa2161a16cf67b8d068bd21690a", size = 99456, upload-time = "2025-10-14T04:40:49.376Z" },
    { url = "https://files.pythonhosted.org/packages/65/f6/62fdd5feb60530f50f7e38b4f6a1d5203f4d16ff4f9f0952962c044e919a/charset_normalizer-3.4.4-cp311-cp311-win_amd64.whl", hash = "sha256:5ae497466c7901d54b639cf42d5b8c1b6a4fead55215500d2f486d34db48d016", size = 106978, upload-time = "2025-10-14T04:40:50.844Z" },
    { url = "https://files.pythonhosted.org/packages/7a/9d/0710916e6c82948b3be62d9d398cb4fcf4e97b56d6a6aeccd66c4b2f2bd5/charset_normalizer-3.4.4-cp311-cp311-win_arm64.whl", hash = "sha256:65e2befcd84bc6f37095f5961e68a6f077bf44946771354a28ad434c2cce0ae1", size = 99969, upload-time = "2025-10-14T04:40:52.272Z" },
    { url = "https://files.pythonhosted.org/packages/f3/85/1637cd4af66fa687396e757dec650f28025f2a2f5a5531a3208dc0ec43f2/charset_normalizer-3.4.4-cp312-cp312-macosx_10_13_universal2.whl", hash = "sha256:0a98e6759f854bd25a58a73fa88833fba3b7c491169f86ce1180c948ab3fd394", size = 208425, upload-time = "2025-10-14T04:40:53.353Z" },
    { url = "https://files.pythonhosted.org/packages/9d/6a/04130023fef2a0d9c62d0bae2649b69f7b7d8d24ea5536feef50551029df/charset_normalizer-3.4.4-cp312-cp312-manylinux2014_aarch64.manylinux_2_17_aarch64.manylinux_2_28_aarch64.whl", hash = "sha256:b5b290ccc2a263e8d185130284f8501e3e36c5e02750fc6b6bdeb2e9e96f1e25", size = 148162, upload-time = "2025-10-14T04:40:54.558Z" },
    { url = "https://files.pythonhosted.org/packages/78/29/62328d79aa60da22c9e0b9a66539feae06ca0f5a4171ac4f7dc285b83688/charset_normalizer-3.4.4-cp312-cp312-manylinux2014_armv7l.manylinux_2_17_armv7l.manylinux_2_31_armv7l.whl", hash = "sha256:74bb723680f9f7a6234dcf67aea57e708ec1fbdf5699fb91dfd6f511b0a320ef", size = 144558, upload-time = "2025-10-14T04:40:55.677Z" },
    { url = "https://files.pythonhosted.org/packages/86/bb/b32194a4bf15b88403537c2e120b817c61cd4ecffa9b6876e941c3ee38fe/charset_normalizer-3.4.4-cp312-cp312-manylinux2014_ppc64le.manylinux_2_17_ppc64le.manylinux_2_28_ppc64le.whl", hash = "sha256:f1e34719c6ed0b92f418c7c780480b26b5d9c50349e9a9af7d76bf757530350d", size = 161497, upload-time = "2025-10-14T04:40:57.217Z" },
    { url = "https://files.pythonhosted.org/packages/19/89/a54c82b253d5b9b111dc74aca196ba5ccfcca8242d0fb64146d4d3183ff1/charset_normalizer-3.4.4-cp312-cp312-manylinux2014_s390x.manylinux_2_17_s390x.manylinux_2_28_s390x.whl", hash = "sha256:2437418e20515acec67d86e12bf70056a33abdacb5cb1655042f6538d6b085a8", size = 159240, upload-time = "2025-10-14T04:40:58.358Z" },
    { url = "https://files.pythonhosted.org/packages/c0/10/d20b513afe03acc89ec33948320a5544d31f21b05368436d580dec4e234d/charset_normalizer-3.4.4-cp312-cp312-manylinux2014_x86_64.manylinux_2_17_x86_64.manylinux_2_28_x86_64.whl", hash = "sha256:11d694519d7f29d6cd09f6ac70028dba10f92f6cdd059096db198c283794ac86", size = 153471, upload-time = "2025-10-14T04:40:59.468Z" },
    { url = "https://files.pythonhosted.org/packages/61/fa/fbf177b55bdd727010f9c0a3c49eefa1d10f960e5f09d1d887bf93c2e698/charset_normalizer-3.4.4-cp312-cp312-manylinux_2_31_riscv64.manylinux_2_39_riscv64.whl", hash = "sha256:ac1c4a689edcc530fc9d9aa11f5774b9e2f33f9a0c6a57864e90908f5208d30a", size = 150864, upload-time = "2025-10-14T04:41:00.623Z" },
    { url = "https://files.pythonhosted.org/packages/05/12/9fbc6a4d39c0198adeebbde20b619790e9236557ca59fc40e0e3cebe6f40/charset_normalizer-3.4.4-cp312-cp312-musllinux_1_2_aarch64.whl", hash = "sha256:21d142cc6c0ec30d2efee5068ca36c128a30b0f2c53c1c07bd78cb6bc1d3be5f", size = 150647, upload-time = "2025-10-14T04:41:01.754Z" },
    { url = "https://files.pythonhosted.org/packages/ad/1f/6a9a593d52e3e8c5d2b167daf8c6b968808efb57ef4c210acb907c365bc4/charset_normalizer-3.4.4-cp312-cp312-musllinux_1_2_armv7l.whl", hash = "sha256:5dbe56a36425d26d6cfb40ce79c314a2e4dd6211d51d6d2191c00bed34f354cc", size = 145110, upload-time = "2025-10-14T04:41:03.231Z" },
    { url = "https://files.pythonhosted.org/packages/30/42/9a52c609e72471b0fc54386dc63c3781a387bb4fe61c20231a4ebcd58bdd/charset_normalizer-3.4.4-cp312-cp312-musllinux_1_2_ppc64le.whl", hash = "sha256:5bfbb1b9acf3334612667b61bd3002196fe2a1eb4dd74d247e0f2a4d50ec9bbf", size = 162839, upload-time = "2025-10-14T04:41:04.715Z" },
    { url = "https://files.pythonhosted.org/packages/c4/5b/c0682bbf9f11597073052628ddd38344a3d673fda35a36773f7d19344b23/charset_normalizer-3.4.4-cp312-cp312-musllinux_1_2_riscv64.whl", hash = "sha256:d055ec1e26e441f6187acf818b73564e6e6282709e9bcb5b63f5b23068356a15", size = 150667, upload-time = "2025-10-14T04:41:05.827Z" },
    { url = "https://files.pythonhosted.org/packages/e4/24/a41afeab6f990cf2daf6cb8c67419b63b48cf518e4f56022230840c9bfb2/charset_normalizer-3.4.4-cp312-cp312-musllinux_1_2_s390x.whl", hash = "sha256:af2d8c67d8e573d6de5bc30cdb27e9b95e49115cd9baad5ddbd1a6207aaa82a9", size = 160535, upload-time = "2025-10-14T04:41:06.938Z" },
    { url = "https://files.pythonhosted.org/packages/2a/e5/6a4ce77ed243c4a50a1fecca6aaaab419628c818a49434be428fe24c9957/charset_normalizer-3.4.4-cp312-cp312-musllinux_1_2_x86_64.whl", hash = "sha256:780236ac706e66881f3b7f2f32dfe90507a09e67d1d454c762cf642e6e1586e0", size = 154816, upload-time = "2025-10-14T04:41:08.101Z" },
    { url = "https://files.pythonhosted.org/packages/a8/ef/89297262b8092b312d29cdb2517cb1237e51db8ecef2e9af5edbe7b683b1/charset_normalizer-3.4.4-cp312-cp312-win32.whl", hash = "sha256:5833d2c39d8896e4e19b689ffc198f08ea58116bee26dea51e362ecc7cd3ed26", size = 99694, upload-time = "2025-10-14T04:41:09.23Z" },
    { url = "https://files.pythonhosted.org/packages/3d/2d/1e5ed9dd3b3803994c155cd9aacb60c82c331bad84daf75bcb9c91b3295e/charset_normalizer-3.4.4-cp312-cp312-win_amd64.whl", hash = "sha256:a79cfe37875f822425b89a82333404539ae63dbdddf97f84dcbc3d339aae9525", size = 107131, upload-time = "2025-10-14T04:41:10.467Z" },
    { url = "https://files.pythonhosted.org/packages/d0/d9/0ed4c7098a861482a7b6a95603edce4c0d9db2311af23da1fb2b75ec26fc/charset_normalizer-3.4.4-cp312-cp312-win_arm64.whl", hash = "sha256:376bec83a63b8021bb5c8ea75e21c4ccb86e7e45ca4eb81146091b56599b80c3", size = 100390, upload-time = "2025-10-14T04:41:11.915Z" },
    { url = "https://files.pythonhosted.org/packages/97/45/4b3a1239bbacd321068ea6e7ac28875b03ab8bc0aa0966452db17cd36714/charset_normalizer-3.4.4-cp313-cp313-macosx_10_13_universal2.whl", hash = "sha256:e1f185f86a6f3403aa2420e815904c67b2f9ebc443f045edd0de921108345794", size = 208091, upload-time = "2025-10-14T04:41:13.346Z" },
    { url = "https://files.pythonhosted.org/packages/7d/62/73a6d7450829655a35bb88a88fca7d736f9882a27eacdca2c6d505b57e2e/charset_normalizer-3.4.4-cp313-cp313-manylinux2014_aarch64.manylinux_2_17_aarch64.manylinux_2_28_aarch64.whl", hash = "sha256:6b39f987ae8ccdf0d2642338faf2abb1862340facc796048b604ef14919e55ed", size = 147936, upload-time = "2025-10-14T04:41:14.461Z" },
    { url = "https://files.pythonhosted.org/packages/89/c5/adb8c8b3d6625bef6d88b251bbb0d95f8205831b987631ab0c8bb5d937c2/charset_normalizer-3.4.4-cp313-cp313-manylinux2014_armv7l.manylinux_2_17_armv7l.manylinux_2_31_armv7l.whl", hash = "sha256:3162d5d8ce1bb98dd51af660f2121c55d0fa541b46dff7bb9b9f86ea1d87de72", size = 144180, upload-time = "2025-10-14T04:41:15.588Z" },
    { url = "https://files.pythonhosted.org/packages/91/ed/9706e4070682d1cc219050b6048bfd293ccf67b3d4f5a4f39207453d4b99/charset_normalizer-3.4.4-cp313-cp313-manylinux2014_ppc64le.manylinux_2_17_ppc64le.manylinux_2_28_ppc64le.whl", hash = "sha256:81d5eb2a312700f4ecaa977a8235b634ce853200e828fbadf3a9c50bab278328", size = 161346, upload-time = "2025-10-14T04:41:16.738Z" },
    { url = "https://files.pythonhosted.org/packages/d5/0d/031f0d95e4972901a2f6f09ef055751805ff541511dc1252ba3ca1f80cf5/charset_normalizer-3.4.4-cp313-cp313-manylinux2014_s390x.manylinux_2_17_s390x.manylinux_2_28_s390x.whl", hash = "sha256:5bd2293095d766545ec1a8f612559f6b40abc0eb18bb2f5d1171872d34036ede", size = 158874, upload-time = "2025-10-14T04:41:17.923Z" },
    { url = "https://files.pythonhosted.org/packages/f5/83/6ab5883f57c9c801ce5e5677242328aa45592be8a00644310a008d04f922/charset_normalizer-3.4.4-cp313-cp313-manylinux2014_x86_64.manylinux_2_17_x86_64.manylinux_2_28_x86_64.whl", hash = "sha256:a8a8b89589086a25749f471e6a900d3f662d1d3b6e2e59dcecf787b1cc3a1894", size = 153076, upload-time = "2025-10-14T04:41:19.106Z" },
    { url = "https://files.pythonhosted.org/packages/75/1e/5ff781ddf5260e387d6419959ee89ef13878229732732ee73cdae01800f2/charset_normalizer-3.4.4-cp313-cp313-manylinux_2_31_riscv64.manylinux_2_39_riscv64.whl", hash = "sha256:bc7637e2f80d8530ee4a78e878bce464f70087ce73cf7c1caf142416923b98f1", size = 150601, upload-time = "2025-10-14T04:41:20.245Z" },
    { url = "https://files.pythonhosted.org/packages/d7/57/71be810965493d3510a6ca79b90c19e48696fb1ff964da319334b12677f0/charset_normalizer-3.4.4-cp313-cp313-musllinux_1_2_aarch64.whl", hash = "sha256:f8bf04158c6b607d747e93949aa60618b61312fe647a6369f88ce2ff16043490", size = 150376, upload-time = "2025-10-14T04:41:21.398Z" },
    { url = "https://files.pythonhosted.org/packages/e5/d5/c3d057a78c181d007014feb7e9f2e65905a6c4ef182c0ddf0de2924edd65/charset_normalizer-3.4.4-cp313-cp313-musllinux_1_2_armv7l.whl", hash = "sha256:554af85e960429cf30784dd47447d5125aaa3b99a6f0683589dbd27e2f45da44", size = 144825, upload-time = "2025-10-14T04:41:22.583Z" },
    { url = "https://files.pythonhosted.org/packages/e6/8c/d0406294828d4976f275ffbe66f00266c4b3136b7506941d87c00cab5272/charset_normalizer-3.4.4-cp313-cp313-musllinux_1_2_ppc64le.whl", hash = "sha256:74018750915ee7ad843a774364e13a3db91682f26142baddf775342c3f5b1133", size = 162583, upload-time = "2025-10-14T04:41:23.754Z" },
    { url = "https://files.pythonhosted.org/packages/d7/24/e2aa1f18c8f15c4c0e932d9287b8609dd30ad56dbe41d926bd846e22fb8d/charset_normalizer-3.4.4-cp313-cp313-musllinux_1_2_riscv64.whl", hash = "sha256:c0463276121fdee9c49b98908b3a89c39be45d86d1dbaa22957e38f6321d4ce3", size = 150366, upload-time = "2025-10-14T04:41:25.27Z" },
    { url = "https://files.pythonhosted.org/packages/e4/5b/1e6160c7739aad1e2df054300cc618b06bf784a7a164b0f238360721ab86/charset_normalizer-3.4.4-cp313-cp313-musllinux_1_2_s390x.whl", hash = "sha256:362d61fd13843997c1c446760ef36f240cf81d3ebf74ac62652aebaf7838561e", size = 160300, upload-time = "2025-10-14T04:41:26.725Z" },
    { url = "https://files.pythonhosted.org/packages/7a/10/f882167cd207fbdd743e55534d5d9620e095089d176d55cb22d5322f2afd/charset_normalizer-3.4.4-cp313-cp313-musllinux_1_2_x86_64.whl", hash = "sha256:9a26f18905b8dd5d685d6d07b0cdf98a79f3c7a918906af7cc143ea2e164c8bc", size = 154465, upload-time = "2025-10-14T04:41:28.322Z" },
    { url = "https://files.pythonhosted.org/packages/89/66/c7a9e1b7429be72123441bfdbaf2bc13faab3f90b933f664db506dea5915/charset_normalizer-3.4.4-cp313-cp313-win32.whl", hash = "sha256:9b35f4c90079ff2e2edc5b26c0c77925e5d2d255c42c74fdb70fb49b172726ac", size = 99404, upload-time = "2025-10-14T04:41:29.95Z" },
    { url = "https://files.pythonhosted.org/packages/c4/26/b9924fa27db384bdcd97ab83b4f0a8058d96ad9626ead570674d5e737d90/charset_normalizer-3.4.4-cp313-cp313-win_amd64.whl", hash = "sha256:b435cba5f4f750aa6c0a0d92c541fb79f69a387c91e61f1795227e4ed9cece14", size = 107092, upload-time = "2025-10-14T04:41:31.188Z" },
    { url = "https://files.pythonhosted.org/packages/af/8f/3ed4bfa0c0c72a7ca17f0380cd9e4dd842b09f664e780c13cff1dcf2ef1b/charset_normalizer-3.4.4-cp313-cp313-win_arm64.whl", hash = "sha256:542d2cee80be6f80247095cc36c418f7bddd14f4a6de45af91dfad36d817bba2", size = 100408, upload-time = "2025-10-14T04:41:32.624Z" },
    { url = "https://files.pythonhosted.org/packages/2a/35/7051599bd493e62411d6ede36fd5af83a38f37c4767b92884df7301db25d/charset_normalizer-3.4.4-cp314-cp314-macosx_10_13_universal2.whl", hash = "sha256:da3326d9e65ef63a817ecbcc0df6e94463713b754fe293eaa03da99befb9a5bd", size = 207746, upload-time = "2025-10-14T04:41:33.773Z" },
    { url = "https://files.pythonhosted.org/packages/10/9a/97c8d48ef10d6cd4fcead2415523221624bf58bcf68a802721a6bc807c8f/charset_normalizer-3.4.4-cp314-cp314-manylinux2014_aarch64.manylinux_2_17_aarch64.manylinux_2_28_aarch64.whl", hash = "sha256:8af65f14dc14a79b924524b1e7fffe304517b2bff5a58bf64f30b98bbc5079eb", size = 147889, upload-time = "2025-10-14T04:41:34.897Z" },
    { url = "https://files.pythonhosted.org/packages/10/bf/979224a919a1b606c82bd2c5fa49b5c6d5727aa47b4312bb27b1734f53cd/charset_normalizer-3.4.4-cp314-cp314-manylinux2014_armv7l.manylinux_2_17_armv7l.manylinux_2_31_armv7l.whl", hash = "sha256:74664978bb272435107de04e36db5a9735e78232b85b77d45cfb38f758efd33e", size = 143641, upload-time = "2025-10-14T04:41:36.116Z" },
    { url = "https://files.pythonhosted.org/packages/ba/33/0ad65587441fc730dc7bd90e9716b30b4702dc7b617e6ba4997dc8651495/charset_normalizer-3.4.4-cp314-cp314-manylinux2014_ppc64le.manylinux_2_17_ppc64le.manylinux_2_28_ppc64le.whl", hash = "sha256:752944c7ffbfdd10c074dc58ec2d5a8a4cd9493b314d367c14d24c17684ddd14", size = 160779, upload-time = "2025-10-14T04:41:37.229Z" },
    { url = "https://files.pythonhosted.org/packages/67/ed/331d6b249259ee71ddea93f6f2f0a56cfebd46938bde6fcc6f7b9a3d0e09/charset_normalizer-3.4.4-cp314-cp314-manylinux2014_s390x.manylinux_2_17_s390x.manylinux_2_28_s390x.whl", hash = "sha256:d1f13550535ad8cff21b8d757a3257963e951d96e20ec82ab44bc64aeb62a191", size = 159035, upload-time = "2025-10-14T04:41:38.368Z" },
    { url = "https://files.pythonhosted.org/packages/67/ff/f6b948ca32e4f2a4576aa129d8bed61f2e0543bf9f5f2b7fc3758ed005c9/charset_normalizer-3.4.4-cp314-cp314-manylinux2014_x86_64.manylinux_2_17_x86_64.manylinux_2_28_x86_64.whl", hash = "sha256:ecaae4149d99b1c9e7b88bb03e3221956f68fd6d50be2ef061b2381b61d20838", size = 152542, upload-time = "2025-10-14T04:41:39.862Z" },
    { url = "https://files.pythonhosted.org/packages/16/85/276033dcbcc369eb176594de22728541a925b2632f9716428c851b149e83/charset_normalizer-3.4.4-cp314-cp314-manylinux_2_31_riscv64.manylinux_2_39_riscv64.whl", hash = "sha256:cb6254dc36b47a990e59e1068afacdcd02958bdcce30bb50cc1700a8b9d624a6", size = 149524, upload-time = "2025-10-14T04:41:41.319Z" },
    { url = "https://files.pythonhosted.org/packages/9e/f2/6a2a1f722b6aba37050e626530a46a68f74e63683947a8acff92569f979a/charset_normalizer-3.4.4-cp314-cp314-musllinux_1_2_aarch64.whl", hash = "sha256:c8ae8a0f02f57a6e61203a31428fa1d677cbe50c93622b4149d5c0f319c1d19e", size = 150395, upload-time = "2025-10-14T04:41:42.539Z" },
    { url = "https://files.pythonhosted.org/packages/60/bb/2186cb2f2bbaea6338cad15ce23a67f9b0672929744381e28b0592676824/charset_normalizer-3.4.4-cp314-cp314-musllinux_1_2_armv7l.whl", hash = "sha256:47cc91b2f4dd2833fddaedd2893006b0106129d4b94fdb6af1f4ce5a9965577c", size = 143680, upload-time = "2025-10-14T04:41:43.661Z" },
    { url = "https://files.pythonhosted.org/packages/7d/a5/bf6f13b772fbb2a90360eb620d52ed8f796f3c5caee8398c3b2eb7b1c60d/charset_normalizer-3.4.4-cp314-cp314-musllinux_1_2_ppc64le.whl", hash = "sha256:82004af6c302b5d3ab2cfc4cc5f29db16123b1a8417f2e25f9066f91d4411090", size = 162045, upload-time = "2025-10-14T04:41:44.821Z" },
    { url = "https://files.pythonhosted.org/packages/df/c5/d1be898bf0dc3ef9030c3825e5d3b83f2c528d207d246cbabe245966808d/charset_normalizer-3.4.4-cp314-cp314-musllinux_1_2_riscv64.whl", hash = "sha256:2b7d8f6c26245217bd2ad053761201e9f9680f8ce52f0fcd8d0755aeae5b2152", size = 149687, upload-time = "2025-10-14T04:41:46.442Z" },
    { url = "https://files.pythonhosted.org/packages/a5/42/90c1f7b9341eef50c8a1cb3f098ac43b0508413f33affd762855f67a410e/charset_normalizer-3.4.4-cp314-cp314-musllinux_1_2_s390x.whl", hash = "sha256:799a7a5e4fb2d5898c60b640fd4981d6a25f1c11790935a44ce38c54e985f828", size = 160014, upload-time = "2025-10-14T04:41:47.631Z" },
    { url = "https://files.pythonhosted.org/packages/76/be/4d3ee471e8145d12795ab655ece37baed0929462a86e72372fd25859047c/charset_normalizer-3.4.4-cp314-cp314-musllinux_1_2_x86_64.whl", hash = "sha256:99ae2cffebb06e6c22bdc25801d7b30f503cc87dbd283479e7b606f70aff57ec", size = 154044, upload-time = "2025-10-14T04:41:48.81Z" },
    { url = "https://files.pythonhosted.org/packages/b0/6f/8f7af07237c34a1defe7defc565a9bc1807762f672c0fde711a4b22bf9c0/charset_normalizer-3.4.4-cp314-cp314-win32.whl", hash = "sha256:f9d332f8c2a2fcbffe1378594431458ddbef721c1769d78e2cbc06280d8155f9", size = 99940, upload-time = "2025-10-14T04:41:49.946Z" },
    { url = "https://files.pythonhosted.org/packages/4b/51/8ade005e5ca5b0d80fb4aff72a3775b325bdc3d27408c8113811a7cbe640/charset_normalizer-3.4.4-cp314-cp314-win_amd64.whl", hash = "sha256:8a6562c3700cce886c5be75ade4a5db4214fda19fede41d9792d100288d8f94c", size = 107104, upload-time = "2025-10-14T04:41:51.051Z" },
    { url = "https://files.pythonhosted.org/packages/da/5f/6b8f83a55bb8278772c5ae54a577f3099025f9ade59d0136ac24a0df4bde/charset_normalizer-3.4.4-cp314-cp314-win_arm64.whl", hash = "sha256:de00632ca48df9daf77a2c65a484531649261ec9f25489917f09e455cb09ddb2", size = 100743, upload-time = "2025-10-14T04:41:52.122Z" },
    { url = "https://files.pythonhosted.org/packages/0a/4c/925909008ed5a988ccbb72dcc897407e5d6d3bd72410d69e051fc0c14647/charset_normalizer-3.4.4-py3-none-any.whl", hash = "sha256:7a32c560861a02ff789ad905a2fe94e3f840803362c84fecf1851cb4cf3dc37f", size = 53402, upload-time = "2025-10-14T04:42:31.76Z" },
]

[[package]]
name = "click"
version = "8.3.1"
source = { registry = "https://pypi.org/simple" }
dependencies = [
    { name = "colorama", marker = "sys_platform == 'win32'" },
]
sdist = { url = "https://files.pythonhosted.org/packages/3d/fa/656b739db8587d7b5dfa22e22ed02566950fbfbcdc20311993483657a5c0/click-8.3.1.tar.gz", hash = "sha256:12ff4785d337a1bb490bb7e9c2b1ee5da3112e94a8622f26a6c77f5d2fc6842a", size = 295065, upload-time = "2025-11-15T20:45:42.706Z" }
wheels = [
    { url = "https://files.pythonhosted.org/packages/98/78/01c019cdb5d6498122777c1a43056ebb3ebfeef2076d9d026bfe15583b2b/click-8.3.1-py3-none-any.whl", hash = "sha256:981153a64e25f12d547d3426c367a4857371575ee7ad18df2a6183ab0545b2a6", size = 108274, upload-time = "2025-11-15T20:45:41.139Z" },
]

[[package]]
name = "colorama"
version = "0.4.6"
source = { registry = "https://pypi.org/simple" }
sdist = { url = "https://files.pythonhosted.org/packages/d8/53/6f443c9a4a8358a93a6792e2acffb9d9d5cb0a5cfd8802644b7b1c9a02e4/colorama-0.4.6.tar.gz", hash = "sha256:08695f5cb7ed6e0531a20572697297273c47b8cae5a63ffc6d6ed5c201be6e44", size = 27697, upload-time = "2022-10-25T02:36:22.414Z" }
wheels = [
    { url = "https://files.pythonhosted.org/packages/d1/d6/3965ed04c63042e047cb6a3e6ed1a63a35087b6a609aa3a15ed8ac56c221/colorama-0.4.6-py2.py3-none-any.whl", hash = "sha256:4f1d9991f5acc0ca119f9d443620b77f9d6b33703e51011c16baf57afb285fc6", size = 25335, upload-time = "2022-10-25T02:36:20.889Z" },
]

[[package]]
name = "coverage"
version = "7.12.0"
source = { registry = "https://pypi.org/simple" }
sdist = { url = "https://files.pythonhosted.org/packages/89/26/4a96807b193b011588099c3b5c89fbb05294e5b90e71018e065465f34eb6/coverage-7.12.0.tar.gz", hash = "sha256:fc11e0a4e372cb5f282f16ef90d4a585034050ccda536451901abfb19a57f40c", size = 819341, upload-time = "2025-11-18T13:34:20.766Z" }
wheels = [
    { url = "https://files.pythonhosted.org/packages/26/4a/0dc3de1c172d35abe512332cfdcc43211b6ebce629e4cc42e6cd25ed8f4d/coverage-7.12.0-cp310-cp310-macosx_10_9_x86_64.whl", hash = "sha256:32b75c2ba3f324ee37af3ccee5b30458038c50b349ad9b88cee85096132a575b", size = 217409, upload-time = "2025-11-18T13:31:53.122Z" },
    { url = "https://files.pythonhosted.org/packages/01/c3/086198b98db0109ad4f84241e8e9ea7e5fb2db8c8ffb787162d40c26cc76/coverage-7.12.0-cp310-cp310-macosx_11_0_arm64.whl", hash = "sha256:cb2a1b6ab9fe833714a483a915de350abc624a37149649297624c8d57add089c", size = 217927, upload-time = "2025-11-18T13:31:54.458Z" },
    { url = "https://files.pythonhosted.org/packages/5d/5f/34614dbf5ce0420828fc6c6f915126a0fcb01e25d16cf141bf5361e6aea6/coverage-7.12.0-cp310-cp310-manylinux1_i686.manylinux_2_28_i686.manylinux_2_5_i686.whl", hash = "sha256:5734b5d913c3755e72f70bf6cc37a0518d4f4745cde760c5d8e12005e62f9832", size = 244678, upload-time = "2025-11-18T13:31:55.805Z" },
    { url = "https://files.pythonhosted.org/packages/55/7b/6b26fb32e8e4a6989ac1d40c4e132b14556131493b1d06bc0f2be169c357/coverage-7.12.0-cp310-cp310-manylinux1_x86_64.manylinux_2_28_x86_64.manylinux_2_5_x86_64.whl", hash = "sha256:b527a08cdf15753279b7afb2339a12073620b761d79b81cbe2cdebdb43d90daa", size = 246507, upload-time = "2025-11-18T13:31:57.05Z" },
    { url = "https://files.pythonhosted.org/packages/06/42/7d70e6603d3260199b90fb48b537ca29ac183d524a65cc31366b2e905fad/coverage-7.12.0-cp310-cp310-manylinux2014_aarch64.manylinux_2_17_aarch64.manylinux_2_28_aarch64.whl", hash = "sha256:9bb44c889fb68004e94cab71f6a021ec83eac9aeabdbb5a5a88821ec46e1da73", size = 248366, upload-time = "2025-11-18T13:31:58.362Z" },
    { url = "https://files.pythonhosted.org/packages/2d/4a/d86b837923878424c72458c5b25e899a3c5ca73e663082a915f5b3c4d749/coverage-7.12.0-cp310-cp310-manylinux_2_31_riscv64.manylinux_2_39_riscv64.whl", hash = "sha256:4b59b501455535e2e5dde5881739897967b272ba25988c89145c12d772810ccb", size = 245366, upload-time = "2025-11-18T13:31:59.572Z" },
    { url = "https://files.pythonhosted.org/packages/e6/c2/2adec557e0aa9721875f06ced19730fdb7fc58e31b02b5aa56f2ebe4944d/coverage-7.12.0-cp310-cp310-musllinux_1_2_aarch64.whl", hash = "sha256:d8842f17095b9868a05837b7b1b73495293091bed870e099521ada176aa3e00e", size = 246408, upload-time = "2025-11-18T13:32:00.784Z" },
    { url = "https://files.pythonhosted.org/packages/5a/4b/8bd1f1148260df11c618e535fdccd1e5aaf646e55b50759006a4f41d8a26/coverage-7.12.0-cp310-cp310-musllinux_1_2_i686.whl", hash = "sha256:c5a6f20bf48b8866095c6820641e7ffbe23f2ac84a2efc218d91235e404c7777", size = 244416, upload-time = "2025-11-18T13:32:01.963Z" },
    { url = "https://files.pythonhosted.org/packages/0e/13/3a248dd6a83df90414c54a4e121fd081fb20602ca43955fbe1d60e2312a9/coverage-7.12.0-cp310-cp310-musllinux_1_2_riscv64.whl", hash = "sha256:5f3738279524e988d9da2893f307c2093815c623f8d05a8f79e3eff3a7a9e553", size = 244681, upload-time = "2025-11-18T13:32:03.408Z" },
    { url = "https://files.pythonhosted.org/packages/76/30/aa833827465a5e8c938935f5d91ba055f70516941078a703740aaf1aa41f/coverage-7.12.0-cp310-cp310-musllinux_1_2_x86_64.whl", hash = "sha256:e0d68c1f7eabbc8abe582d11fa393ea483caf4f44b0af86881174769f185c94d", size = 245300, upload-time = "2025-11-18T13:32:04.686Z" },
    { url = "https://files.pythonhosted.org/packages/38/24/f85b3843af1370fb3739fa7571819b71243daa311289b31214fe3e8c9d68/coverage-7.12.0-cp310-cp310-win32.whl", hash = "sha256:7670d860e18b1e3ee5930b17a7d55ae6287ec6e55d9799982aa103a2cc1fa2ef", size = 220008, upload-time = "2025-11-18T13:32:05.806Z" },
    { url = "https://files.pythonhosted.org/packages/3a/a2/c7da5b9566f7164db9eefa133d17761ecb2c2fde9385d754e5b5c80f710d/coverage-7.12.0-cp310-cp310-win_amd64.whl", hash = "sha256:f999813dddeb2a56aab5841e687b68169da0d3f6fc78ccf50952fa2463746022", size = 220943, upload-time = "2025-11-18T13:32:07.166Z" },
    { url = "https://files.pythonhosted.org/packages/5a/0c/0dfe7f0487477d96432e4815537263363fb6dd7289743a796e8e51eabdf2/coverage-7.12.0-cp311-cp311-macosx_10_9_x86_64.whl", hash = "sha256:aa124a3683d2af98bd9d9c2bfa7a5076ca7e5ab09fdb96b81fa7d89376ae928f", size = 217535, upload-time = "2025-11-18T13:32:08.812Z" },
    { url = "https://files.pythonhosted.org/packages/9b/f5/f9a4a053a5bbff023d3bec259faac8f11a1e5a6479c2ccf586f910d8dac7/coverage-7.12.0-cp311-cp311-macosx_11_0_arm64.whl", hash = "sha256:d93fbf446c31c0140208dcd07c5d882029832e8ed7891a39d6d44bd65f2316c3", size = 218044, upload-time = "2025-11-18T13:32:10.329Z" },
    { url = "https://files.pythonhosted.org/packages/95/c5/84fc3697c1fa10cd8571919bf9693f693b7373278daaf3b73e328d502bc8/coverage-7.12.0-cp311-cp311-manylinux1_i686.manylinux_2_28_i686.manylinux_2_5_i686.whl", hash = "sha256:52ca620260bd8cd6027317bdd8b8ba929be1d741764ee765b42c4d79a408601e", size = 248440, upload-time = "2025-11-18T13:32:12.536Z" },
    { url = "https://files.pythonhosted.org/packages/f4/36/2d93fbf6a04670f3874aed397d5a5371948a076e3249244a9e84fb0e02d6/coverage-7.12.0-cp311-cp311-manylinux1_x86_64.manylinux_2_28_x86_64.manylinux_2_5_x86_64.whl", hash = "sha256:f3433ffd541380f3a0e423cff0f4926d55b0cc8c1d160fdc3be24a4c03aa65f7", size = 250361, upload-time = "2025-11-18T13:32:13.852Z" },
    { url = "https://files.pythonhosted.org/packages/5d/49/66dc65cc456a6bfc41ea3d0758c4afeaa4068a2b2931bf83be6894cf1058/coverage-7.12.0-cp311-cp311-manylinux2014_aarch64.manylinux_2_17_aarch64.manylinux_2_28_aarch64.whl", hash = "sha256:f7bbb321d4adc9f65e402c677cd1c8e4c2d0105d3ce285b51b4d87f1d5db5245", size = 252472, upload-time = "2025-11-18T13:32:15.068Z" },
    { url = "https://files.pythonhosted.org/packages/35/1f/ebb8a18dffd406db9fcd4b3ae42254aedcaf612470e8712f12041325930f/coverage-7.12.0-cp311-cp311-manylinux_2_31_riscv64.manylinux_2_39_riscv64.whl", hash = "sha256:22a7aade354a72dff3b59c577bfd18d6945c61f97393bc5fb7bd293a4237024b", size = 248592, upload-time = "2025-11-18T13:32:16.328Z" },
    { url = "https://files.pythonhosted.org/packages/da/a8/67f213c06e5ea3b3d4980df7dc344d7fea88240b5fe878a5dcbdfe0e2315/coverage-7.12.0-cp311-cp311-musllinux_1_2_aarch64.whl", hash = "sha256:3ff651dcd36d2fea66877cd4a82de478004c59b849945446acb5baf9379a1b64", size = 250167, upload-time = "2025-11-18T13:32:17.687Z" },
    { url = "https://files.pythonhosted.org/packages/f0/00/e52aef68154164ea40cc8389c120c314c747fe63a04b013a5782e989b77f/coverage-7.12.0-cp311-cp311-musllinux_1_2_i686.whl", hash = "sha256:31b8b2e38391a56e3cea39d22a23faaa7c3fc911751756ef6d2621d2a9daf742", size = 248238, upload-time = "2025-11-18T13:32:19.2Z" },
    { url = "https://files.pythonhosted.org/packages/1f/a4/4d88750bcf9d6d66f77865e5a05a20e14db44074c25fd22519777cb69025/coverage-7.12.0-cp311-cp311-musllinux_1_2_riscv64.whl", hash = "sha256:297bc2da28440f5ae51c845a47c8175a4db0553a53827886e4fb25c66633000c", size = 247964, upload-time = "2025-11-18T13:32:21.027Z" },
    { url = "https://files.pythonhosted.org/packages/a7/6b/b74693158899d5b47b0bf6238d2c6722e20ba749f86b74454fac0696bb00/coverage-7.12.0-cp311-cp311-musllinux_1_2_x86_64.whl", hash = "sha256:6ff7651cc01a246908eac162a6a86fc0dbab6de1ad165dfb9a1e2ec660b44984", size = 248862, upload-time = "2025-11-18T13:32:22.304Z" },
    { url = "https://files.pythonhosted.org/packages/18/de/6af6730227ce0e8ade307b1cc4a08e7f51b419a78d02083a86c04ccceb29/coverage-7.12.0-cp311-cp311-win32.whl", hash = "sha256:313672140638b6ddb2c6455ddeda41c6a0b208298034544cfca138978c6baed6", size = 220033, upload-time = "2025-11-18T13:32:23.714Z" },
    { url = "https://files.pythonhosted.org/packages/e2/a1/e7f63021a7c4fe20994359fcdeae43cbef4a4d0ca36a5a1639feeea5d9e1/coverage-7.12.0-cp311-cp311-win_amd64.whl", hash = "sha256:a1783ed5bd0d5938d4435014626568dc7f93e3cb99bc59188cc18857c47aa3c4", size = 220966, upload-time = "2025-11-18T13:32:25.599Z" },
    { url = "https://files.pythonhosted.org/packages/77/e8/deae26453f37c20c3aa0c4433a1e32cdc169bf415cce223a693117aa3ddd/coverage-7.12.0-cp311-cp311-win_arm64.whl", hash = "sha256:4648158fd8dd9381b5847622df1c90ff314efbfc1df4550092ab6013c238a5fc", size = 219637, upload-time = "2025-11-18T13:32:27.265Z" },
    { url = "https://files.pythonhosted.org/packages/02/bf/638c0427c0f0d47638242e2438127f3c8ee3cfc06c7fdeb16778ed47f836/coverage-7.12.0-cp312-cp312-macosx_10_13_x86_64.whl", hash = "sha256:29644c928772c78512b48e14156b81255000dcfd4817574ff69def189bcb3647", size = 217704, upload-time = "2025-11-18T13:32:28.906Z" },
    { url = "https://files.pythonhosted.org/packages/08/e1/706fae6692a66c2d6b871a608bbde0da6281903fa0e9f53a39ed441da36a/coverage-7.12.0-cp312-cp312-macosx_11_0_arm64.whl", hash = "sha256:8638cbb002eaa5d7c8d04da667813ce1067080b9a91099801a0053086e52b736", size = 218064, upload-time = "2025-11-18T13:32:30.161Z" },
    { url = "https://files.pythonhosted.org/packages/a9/8b/eb0231d0540f8af3ffda39720ff43cb91926489d01524e68f60e961366e4/coverage-7.12.0-cp312-cp312-manylinux1_i686.manylinux_2_28_i686.manylinux_2_5_i686.whl", hash = "sha256:083631eeff5eb9992c923e14b810a179798bb598e6a0dd60586819fc23be6e60", size = 249560, upload-time = "2025-11-18T13:32:31.835Z" },
    { url = "https://files.pythonhosted.org/packages/e9/a1/67fb52af642e974d159b5b379e4d4c59d0ebe1288677fbd04bbffe665a82/coverage-7.12.0-cp312-cp312-manylinux1_x86_64.manylinux_2_28_x86_64.manylinux_2_5_x86_64.whl", hash = "sha256:99d5415c73ca12d558e07776bd957c4222c687b9f1d26fa0e1b57e3598bdcde8", size = 252318, upload-time = "2025-11-18T13:32:33.178Z" },
    { url = "https://files.pythonhosted.org/packages/41/e5/38228f31b2c7665ebf9bdfdddd7a184d56450755c7e43ac721c11a4b8dab/coverage-7.12.0-cp312-cp312-manylinux2014_aarch64.manylinux_2_17_aarch64.manylinux_2_28_aarch64.whl", hash = "sha256:e949ebf60c717c3df63adb4a1a366c096c8d7fd8472608cd09359e1bd48ef59f", size = 253403, upload-time = "2025-11-18T13:32:34.45Z" },
    { url = "https://files.pythonhosted.org/packages/ec/4b/df78e4c8188f9960684267c5a4897836f3f0f20a20c51606ee778a1d9749/coverage-7.12.0-cp312-cp312-manylinux_2_31_riscv64.manylinux_2_39_riscv64.whl", hash = "sha256:6d907ddccbca819afa2cd014bc69983b146cca2735a0b1e6259b2a6c10be1e70", size = 249984, upload-time = "2025-11-18T13:32:35.747Z" },
    { url = "https://files.pythonhosted.org/packages/ba/51/bb163933d195a345c6f63eab9e55743413d064c291b6220df754075c2769/coverage-7.12.0-cp312-cp312-musllinux_1_2_aarch64.whl", hash = "sha256:b1518ecbad4e6173f4c6e6c4a46e49555ea5679bf3feda5edb1b935c7c44e8a0", size = 251339, upload-time = "2025-11-18T13:32:37.352Z" },
    { url = "https://files.pythonhosted.org/packages/15/40/c9b29cdb8412c837cdcbc2cfa054547dd83affe6cbbd4ce4fdb92b6ba7d1/coverage-7.12.0-cp312-cp312-musllinux_1_2_i686.whl", hash = "sha256:51777647a749abdf6f6fd8c7cffab12de68ab93aab15efc72fbbb83036c2a068", size = 249489, upload-time = "2025-11-18T13:32:39.212Z" },
    { url = "https://files.pythonhosted.org/packages/c8/da/b3131e20ba07a0de4437a50ef3b47840dfabf9293675b0cd5c2c7f66dd61/coverage-7.12.0-cp312-cp312-musllinux_1_2_riscv64.whl", hash = "sha256:42435d46d6461a3b305cdfcad7cdd3248787771f53fe18305548cba474e6523b", size = 249070, upload-time = "2025-11-18T13:32:40.598Z" },
    { url = "https://files.pythonhosted.org/packages/70/81/b653329b5f6302c08d683ceff6785bc60a34be9ae92a5c7b63ee7ee7acec/coverage-7.12.0-cp312-cp312-musllinux_1_2_x86_64.whl", hash = "sha256:5bcead88c8423e1855e64b8057d0544e33e4080b95b240c2a355334bb7ced937", size = 250929, upload-time = "2025-11-18T13:32:42.915Z" },
    { url = "https://files.pythonhosted.org/packages/a3/00/250ac3bca9f252a5fb1338b5ad01331ebb7b40223f72bef5b1b2cb03aa64/coverage-7.12.0-cp312-cp312-win32.whl", hash = "sha256:dcbb630ab034e86d2a0f79aefd2be07e583202f41e037602d438c80044957baa", size = 220241, upload-time = "2025-11-18T13:32:44.665Z" },
    { url = "https://files.pythonhosted.org/packages/64/1c/77e79e76d37ce83302f6c21980b45e09f8aa4551965213a10e62d71ce0ab/coverage-7.12.0-cp312-cp312-win_amd64.whl", hash = "sha256:2fd8354ed5d69775ac42986a691fbf68b4084278710cee9d7c3eaa0c28fa982a", size = 221051, upload-time = "2025-11-18T13:32:46.008Z" },
    { url = "https://files.pythonhosted.org/packages/31/f5/641b8a25baae564f9e52cac0e2667b123de961985709a004e287ee7663cc/coverage-7.12.0-cp312-cp312-win_arm64.whl", hash = "sha256:737c3814903be30695b2de20d22bcc5428fdae305c61ba44cdc8b3252984c49c", size = 219692, upload-time = "2025-11-18T13:32:47.372Z" },
    { url = "https://files.pythonhosted.org/packages/b8/14/771700b4048774e48d2c54ed0c674273702713c9ee7acdfede40c2666747/coverage-7.12.0-cp313-cp313-macosx_10_13_x86_64.whl", hash = "sha256:47324fffca8d8eae7e185b5bb20c14645f23350f870c1649003618ea91a78941", size = 217725, upload-time = "2025-11-18T13:32:49.22Z" },
    { url = "https://files.pythonhosted.org/packages/17/a7/3aa4144d3bcb719bf67b22d2d51c2d577bf801498c13cb08f64173e80497/coverage-7.12.0-cp313-cp313-macosx_11_0_arm64.whl", hash = "sha256:ccf3b2ede91decd2fb53ec73c1f949c3e034129d1e0b07798ff1d02ea0c8fa4a", size = 218098, upload-time = "2025-11-18T13:32:50.78Z" },
    { url = "https://files.pythonhosted.org/packages/fc/9c/b846bbc774ff81091a12a10203e70562c91ae71badda00c5ae5b613527b1/coverage-7.12.0-cp313-cp313-manylinux1_i686.manylinux_2_28_i686.manylinux_2_5_i686.whl", hash = "sha256:b365adc70a6936c6b0582dc38746b33b2454148c02349345412c6e743efb646d", size = 249093, upload-time = "2025-11-18T13:32:52.554Z" },
    { url = "https://files.pythonhosted.org/packages/76/b6/67d7c0e1f400b32c883e9342de4a8c2ae7c1a0b57c5de87622b7262e2309/coverage-7.12.0-cp313-cp313-manylinux1_x86_64.manylinux_2_28_x86_64.manylinux_2_5_x86_64.whl", hash = "sha256:bc13baf85cd8a4cfcf4a35c7bc9d795837ad809775f782f697bf630b7e200211", size = 251686, upload-time = "2025-11-18T13:32:54.862Z" },
    { url = "https://files.pythonhosted.org/packages/cc/75/b095bd4b39d49c3be4bffbb3135fea18a99a431c52dd7513637c0762fecb/coverage-7.12.0-cp313-cp313-manylinux2014_aarch64.manylinux_2_17_aarch64.manylinux_2_28_aarch64.whl", hash = "sha256:099d11698385d572ceafb3288a5b80fe1fc58bf665b3f9d362389de488361d3d", size = 252930, upload-time = "2025-11-18T13:32:56.417Z" },
    { url = "https://files.pythonhosted.org/packages/6e/f3/466f63015c7c80550bead3093aacabf5380c1220a2a93c35d374cae8f762/coverage-7.12.0-cp313-cp313-manylinux_2_31_riscv64.manylinux_2_39_riscv64.whl", hash = "sha256:473dc45d69694069adb7680c405fb1e81f60b2aff42c81e2f2c3feaf544d878c", size = 249296, upload-time = "2025-11-18T13:32:58.074Z" },
    { url = "https://files.pythonhosted.org/packages/27/86/eba2209bf2b7e28c68698fc13437519a295b2d228ba9e0ec91673e09fa92/coverage-7.12.0-cp313-cp313-musllinux_1_2_aarch64.whl", hash = "sha256:583f9adbefd278e9de33c33d6846aa8f5d164fa49b47144180a0e037f0688bb9", size = 251068, upload-time = "2025-11-18T13:32:59.646Z" },
    { url = "https://files.pythonhosted.org/packages/ec/55/ca8ae7dbba962a3351f18940b359b94c6bafdd7757945fdc79ec9e452dc7/coverage-7.12.0-cp313-cp313-musllinux_1_2_i686.whl", hash = "sha256:b2089cc445f2dc0af6f801f0d1355c025b76c24481935303cf1af28f636688f0", size = 249034, upload-time = "2025-11-18T13:33:01.481Z" },
    { url = "https://files.pythonhosted.org/packages/7a/d7/39136149325cad92d420b023b5fd900dabdd1c3a0d1d5f148ef4a8cedef5/coverage-7.12.0-cp313-cp313-musllinux_1_2_riscv64.whl", hash = "sha256:950411f1eb5d579999c5f66c62a40961f126fc71e5e14419f004471957b51508", size = 248853, upload-time = "2025-11-18T13:33:02.935Z" },
    { url = "https://files.pythonhosted.org/packages/fe/b6/76e1add8b87ef60e00643b0b7f8f7bb73d4bf5249a3be19ebefc5793dd25/coverage-7.12.0-cp313-cp313-musllinux_1_2_x86_64.whl", hash = "sha256:b1aab7302a87bafebfe76b12af681b56ff446dc6f32ed178ff9c092ca776e6bc", size = 250619, upload-time = "2025-11-18T13:33:04.336Z" },
    { url = "https://files.pythonhosted.org/packages/95/87/924c6dc64f9203f7a3c1832a6a0eee5a8335dbe5f1bdadcc278d6f1b4d74/coverage-7.12.0-cp313-cp313-win32.whl", hash = "sha256:d7e0d0303c13b54db495eb636bc2465b2fb8475d4c8bcec8fe4b5ca454dfbae8", size = 220261, upload-time = "2025-11-18T13:33:06.493Z" },
    { url = "https://files.pythonhosted.org/packages/91/77/dd4aff9af16ff776bf355a24d87eeb48fc6acde54c907cc1ea89b14a8804/coverage-7.12.0-cp313-cp313-win_amd64.whl", hash = "sha256:ce61969812d6a98a981d147d9ac583a36ac7db7766f2e64a9d4d059c2fe29d07", size = 221072, upload-time = "2025-11-18T13:33:07.926Z" },
    { url = "https://files.pythonhosted.org/packages/70/49/5c9dc46205fef31b1b226a6e16513193715290584317fd4df91cdaf28b22/coverage-7.12.0-cp313-cp313-win_arm64.whl", hash = "sha256:bcec6f47e4cb8a4c2dc91ce507f6eefc6a1b10f58df32cdc61dff65455031dfc", size = 219702, upload-time = "2025-11-18T13:33:09.631Z" },
    { url = "https://files.pythonhosted.org/packages/9b/62/f87922641c7198667994dd472a91e1d9b829c95d6c29529ceb52132436ad/coverage-7.12.0-cp313-cp313t-macosx_10_13_x86_64.whl", hash = "sha256:459443346509476170d553035e4a3eed7b860f4fe5242f02de1010501956ce87", size = 218420, upload-time = "2025-11-18T13:33:11.153Z" },
    { url = "https://files.pythonhosted.org/packages/85/dd/1cc13b2395ef15dbb27d7370a2509b4aee77890a464fb35d72d428f84871/coverage-7.12.0-cp313-cp313t-macosx_11_0_arm64.whl", hash = "sha256:04a79245ab2b7a61688958f7a855275997134bc84f4a03bc240cf64ff132abf6", size = 218773, upload-time = "2025-11-18T13:33:12.569Z" },
    { url = "https://files.pythonhosted.org/packages/74/40/35773cc4bb1e9d4658d4fb669eb4195b3151bef3bbd6f866aba5cd5dac82/coverage-7.12.0-cp313-cp313t-manylinux1_i686.manylinux_2_28_i686.manylinux_2_5_i686.whl", hash = "sha256:09a86acaaa8455f13d6a99221d9654df249b33937b4e212b4e5a822065f12aa7", size = 260078, upload-time = "2025-11-18T13:33:14.037Z" },
    { url = "https://files.pythonhosted.org/packages/ec/ee/231bb1a6ffc2905e396557585ebc6bdc559e7c66708376d245a1f1d330fc/coverage-7.12.0-cp313-cp313t-manylinux1_x86_64.manylinux_2_28_x86_64.manylinux_2_5_x86_64.whl", hash = "sha256:907e0df1b71ba77463687a74149c6122c3f6aac56c2510a5d906b2f368208560", size = 262144, upload-time = "2025-11-18T13:33:15.601Z" },
    { url = "https://files.pythonhosted.org/packages/28/be/32f4aa9f3bf0b56f3971001b56508352c7753915345d45fab4296a986f01/coverage-7.12.0-cp313-cp313t-manylinux2014_aarch64.manylinux_2_17_aarch64.manylinux_2_28_aarch64.whl", hash = "sha256:9b57e2d0ddd5f0582bae5437c04ee71c46cd908e7bc5d4d0391f9a41e812dd12", size = 264574, upload-time = "2025-11-18T13:33:17.354Z" },
    { url = "https://files.pythonhosted.org/packages/68/7c/00489fcbc2245d13ab12189b977e0cf06ff3351cb98bc6beba8bd68c5902/coverage-7.12.0-cp313-cp313t-manylinux_2_31_riscv64.manylinux_2_39_riscv64.whl", hash = "sha256:58c1c6aa677f3a1411fe6fb28ec3a942e4f665df036a3608816e0847fad23296", size = 259298, upload-time = "2025-11-18T13:33:18.958Z" },
    { url = "https://files.pythonhosted.org/packages/96/b4/f0760d65d56c3bea95b449e02570d4abd2549dc784bf39a2d4721a2d8ceb/coverage-7.12.0-cp313-cp313t-musllinux_1_2_aarch64.whl", hash = "sha256:4c589361263ab2953e3c4cd2a94db94c4ad4a8e572776ecfbad2389c626e4507", size = 262150, upload-time = "2025-11-18T13:33:20.644Z" },
    { url = "https://files.pythonhosted.org/packages/c5/71/9a9314df00f9326d78c1e5a910f520d599205907432d90d1c1b7a97aa4b1/coverage-7.12.0-cp313-cp313t-musllinux_1_2_i686.whl", hash = "sha256:91b810a163ccad2e43b1faa11d70d3cf4b6f3d83f9fd5f2df82a32d47b648e0d", size = 259763, upload-time = "2025-11-18T13:33:22.189Z" },
    { url = "https://files.pythonhosted.org/packages/10/34/01a0aceed13fbdf925876b9a15d50862eb8845454301fe3cdd1df08b2182/coverage-7.12.0-cp313-cp313t-musllinux_1_2_riscv64.whl", hash = "sha256:40c867af715f22592e0d0fb533a33a71ec9e0f73a6945f722a0c85c8c1cbe3a2", size = 258653, upload-time = "2025-11-18T13:33:24.239Z" },
    { url = "https://files.pythonhosted.org/packages/8d/04/81d8fd64928acf1574bbb0181f66901c6c1c6279c8ccf5f84259d2c68ae9/coverage-7.12.0-cp313-cp313t-musllinux_1_2_x86_64.whl", hash = "sha256:68b0d0a2d84f333de875666259dadf28cc67858bc8fd8b3f1eae84d3c2bec455", size = 260856, upload-time = "2025-11-18T13:33:26.365Z" },
    { url = "https://files.pythonhosted.org/packages/f2/76/fa2a37bfaeaf1f766a2d2360a25a5297d4fb567098112f6517475eee120b/coverage-7.12.0-cp313-cp313t-win32.whl", hash = "sha256:73f9e7fbd51a221818fd11b7090eaa835a353ddd59c236c57b2199486b116c6d", size = 220936, upload-time = "2025-11-18T13:33:28.165Z" },
    { url = "https://files.pythonhosted.org/packages/f9/52/60f64d932d555102611c366afb0eb434b34266b1d9266fc2fe18ab641c47/coverage-7.12.0-cp313-cp313t-win_amd64.whl", hash = "sha256:24cff9d1f5743f67db7ba46ff284018a6e9aeb649b67aa1e70c396aa1b7cb23c", size = 222001, upload-time = "2025-11-18T13:33:29.656Z" },
    { url = "https://files.pythonhosted.org/packages/77/df/c303164154a5a3aea7472bf323b7c857fed93b26618ed9fc5c2955566bb0/coverage-7.12.0-cp313-cp313t-win_arm64.whl", hash = "sha256:c87395744f5c77c866d0f5a43d97cc39e17c7f1cb0115e54a2fe67ca75c5d14d", size = 220273, upload-time = "2025-11-18T13:33:31.415Z" },
    { url = "https://files.pythonhosted.org/packages/bf/2e/fc12db0883478d6e12bbd62d481210f0c8daf036102aa11434a0c5755825/coverage-7.12.0-cp314-cp314-macosx_10_15_x86_64.whl", hash = "sha256:a1c59b7dc169809a88b21a936eccf71c3895a78f5592051b1af8f4d59c2b4f92", size = 217777, upload-time = "2025-11-18T13:33:32.86Z" },
    { url = "https://files.pythonhosted.org/packages/1f/c1/ce3e525d223350c6ec16b9be8a057623f54226ef7f4c2fee361ebb6a02b8/coverage-7.12.0-cp314-cp314-macosx_11_0_arm64.whl", hash = "sha256:8787b0f982e020adb732b9f051f3e49dd5054cebbc3f3432061278512a2b1360", size = 218100, upload-time = "2025-11-18T13:33:34.532Z" },
    { url = "https://files.pythonhosted.org/packages/15/87/113757441504aee3808cb422990ed7c8bcc2d53a6779c66c5adef0942939/coverage-7.12.0-cp314-cp314-manylinux1_i686.manylinux_2_28_i686.manylinux_2_5_i686.whl", hash = "sha256:5ea5a9f7dc8877455b13dd1effd3202e0bca72f6f3ab09f9036b1bcf728f69ac", size = 249151, upload-time = "2025-11-18T13:33:36.135Z" },
    { url = "https://files.pythonhosted.org/packages/d9/1d/9529d9bd44049b6b05bb319c03a3a7e4b0a8a802d28fa348ad407e10706d/coverage-7.12.0-cp314-cp314-manylinux1_x86_64.manylinux_2_28_x86_64.manylinux_2_5_x86_64.whl", hash = "sha256:fdba9f15849534594f60b47c9a30bc70409b54947319a7c4fd0e8e3d8d2f355d", size = 251667, upload-time = "2025-11-18T13:33:37.996Z" },
    { url = "https://files.pythonhosted.org/packages/11/bb/567e751c41e9c03dc29d3ce74b8c89a1e3396313e34f255a2a2e8b9ebb56/coverage-7.12.0-cp314-cp314-manylinux2014_aarch64.manylinux_2_17_aarch64.manylinux_2_28_aarch64.whl", hash = "sha256:a00594770eb715854fb1c57e0dea08cce6720cfbc531accdb9850d7c7770396c", size = 253003, upload-time = "2025-11-18T13:33:39.553Z" },
    { url = "https://files.pythonhosted.org/packages/e4/b3/c2cce2d8526a02fb9e9ca14a263ca6fc074449b33a6afa4892838c903528/coverage-7.12.0-cp314-cp314-manylinux_2_31_riscv64.manylinux_2_39_riscv64.whl", hash = "sha256:5560c7e0d82b42eb1951e4f68f071f8017c824ebfd5a6ebe42c60ac16c6c2434", size = 249185, upload-time = "2025-11-18T13:33:42.086Z" },
    { url = "https://files.pythonhosted.org/packages/0e/a7/967f93bb66e82c9113c66a8d0b65ecf72fc865adfba5a145f50c7af7e58d/coverage-7.12.0-cp314-cp314-musllinux_1_2_aarch64.whl", hash = "sha256:d6c2e26b481c9159c2773a37947a9718cfdc58893029cdfb177531793e375cfc", size = 251025, upload-time = "2025-11-18T13:33:43.634Z" },
    { url = "https://files.pythonhosted.org/packages/b9/b2/f2f6f56337bc1af465d5b2dc1ee7ee2141b8b9272f3bf6213fcbc309a836/coverage-7.12.0-cp314-cp314-musllinux_1_2_i686.whl", hash = "sha256:6e1a8c066dabcde56d5d9fed6a66bc19a2883a3fe051f0c397a41fc42aedd4cc", size = 248979, upload-time = "2025-11-18T13:33:46.04Z" },
    { url = "https://files.pythonhosted.org/packages/f4/7a/bf4209f45a4aec09d10a01a57313a46c0e0e8f4c55ff2965467d41a92036/coverage-7.12.0-cp314-cp314-musllinux_1_2_riscv64.whl", hash = "sha256:f7ba9da4726e446d8dd8aae5a6cd872511184a5d861de80a86ef970b5dacce3e", size = 248800, upload-time = "2025-11-18T13:33:47.546Z" },
    { url = "https://files.pythonhosted.org/packages/b8/b7/1e01b8696fb0521810f60c5bbebf699100d6754183e6cc0679bf2ed76531/coverage-7.12.0-cp314-cp314-musllinux_1_2_x86_64.whl", hash = "sha256:e0f483ab4f749039894abaf80c2f9e7ed77bbf3c737517fb88c8e8e305896a17", size = 250460, upload-time = "2025-11-18T13:33:49.537Z" },
    { url = "https://files.pythonhosted.org/packages/71/ae/84324fb9cb46c024760e706353d9b771a81b398d117d8c1fe010391c186f/coverage-7.12.0-cp314-cp314-win32.whl", hash = "sha256:76336c19a9ef4a94b2f8dc79f8ac2da3f193f625bb5d6f51a328cd19bfc19933", size = 220533, upload-time = "2025-11-18T13:33:51.16Z" },
    { url = "https://files.pythonhosted.org/packages/e2/71/1033629deb8460a8f97f83e6ac4ca3b93952e2b6f826056684df8275e015/coverage-7.12.0-cp314-cp314-win_amd64.whl", hash = "sha256:7c1059b600aec6ef090721f8f633f60ed70afaffe8ecab85b59df748f24b31fe", size = 221348, upload-time = "2025-11-18T13:33:52.776Z" },
    { url = "https://files.pythonhosted.org/packages/0a/5f/ac8107a902f623b0c251abdb749be282dc2ab61854a8a4fcf49e276fce2f/coverage-7.12.0-cp314-cp314-win_arm64.whl", hash = "sha256:172cf3a34bfef42611963e2b661302a8931f44df31629e5b1050567d6b90287d", size = 219922, upload-time = "2025-11-18T13:33:54.316Z" },
    { url = "https://files.pythonhosted.org/packages/79/6e/f27af2d4da367f16077d21ef6fe796c874408219fa6dd3f3efe7751bd910/coverage-7.12.0-cp314-cp314t-macosx_10_15_x86_64.whl", hash = "sha256:aa7d48520a32cb21c7a9b31f81799e8eaec7239db36c3b670be0fa2403828d1d", size = 218511, upload-time = "2025-11-18T13:33:56.343Z" },
    { url = "https://files.pythonhosted.org/packages/67/dd/65fd874aa460c30da78f9d259400d8e6a4ef457d61ab052fd248f0050558/coverage-7.12.0-cp314-cp314t-macosx_11_0_arm64.whl", hash = "sha256:90d58ac63bc85e0fb919f14d09d6caa63f35a5512a2205284b7816cafd21bb03", size = 218771, upload-time = "2025-11-18T13:33:57.966Z" },
    { url = "https://files.pythonhosted.org/packages/55/e0/7c6b71d327d8068cb79c05f8f45bf1b6145f7a0de23bbebe63578fe5240a/coverage-7.12.0-cp314-cp314t-manylinux1_i686.manylinux_2_28_i686.manylinux_2_5_i686.whl", hash = "sha256:ca8ecfa283764fdda3eae1bdb6afe58bf78c2c3ec2b2edcb05a671f0bba7b3f9", size = 260151, upload-time = "2025-11-18T13:33:59.597Z" },
    { url = "https://files.pythonhosted.org/packages/49/ce/4697457d58285b7200de6b46d606ea71066c6e674571a946a6ea908fb588/coverage-7.12.0-cp314-cp314t-manylinux1_x86_64.manylinux_2_28_x86_64.manylinux_2_5_x86_64.whl", hash = "sha256:874fe69a0785d96bd066059cd4368022cebbec1a8958f224f0016979183916e6", size = 262257, upload-time = "2025-11-18T13:34:01.166Z" },
    { url = "https://files.pythonhosted.org/packages/2f/33/acbc6e447aee4ceba88c15528dbe04a35fb4d67b59d393d2e0d6f1e242c1/coverage-7.12.0-cp314-cp314t-manylinux2014_aarch64.manylinux_2_17_aarch64.manylinux_2_28_aarch64.whl", hash = "sha256:5b3c889c0b8b283a24d721a9eabc8ccafcfc3aebf167e4cd0d0e23bf8ec4e339", size = 264671, upload-time = "2025-11-18T13:34:02.795Z" },
    { url = "https://files.pythonhosted.org/packages/87/ec/e2822a795c1ed44d569980097be839c5e734d4c0c1119ef8e0a073496a30/coverage-7.12.0-cp314-cp314t-manylinux_2_31_riscv64.manylinux_2_39_riscv64.whl", hash = "sha256:8bb5b894b3ec09dcd6d3743229dc7f2c42ef7787dc40596ae04c0edda487371e", size = 259231, upload-time = "2025-11-18T13:34:04.397Z" },
    { url = "https://files.pythonhosted.org/packages/72/c5/a7ec5395bb4a49c9b7ad97e63f0c92f6bf4a9e006b1393555a02dae75f16/coverage-7.12.0-cp314-cp314t-musllinux_1_2_aarch64.whl", hash = "sha256:79a44421cd5fba96aa57b5e3b5a4d3274c449d4c622e8f76882d76635501fd13", size = 262137, upload-time = "2025-11-18T13:34:06.068Z" },
    { url = "https://files.pythonhosted.org/packages/67/0c/02c08858b764129f4ecb8e316684272972e60777ae986f3865b10940bdd6/coverage-7.12.0-cp314-cp314t-musllinux_1_2_i686.whl", hash = "sha256:33baadc0efd5c7294f436a632566ccc1f72c867f82833eb59820ee37dc811c6f", size = 259745, upload-time = "2025-11-18T13:34:08.04Z" },
    { url = "https://files.pythonhosted.org/packages/5a/04/4fd32b7084505f3829a8fe45c1a74a7a728cb251aaadbe3bec04abcef06d/coverage-7.12.0-cp314-cp314t-musllinux_1_2_riscv64.whl", hash = "sha256:c406a71f544800ef7e9e0000af706b88465f3573ae8b8de37e5f96c59f689ad1", size = 258570, upload-time = "2025-11-18T13:34:09.676Z" },
    { url = "https://files.pythonhosted.org/packages/48/35/2365e37c90df4f5342c4fa202223744119fe31264ee2924f09f074ea9b6d/coverage-7.12.0-cp314-cp314t-musllinux_1_2_x86_64.whl", hash = "sha256:e71bba6a40883b00c6d571599b4627f50c360b3d0d02bfc658168936be74027b", size = 260899, upload-time = "2025-11-18T13:34:11.259Z" },
    { url = "https://files.pythonhosted.org/packages/05/56/26ab0464ca733fa325e8e71455c58c1c374ce30f7c04cebb88eabb037b18/coverage-7.12.0-cp314-cp314t-win32.whl", hash = "sha256:9157a5e233c40ce6613dead4c131a006adfda70e557b6856b97aceed01b0e27a", size = 221313, upload-time = "2025-11-18T13:34:12.863Z" },
    { url = "https://files.pythonhosted.org/packages/da/1c/017a3e1113ed34d998b27d2c6dba08a9e7cb97d362f0ec988fcd873dcf81/coverage-7.12.0-cp314-cp314t-win_amd64.whl", hash = "sha256:e84da3a0fd233aeec797b981c51af1cabac74f9bd67be42458365b30d11b5291", size = 222423, upload-time = "2025-11-18T13:34:15.14Z" },
    { url = "https://files.pythonhosted.org/packages/4c/36/bcc504fdd5169301b52568802bb1b9cdde2e27a01d39fbb3b4b508ab7c2c/coverage-7.12.0-cp314-cp314t-win_arm64.whl", hash = "sha256:01d24af36fedda51c2b1aca56e4330a3710f83b02a5ff3743a6b015ffa7c9384", size = 220459, upload-time = "2025-11-18T13:34:17.222Z" },
    { url = "https://files.pythonhosted.org/packages/ce/a3/43b749004e3c09452e39bb56347a008f0a0668aad37324a99b5c8ca91d9e/coverage-7.12.0-py3-none-any.whl", hash = "sha256:159d50c0b12e060b15ed3d39f87ed43d4f7f7ad40b8a534f4dd331adbb51104a", size = 209503, upload-time = "2025-11-18T13:34:18.892Z" },
]

[package.optional-dependencies]
toml = [
    { name = "tomli", marker = "python_full_version <= '3.11'" },
]

[[package]]
name = "cryptography"
version = "46.0.3"
source = { registry = "https://pypi.org/simple" }
dependencies = [
    { name = "cffi", marker = "platform_python_implementation != 'PyPy'" },
    { name = "typing-extensions", marker = "python_full_version < '3.11'" },
]
sdist = { url = "https://files.pythonhosted.org/packages/9f/33/c00162f49c0e2fe8064a62cb92b93e50c74a72bc370ab92f86112b33ff62/cryptography-46.0.3.tar.gz", hash = "sha256:a8b17438104fed022ce745b362294d9ce35b4c2e45c1d958ad4a4b019285f4a1", size = 749258, upload-time = "2025-10-15T23:18:31.74Z" }
wheels = [
    { url = "https://files.pythonhosted.org/packages/1d/42/9c391dd801d6cf0d561b5890549d4b27bafcc53b39c31a817e69d87c625b/cryptography-46.0.3-cp311-abi3-macosx_10_9_universal2.whl", hash = "sha256:109d4ddfadf17e8e7779c39f9b18111a09efb969a301a31e987416a0191ed93a", size = 7225004, upload-time = "2025-10-15T23:16:52.239Z" },
    { url = "https://files.pythonhosted.org/packages/1c/67/38769ca6b65f07461eb200e85fc1639b438bdc667be02cf7f2cd6a64601c/cryptography-46.0.3-cp311-abi3-manylinux2014_aarch64.manylinux_2_17_aarch64.whl", hash = "sha256:09859af8466b69bc3c27bdf4f5d84a665e0f7ab5088412e9e2ec49758eca5cbc", size = 4296667, upload-time = "2025-10-15T23:16:54.369Z" },
    { url = "https://files.pythonhosted.org/packages/5c/49/498c86566a1d80e978b42f0d702795f69887005548c041636df6ae1ca64c/cryptography-46.0.3-cp311-abi3-manylinux2014_x86_64.manylinux_2_17_x86_64.whl", hash = "sha256:01ca9ff2885f3acc98c29f1860552e37f6d7c7d013d7334ff2a9de43a449315d", size = 4450807, upload-time = "2025-10-15T23:16:56.414Z" },
    { url = "https://files.pythonhosted.org/packages/4b/0a/863a3604112174c8624a2ac3c038662d9e59970c7f926acdcfaed8d61142/cryptography-46.0.3-cp311-abi3-manylinux_2_28_aarch64.whl", hash = "sha256:6eae65d4c3d33da080cff9c4ab1f711b15c1d9760809dad6ea763f3812d254cb", size = 4299615, upload-time = "2025-10-15T23:16:58.442Z" },
    { url = "https://files.pythonhosted.org/packages/64/02/b73a533f6b64a69f3cd3872acb6ebc12aef924d8d103133bb3ea750dc703/cryptography-46.0.3-cp311-abi3-manylinux_2_28_armv7l.manylinux_2_31_armv7l.whl", hash = "sha256:e5bf0ed4490068a2e72ac03d786693adeb909981cc596425d09032d372bcc849", size = 4016800, upload-time = "2025-10-15T23:17:00.378Z" },
    { url = "https://files.pythonhosted.org/packages/25/d5/16e41afbfa450cde85a3b7ec599bebefaef16b5c6ba4ec49a3532336ed72/cryptography-46.0.3-cp311-abi3-manylinux_2_28_ppc64le.whl", hash = "sha256:5ecfccd2329e37e9b7112a888e76d9feca2347f12f37918facbb893d7bb88ee8", size = 4984707, upload-time = "2025-10-15T23:17:01.98Z" },
    { url = "https://files.pythonhosted.org/packages/c9/56/e7e69b427c3878352c2fb9b450bd0e19ed552753491d39d7d0a2f5226d41/cryptography-46.0.3-cp311-abi3-manylinux_2_28_x86_64.whl", hash = "sha256:a2c0cd47381a3229c403062f764160d57d4d175e022c1df84e168c6251a22eec", size = 4482541, upload-time = "2025-10-15T23:17:04.078Z" },
    { url = "https://files.pythonhosted.org/packages/78/f6/50736d40d97e8483172f1bb6e698895b92a223dba513b0ca6f06b2365339/cryptography-46.0.3-cp311-abi3-manylinux_2_34_aarch64.whl", hash = "sha256:549e234ff32571b1f4076ac269fcce7a808d3bf98b76c8dd560e42dbc66d7d91", size = 4299464, upload-time = "2025-10-15T23:17:05.483Z" },
    { url = "https://files.pythonhosted.org/packages/00/de/d8e26b1a855f19d9994a19c702fa2e93b0456beccbcfe437eda00e0701f2/cryptography-46.0.3-cp311-abi3-manylinux_2_34_ppc64le.whl", hash = "sha256:c0a7bb1a68a5d3471880e264621346c48665b3bf1c3759d682fc0864c540bd9e", size = 4950838, upload-time = "2025-10-15T23:17:07.425Z" },
    { url = "https://files.pythonhosted.org/packages/8f/29/798fc4ec461a1c9e9f735f2fc58741b0daae30688f41b2497dcbc9ed1355/cryptography-46.0.3-cp311-abi3-manylinux_2_34_x86_64.whl", hash = "sha256:10b01676fc208c3e6feeb25a8b83d81767e8059e1fe86e1dc62d10a3018fa926", size = 4481596, upload-time = "2025-10-15T23:17:09.343Z" },
    { url = "https://files.pythonhosted.org/packages/15/8d/03cd48b20a573adfff7652b76271078e3045b9f49387920e7f1f631d125e/cryptography-46.0.3-cp311-abi3-musllinux_1_2_aarch64.whl", hash = "sha256:0abf1ffd6e57c67e92af68330d05760b7b7efb243aab8377e583284dbab72c71", size = 4426782, upload-time = "2025-10-15T23:17:11.22Z" },
    { url = "https://files.pythonhosted.org/packages/fa/b1/ebacbfe53317d55cf33165bda24c86523497a6881f339f9aae5c2e13e57b/cryptography-46.0.3-cp311-abi3-musllinux_1_2_x86_64.whl", hash = "sha256:a04bee9ab6a4da801eb9b51f1b708a1b5b5c9eb48c03f74198464c66f0d344ac", size = 4698381, upload-time = "2025-10-15T23:17:12.829Z" },
    { url = "https://files.pythonhosted.org/packages/96/92/8a6a9525893325fc057a01f654d7efc2c64b9de90413adcf605a85744ff4/cryptography-46.0.3-cp311-abi3-win32.whl", hash = "sha256:f260d0d41e9b4da1ed1e0f1ce571f97fe370b152ab18778e9e8f67d6af432018", size = 3055988, upload-time = "2025-10-15T23:17:14.65Z" },
    { url = "https://files.pythonhosted.org/packages/7e/bf/80fbf45253ea585a1e492a6a17efcb93467701fa79e71550a430c5e60df0/cryptography-46.0.3-cp311-abi3-win_amd64.whl", hash = "sha256:a9a3008438615669153eb86b26b61e09993921ebdd75385ddd748702c5adfddb", size = 3514451, upload-time = "2025-10-15T23:17:16.142Z" },
    { url = "https://files.pythonhosted.org/packages/2e/af/9b302da4c87b0beb9db4e756386a7c6c5b8003cd0e742277888d352ae91d/cryptography-46.0.3-cp311-abi3-win_arm64.whl", hash = "sha256:5d7f93296ee28f68447397bf5198428c9aeeab45705a55d53a6343455dcb2c3c", size = 2928007, upload-time = "2025-10-15T23:17:18.04Z" },
    { url = "https://files.pythonhosted.org/packages/f5/e2/a510aa736755bffa9d2f75029c229111a1d02f8ecd5de03078f4c18d91a3/cryptography-46.0.3-cp314-cp314t-macosx_10_9_universal2.whl", hash = "sha256:00a5e7e87938e5ff9ff5447ab086a5706a957137e6e433841e9d24f38a065217", size = 7158012, upload-time = "2025-10-15T23:17:19.982Z" },
    { url = "https://files.pythonhosted.org/packages/73/dc/9aa866fbdbb95b02e7f9d086f1fccfeebf8953509b87e3f28fff927ff8a0/cryptography-46.0.3-cp314-cp314t-manylinux2014_aarch64.manylinux_2_17_aarch64.whl", hash = "sha256:c8daeb2d2174beb4575b77482320303f3d39b8e81153da4f0fb08eb5fe86a6c5", size = 4288728, upload-time = "2025-10-15T23:17:21.527Z" },
    { url = "https://files.pythonhosted.org/packages/c5/fd/bc1daf8230eaa075184cbbf5f8cd00ba9db4fd32d63fb83da4671b72ed8a/cryptography-46.0.3-cp314-cp314t-manylinux2014_x86_64.manylinux_2_17_x86_64.whl", hash = "sha256:39b6755623145ad5eff1dab323f4eae2a32a77a7abef2c5089a04a3d04366715", size = 4435078, upload-time = "2025-10-15T23:17:23.042Z" },
    { url = "https://files.pythonhosted.org/packages/82/98/d3bd5407ce4c60017f8ff9e63ffee4200ab3e23fe05b765cab805a7db008/cryptography-46.0.3-cp314-cp314t-manylinux_2_28_aarch64.whl", hash = "sha256:db391fa7c66df6762ee3f00c95a89e6d428f4d60e7abc8328f4fe155b5ac6e54", size = 4293460, upload-time = "2025-10-15T23:17:24.885Z" },
    { url = "https://files.pythonhosted.org/packages/26/e9/e23e7900983c2b8af7a08098db406cf989d7f09caea7897e347598d4cd5b/cryptography-46.0.3-cp314-cp314t-manylinux_2_28_armv7l.manylinux_2_31_armv7l.whl", hash = "sha256:78a97cf6a8839a48c49271cdcbd5cf37ca2c1d6b7fdd86cc864f302b5e9bf459", size = 3995237, upload-time = "2025-10-15T23:17:26.449Z" },
    { url = "https://files.pythonhosted.org/packages/91/15/af68c509d4a138cfe299d0d7ddb14afba15233223ebd933b4bbdbc7155d3/cryptography-46.0.3-cp314-cp314t-manylinux_2_28_ppc64le.whl", hash = "sha256:dfb781ff7eaa91a6f7fd41776ec37c5853c795d3b358d4896fdbb5df168af422", size = 4967344, upload-time = "2025-10-15T23:17:28.06Z" },
    { url = "https://files.pythonhosted.org/packages/ca/e3/8643d077c53868b681af077edf6b3cb58288b5423610f21c62aadcbe99f4/cryptography-46.0.3-cp314-cp314t-manylinux_2_28_x86_64.whl", hash = "sha256:6f61efb26e76c45c4a227835ddeae96d83624fb0d29eb5df5b96e14ed1a0afb7", size = 4466564, upload-time = "2025-10-15T23:17:29.665Z" },
    { url = "https://files.pythonhosted.org/packages/0e/43/c1e8726fa59c236ff477ff2b5dc071e54b21e5a1e51aa2cee1676f1c986f/cryptography-46.0.3-cp314-cp314t-manylinux_2_34_aarch64.whl", hash = "sha256:23b1a8f26e43f47ceb6d6a43115f33a5a37d57df4ea0ca295b780ae8546e8044", size = 4292415, upload-time = "2025-10-15T23:17:31.686Z" },
    { url = "https://files.pythonhosted.org/packages/42/f9/2f8fefdb1aee8a8e3256a0568cffc4e6d517b256a2fe97a029b3f1b9fe7e/cryptography-46.0.3-cp314-cp314t-manylinux_2_34_ppc64le.whl", hash = "sha256:b419ae593c86b87014b9be7396b385491ad7f320bde96826d0dd174459e54665", size = 4931457, upload-time = "2025-10-15T23:17:33.478Z" },
    { url = "https://files.pythonhosted.org/packages/79/30/9b54127a9a778ccd6d27c3da7563e9f2d341826075ceab89ae3b41bf5be2/cryptography-46.0.3-cp314-cp314t-manylinux_2_34_x86_64.whl", hash = "sha256:50fc3343ac490c6b08c0cf0d704e881d0d660be923fd3076db3e932007e726e3", size = 4466074, upload-time = "2025-10-15T23:17:35.158Z" },
    { url = "https://files.pythonhosted.org/packages/ac/68/b4f4a10928e26c941b1b6a179143af9f4d27d88fe84a6a3c53592d2e76bf/cryptography-46.0.3-cp314-cp314t-musllinux_1_2_aarch64.whl", hash = "sha256:22d7e97932f511d6b0b04f2bfd818d73dcd5928db509460aaf48384778eb6d20", size = 4420569, upload-time = "2025-10-15T23:17:37.188Z" },
    { url = "https://files.pythonhosted.org/packages/a3/49/3746dab4c0d1979888f125226357d3262a6dd40e114ac29e3d2abdf1ec55/cryptography-46.0.3-cp314-cp314t-musllinux_1_2_x86_64.whl", hash = "sha256:d55f3dffadd674514ad19451161118fd010988540cee43d8bc20675e775925de", size = 4681941, upload-time = "2025-10-15T23:17:39.236Z" },
    { url = "https://files.pythonhosted.org/packages/fd/30/27654c1dbaf7e4a3531fa1fc77986d04aefa4d6d78259a62c9dc13d7ad36/cryptography-46.0.3-cp314-cp314t-win32.whl", hash = "sha256:8a6e050cb6164d3f830453754094c086ff2d0b2f3a897a1d9820f6139a1f0914", size = 3022339, upload-time = "2025-10-15T23:17:40.888Z" },
    { url = "https://files.pythonhosted.org/packages/f6/30/640f34ccd4d2a1bc88367b54b926b781b5a018d65f404d409aba76a84b1c/cryptography-46.0.3-cp314-cp314t-win_amd64.whl", hash = "sha256:760f83faa07f8b64e9c33fc963d790a2edb24efb479e3520c14a45741cd9b2db", size = 3494315, upload-time = "2025-10-15T23:17:42.769Z" },
    { url = "https://files.pythonhosted.org/packages/ba/8b/88cc7e3bd0a8e7b861f26981f7b820e1f46aa9d26cc482d0feba0ecb4919/cryptography-46.0.3-cp314-cp314t-win_arm64.whl", hash = "sha256:516ea134e703e9fe26bcd1277a4b59ad30586ea90c365a87781d7887a646fe21", size = 2919331, upload-time = "2025-10-15T23:17:44.468Z" },
    { url = "https://files.pythonhosted.org/packages/fd/23/45fe7f376a7df8daf6da3556603b36f53475a99ce4faacb6ba2cf3d82021/cryptography-46.0.3-cp38-abi3-macosx_10_9_universal2.whl", hash = "sha256:cb3d760a6117f621261d662bccc8ef5bc32ca673e037c83fbe565324f5c46936", size = 7218248, upload-time = "2025-10-15T23:17:46.294Z" },
    { url = "https://files.pythonhosted.org/packages/27/32/b68d27471372737054cbd34c84981f9edbc24fe67ca225d389799614e27f/cryptography-46.0.3-cp38-abi3-manylinux2014_aarch64.manylinux_2_17_aarch64.whl", hash = "sha256:4b7387121ac7d15e550f5cb4a43aef2559ed759c35df7336c402bb8275ac9683", size = 4294089, upload-time = "2025-10-15T23:17:48.269Z" },
    { url = "https://files.pythonhosted.org/packages/26/42/fa8389d4478368743e24e61eea78846a0006caffaf72ea24a15159215a14/cryptography-46.0.3-cp38-abi3-manylinux2014_x86_64.manylinux_2_17_x86_64.whl", hash = "sha256:15ab9b093e8f09daab0f2159bb7e47532596075139dd74365da52ecc9cb46c5d", size = 4440029, upload-time = "2025-10-15T23:17:49.837Z" },
    { url = "https://files.pythonhosted.org/packages/5f/eb/f483db0ec5ac040824f269e93dd2bd8a21ecd1027e77ad7bdf6914f2fd80/cryptography-46.0.3-cp38-abi3-manylinux_2_28_aarch64.whl", hash = "sha256:46acf53b40ea38f9c6c229599a4a13f0d46a6c3fa9ef19fc1a124d62e338dfa0", size = 4297222, upload-time = "2025-10-15T23:17:51.357Z" },
    { url = "https://files.pythonhosted.org/packages/fd/cf/da9502c4e1912cb1da3807ea3618a6829bee8207456fbbeebc361ec38ba3/cryptography-46.0.3-cp38-abi3-manylinux_2_28_armv7l.manylinux_2_31_armv7l.whl", hash = "sha256:10ca84c4668d066a9878890047f03546f3ae0a6b8b39b697457b7757aaf18dbc", size = 4012280, upload-time = "2025-10-15T23:17:52.964Z" },
    { url = "https://files.pythonhosted.org/packages/6b/8f/9adb86b93330e0df8b3dcf03eae67c33ba89958fc2e03862ef1ac2b42465/cryptography-46.0.3-cp38-abi3-manylinux_2_28_ppc64le.whl", hash = "sha256:36e627112085bb3b81b19fed209c05ce2a52ee8b15d161b7c643a7d5a88491f3", size = 4978958, upload-time = "2025-10-15T23:17:54.965Z" },
    { url = "https://files.pythonhosted.org/packages/d1/a0/5fa77988289c34bdb9f913f5606ecc9ada1adb5ae870bd0d1054a7021cc4/cryptography-46.0.3-cp38-abi3-manylinux_2_28_x86_64.whl", hash = "sha256:1000713389b75c449a6e979ffc7dcc8ac90b437048766cef052d4d30b8220971", size = 4473714, upload-time = "2025-10-15T23:17:56.754Z" },
    { url = "https://files.pythonhosted.org/packages/14/e5/fc82d72a58d41c393697aa18c9abe5ae1214ff6f2a5c18ac470f92777895/cryptography-46.0.3-cp38-abi3-manylinux_2_34_aarch64.whl", hash = "sha256:b02cf04496f6576afffef5ddd04a0cb7d49cf6be16a9059d793a30b035f6b6ac", size = 4296970, upload-time = "2025-10-15T23:17:58.588Z" },
    { url = "https://files.pythonhosted.org/packages/78/06/5663ed35438d0b09056973994f1aec467492b33bd31da36e468b01ec1097/cryptography-46.0.3-cp38-abi3-manylinux_2_34_ppc64le.whl", hash = "sha256:71e842ec9bc7abf543b47cf86b9a743baa95f4677d22baa4c7d5c69e49e9bc04", size = 4940236, upload-time = "2025-10-15T23:18:00.897Z" },
    { url = "https://files.pythonhosted.org/packages/fc/59/873633f3f2dcd8a053b8dd1d38f783043b5fce589c0f6988bf55ef57e43e/cryptography-46.0.3-cp38-abi3-manylinux_2_34_x86_64.whl", hash = "sha256:402b58fc32614f00980b66d6e56a5b4118e6cb362ae8f3fda141ba4689bd4506", size = 4472642, upload-time = "2025-10-15T23:18:02.749Z" },
    { url = "https://files.pythonhosted.org/packages/3d/39/8e71f3930e40f6877737d6f69248cf74d4e34b886a3967d32f919cc50d3b/cryptography-46.0.3-cp38-abi3-musllinux_1_2_aarch64.whl", hash = "sha256:ef639cb3372f69ec44915fafcd6698b6cc78fbe0c2ea41be867f6ed612811963", size = 4423126, upload-time = "2025-10-15T23:18:04.85Z" },
    { url = "https://files.pythonhosted.org/packages/cd/c7/f65027c2810e14c3e7268353b1681932b87e5a48e65505d8cc17c99e36ae/cryptography-46.0.3-cp38-abi3-musllinux_1_2_x86_64.whl", hash = "sha256:3b51b8ca4f1c6453d8829e1eb7299499ca7f313900dd4d89a24b8b87c0a780d4", size = 4686573, upload-time = "2025-10-15T23:18:06.908Z" },
    { url = "https://files.pythonhosted.org/packages/0a/6e/1c8331ddf91ca4730ab3086a0f1be19c65510a33b5a441cb334e7a2d2560/cryptography-46.0.3-cp38-abi3-win32.whl", hash = "sha256:6276eb85ef938dc035d59b87c8a7dc559a232f954962520137529d77b18ff1df", size = 3036695, upload-time = "2025-10-15T23:18:08.672Z" },
    { url = "https://files.pythonhosted.org/packages/90/45/b0d691df20633eff80955a0fc7695ff9051ffce8b69741444bd9ed7bd0db/cryptography-46.0.3-cp38-abi3-win_amd64.whl", hash = "sha256:416260257577718c05135c55958b674000baef9a1c7d9e8f306ec60d71db850f", size = 3501720, upload-time = "2025-10-15T23:18:10.632Z" },
    { url = "https://files.pythonhosted.org/packages/e8/cb/2da4cc83f5edb9c3257d09e1e7ab7b23f049c7962cae8d842bbef0a9cec9/cryptography-46.0.3-cp38-abi3-win_arm64.whl", hash = "sha256:d89c3468de4cdc4f08a57e214384d0471911a3830fcdaf7a8cc587e42a866372", size = 2918740, upload-time = "2025-10-15T23:18:12.277Z" },
    { url = "https://files.pythonhosted.org/packages/d9/cd/1a8633802d766a0fa46f382a77e096d7e209e0817892929655fe0586ae32/cryptography-46.0.3-pp310-pypy310_pp73-macosx_10_9_x86_64.whl", hash = "sha256:a23582810fedb8c0bc47524558fb6c56aac3fc252cb306072fd2815da2a47c32", size = 3689163, upload-time = "2025-10-15T23:18:13.821Z" },
    { url = "https://files.pythonhosted.org/packages/4c/59/6b26512964ace6480c3e54681a9859c974172fb141c38df11eadd8416947/cryptography-46.0.3-pp310-pypy310_pp73-win_amd64.whl", hash = "sha256:e7aec276d68421f9574040c26e2a7c3771060bc0cff408bae1dcb19d3ab1e63c", size = 3429474, upload-time = "2025-10-15T23:18:15.477Z" },
    { url = "https://files.pythonhosted.org/packages/06/8a/e60e46adab4362a682cf142c7dcb5bf79b782ab2199b0dcb81f55970807f/cryptography-46.0.3-pp311-pypy311_pp73-macosx_10_9_x86_64.whl", hash = "sha256:7ce938a99998ed3c8aa7e7272dca1a610401ede816d36d0693907d863b10d9ea", size = 3698132, upload-time = "2025-10-15T23:18:17.056Z" },
    { url = "https://files.pythonhosted.org/packages/da/38/f59940ec4ee91e93d3311f7532671a5cef5570eb04a144bf203b58552d11/cryptography-46.0.3-pp311-pypy311_pp73-manylinux_2_28_aarch64.whl", hash = "sha256:191bb60a7be5e6f54e30ba16fdfae78ad3a342a0599eb4193ba88e3f3d6e185b", size = 4243992, upload-time = "2025-10-15T23:18:18.695Z" },
    { url = "https://files.pythonhosted.org/packages/b0/0c/35b3d92ddebfdfda76bb485738306545817253d0a3ded0bfe80ef8e67aa5/cryptography-46.0.3-pp311-pypy311_pp73-manylinux_2_28_x86_64.whl", hash = "sha256:c70cc23f12726be8f8bc72e41d5065d77e4515efae3690326764ea1b07845cfb", size = 4409944, upload-time = "2025-10-15T23:18:20.597Z" },
    { url = "https://files.pythonhosted.org/packages/99/55/181022996c4063fc0e7666a47049a1ca705abb9c8a13830f074edb347495/cryptography-46.0.3-pp311-pypy311_pp73-manylinux_2_34_aarch64.whl", hash = "sha256:9394673a9f4de09e28b5356e7fff97d778f8abad85c9d5ac4a4b7e25a0de7717", size = 4242957, upload-time = "2025-10-15T23:18:22.18Z" },
    { url = "https://files.pythonhosted.org/packages/ba/af/72cd6ef29f9c5f731251acadaeb821559fe25f10852f44a63374c9ca08c1/cryptography-46.0.3-pp311-pypy311_pp73-manylinux_2_34_x86_64.whl", hash = "sha256:94cd0549accc38d1494e1f8de71eca837d0509d0d44bf11d158524b0e12cebf9", size = 4409447, upload-time = "2025-10-15T23:18:24.209Z" },
    { url = "https://files.pythonhosted.org/packages/0d/c3/e90f4a4feae6410f914f8ebac129b9ae7a8c92eb60a638012dde42030a9d/cryptography-46.0.3-pp311-pypy311_pp73-win_amd64.whl", hash = "sha256:6b5063083824e5509fdba180721d55909ffacccc8adbec85268b48439423d78c", size = 3438528, upload-time = "2025-10-15T23:18:26.227Z" },
]

[[package]]
name = "cyclopts"
version = "4.3.0"
source = { registry = "https://pypi.org/simple" }
dependencies = [
    { name = "attrs" },
    { name = "docstring-parser" },
    { name = "rich" },
    { name = "rich-rst" },
    { name = "tomli", marker = "python_full_version < '3.11'" },
    { name = "typing-extensions", marker = "python_full_version < '3.11'" },
]
sdist = { url = "https://files.pythonhosted.org/packages/1b/0f/fe026df2ab8301e30a2b0bd425ff1462ad858fd4f991c1ac0389c2059c24/cyclopts-4.3.0.tar.gz", hash = "sha256:e95179cd0a959ce250ecfb2f0262a5996a92c1f9467bccad2f3d829e6833cef5", size = 151411, upload-time = "2025-11-25T02:59:33.572Z" }
wheels = [
    { url = "https://files.pythonhosted.org/packages/7a/e8/77a231ae531cf38765b75ddf27dae28bb5f70b41d8bb4f15ce1650e93f57/cyclopts-4.3.0-py3-none-any.whl", hash = "sha256:91a30b69faf128ada7cfeaefd7d9649dc222e8b2a8697f1fc99e4ee7b7ca44f3", size = 187184, upload-time = "2025-11-25T02:59:32.21Z" },
]

[[package]]
name = "diskcache"
version = "5.6.3"
source = { registry = "https://pypi.org/simple" }
sdist = { url = "https://files.pythonhosted.org/packages/3f/21/1c1ffc1a039ddcc459db43cc108658f32c57d271d7289a2794e401d0fdb6/diskcache-5.6.3.tar.gz", hash = "sha256:2c3a3fa2743d8535d832ec61c2054a1641f41775aa7c556758a109941e33e4fc", size = 67916, upload-time = "2023-08-31T06:12:00.316Z" }
wheels = [
    { url = "https://files.pythonhosted.org/packages/3f/27/4570e78fc0bf5ea0ca45eb1de3818a23787af9b390c0b0a0033a1b8236f9/diskcache-5.6.3-py3-none-any.whl", hash = "sha256:5e31b2d5fbad117cc363ebaf6b689474db18a1f6438bc82358b024abd4c2ca19", size = 45550, upload-time = "2023-08-31T06:11:58.822Z" },
]

[[package]]
name = "distlib"
version = "0.4.0"
source = { registry = "https://pypi.org/simple" }
sdist = { url = "https://files.pythonhosted.org/packages/96/8e/709914eb2b5749865801041647dc7f4e6d00b549cfe88b65ca192995f07c/distlib-0.4.0.tar.gz", hash = "sha256:feec40075be03a04501a973d81f633735b4b69f98b05450592310c0f401a4e0d", size = 614605, upload-time = "2025-07-17T16:52:00.465Z" }
wheels = [
    { url = "https://files.pythonhosted.org/packages/33/6b/e0547afaf41bf2c42e52430072fa5658766e3d65bd4b03a563d1b6336f57/distlib-0.4.0-py2.py3-none-any.whl", hash = "sha256:9659f7d87e46584a30b5780e43ac7a2143098441670ff0a49d5f9034c54a6c16", size = 469047, upload-time = "2025-07-17T16:51:58.613Z" },
]

[[package]]
name = "dnspython"
version = "2.8.0"
source = { registry = "https://pypi.org/simple" }
sdist = { url = "https://files.pythonhosted.org/packages/8c/8b/57666417c0f90f08bcafa776861060426765fdb422eb10212086fb811d26/dnspython-2.8.0.tar.gz", hash = "sha256:181d3c6996452cb1189c4046c61599b84a5a86e099562ffde77d26984ff26d0f", size = 368251, upload-time = "2025-09-07T18:58:00.022Z" }
wheels = [
    { url = "https://files.pythonhosted.org/packages/ba/5a/18ad964b0086c6e62e2e7500f7edc89e3faa45033c71c1893d34eed2b2de/dnspython-2.8.0-py3-none-any.whl", hash = "sha256:01d9bbc4a2d76bf0db7c1f729812ded6d912bd318d3b1cf81d30c0f845dbf3af", size = 331094, upload-time = "2025-09-07T18:57:58.071Z" },
]

[[package]]
name = "docstring-parser"
version = "0.17.0"
source = { registry = "https://pypi.org/simple" }
sdist = { url = "https://files.pythonhosted.org/packages/b2/9d/c3b43da9515bd270df0f80548d9944e389870713cc1fe2b8fb35fe2bcefd/docstring_parser-0.17.0.tar.gz", hash = "sha256:583de4a309722b3315439bb31d64ba3eebada841f2e2cee23b99df001434c912", size = 27442, upload-time = "2025-07-21T07:35:01.868Z" }
wheels = [
    { url = "https://files.pythonhosted.org/packages/55/e2/2537ebcff11c1ee1ff17d8d0b6f4db75873e3b0fb32c2d4a2ee31ecb310a/docstring_parser-0.17.0-py3-none-any.whl", hash = "sha256:cf2569abd23dce8099b300f9b4fa8191e9582dda731fd533daf54c4551658708", size = 36896, upload-time = "2025-07-21T07:35:00.684Z" },
]

[[package]]
name = "docutils"
version = "0.22.3"
source = { registry = "https://pypi.org/simple" }
sdist = { url = "https://files.pythonhosted.org/packages/d9/02/111134bfeb6e6c7ac4c74594e39a59f6c0195dc4846afbeac3cba60f1927/docutils-0.22.3.tar.gz", hash = "sha256:21486ae730e4ca9f622677b1412b879af1791efcfba517e4c6f60be543fc8cdd", size = 2290153, upload-time = "2025-11-06T02:35:55.655Z" }
wheels = [
    { url = "https://files.pythonhosted.org/packages/11/a8/c6a4b901d17399c77cd81fb001ce8961e9f5e04d3daf27e8925cb012e163/docutils-0.22.3-py3-none-any.whl", hash = "sha256:bd772e4aca73aff037958d44f2be5229ded4c09927fcf8690c577b66234d6ceb", size = 633032, upload-time = "2025-11-06T02:35:52.391Z" },
]

[[package]]
name = "email-validator"
version = "2.3.0"
source = { registry = "https://pypi.org/simple" }
dependencies = [
    { name = "dnspython" },
    { name = "idna" },
]
sdist = { url = "https://files.pythonhosted.org/packages/f5/22/900cb125c76b7aaa450ce02fd727f452243f2e91a61af068b40adba60ea9/email_validator-2.3.0.tar.gz", hash = "sha256:9fc05c37f2f6cf439ff414f8fc46d917929974a82244c20eb10231ba60c54426", size = 51238, upload-time = "2025-08-26T13:09:06.831Z" }
wheels = [
    { url = "https://files.pythonhosted.org/packages/de/15/545e2b6cf2e3be84bc1ed85613edd75b8aea69807a71c26f4ca6a9258e82/email_validator-2.3.0-py3-none-any.whl", hash = "sha256:80f13f623413e6b197ae73bb10bf4eb0908faf509ad8362c5edeb0be7fd450b4", size = 35604, upload-time = "2025-08-26T13:09:05.858Z" },
]

[[package]]
name = "exceptiongroup"
version = "1.3.1"
source = { registry = "https://pypi.org/simple" }
dependencies = [
    { name = "typing-extensions", marker = "python_full_version < '3.13'" },
]
sdist = { url = "https://files.pythonhosted.org/packages/50/79/66800aadf48771f6b62f7eb014e352e5d06856655206165d775e675a02c9/exceptiongroup-1.3.1.tar.gz", hash = "sha256:8b412432c6055b0b7d14c310000ae93352ed6754f70fa8f7c34141f91c4e3219", size = 30371, upload-time = "2025-11-21T23:01:54.787Z" }
wheels = [
    { url = "https://files.pythonhosted.org/packages/8a/0e/97c33bf5009bdbac74fd2beace167cab3f978feb69cc36f1ef79360d6c4e/exceptiongroup-1.3.1-py3-none-any.whl", hash = "sha256:a7a39a3bd276781e98394987d3a5701d0c4edffb633bb7a5144577f82c773598", size = 16740, upload-time = "2025-11-21T23:01:53.443Z" },
]

[[package]]
name = "fastmcp"
version = "2.13.1"
source = { registry = "https://pypi.org/simple" }
dependencies = [
    { name = "authlib" },
    { name = "cyclopts" },
    { name = "exceptiongroup" },
    { name = "httpx" },
    { name = "jsonschema-path" },
    { name = "mcp" },
    { name = "openapi-pydantic" },
    { name = "platformdirs" },
    { name = "py-key-value-aio", extra = ["disk", "keyring", "memory"] },
    { name = "pydantic", extra = ["email"] },
    { name = "pyperclip" },
    { name = "python-dotenv" },
    { name = "rich" },
    { name = "uvicorn" },
    { name = "websockets" },
]
sdist = { url = "https://files.pythonhosted.org/packages/d4/a3/c9eb28b5f0b979b0dd8aa9ba56e69298cdb2d72c15592165d042ccb20194/fastmcp-2.13.1.tar.gz", hash = "sha256:b9c664c51f1ff47c698225e7304267ae29a51913f681bd49e442b8682f9a5f90", size = 8170226, upload-time = "2025-11-15T19:02:17.693Z" }
wheels = [
    { url = "https://files.pythonhosted.org/packages/9b/4b/7e36db0a90044be181319ff025be7cc57089ddb6ba8f3712dea543b9cf97/fastmcp-2.13.1-py3-none-any.whl", hash = "sha256:7a78b19785c4ec04a758d920c312769a497e3f6ab4c80feed504df1ed7de9f3c", size = 376750, upload-time = "2025-11-15T19:02:15.748Z" },
]

[[package]]
name = "filelock"
version = "3.20.0"
source = { registry = "https://pypi.org/simple" }
sdist = { url = "https://files.pythonhosted.org/packages/58/46/0028a82567109b5ef6e4d2a1f04a583fb513e6cf9527fcdd09afd817deeb/filelock-3.20.0.tar.gz", hash = "sha256:711e943b4ec6be42e1d4e6690b48dc175c822967466bb31c0c293f34334c13f4", size = 18922, upload-time = "2025-10-08T18:03:50.056Z" }
wheels = [
    { url = "https://files.pythonhosted.org/packages/76/91/7216b27286936c16f5b4d0c530087e4a54eead683e6b0b73dd0c64844af6/filelock-3.20.0-py3-none-any.whl", hash = "sha256:339b4732ffda5cd79b13f4e2711a31b0365ce445d95d243bb996273d072546a2", size = 16054, upload-time = "2025-10-08T18:03:48.35Z" },
]

[[package]]
name = "flake8"
version = "7.3.0"
source = { registry = "https://pypi.org/simple" }
dependencies = [
    { name = "mccabe" },
    { name = "pycodestyle" },
    { name = "pyflakes" },
]
sdist = { url = "https://files.pythonhosted.org/packages/9b/af/fbfe3c4b5a657d79e5c47a2827a362f9e1b763336a52f926126aa6dc7123/flake8-7.3.0.tar.gz", hash = "sha256:fe044858146b9fc69b551a4b490d69cf960fcb78ad1edcb84e7fbb1b4a8e3872", size = 48326, upload-time = "2025-06-20T19:31:35.838Z" }
wheels = [
    { url = "https://files.pythonhosted.org/packages/9f/56/13ab06b4f93ca7cac71078fbe37fcea175d3216f31f85c3168a6bbd0bb9a/flake8-7.3.0-py2.py3-none-any.whl", hash = "sha256:b9696257b9ce8beb888cdbe31cf885c90d31928fe202be0889a7cdafad32f01e", size = 57922, upload-time = "2025-06-20T19:31:34.425Z" },
]

[[package]]
name = "flake8-bugbear"
version = "25.11.29"
source = { registry = "https://pypi.org/simple" }
dependencies = [
    { name = "attrs" },
    { name = "flake8" },
]
sdist = { url = "https://files.pythonhosted.org/packages/ec/20/2a996e2fca7810bd1b031901d65fc4292630895afcb946ebd00568bdc669/flake8_bugbear-25.11.29.tar.gz", hash = "sha256:b5d06710f3d26e595541ad303ad4d5cb52578bd4bccbb2c2c0b2c72e243dafc8", size = 84896, upload-time = "2025-11-29T20:51:57.75Z" }
wheels = [
    { url = "https://files.pythonhosted.org/packages/0d/42/c18f199780d99a6f6a64c4a36f4ad28a445d9e11968a6025b21d0c8b6802/flake8_bugbear-25.11.29-py3-none-any.whl", hash = "sha256:9bf15e2970e736d2340da4c0a70493db964061c9c38f708cfe1f7b2d87392298", size = 37861, upload-time = "2025-11-29T20:51:56.439Z" },
]

[[package]]
name = "flake8-colors"
version = "0.1.9"
source = { registry = "https://pypi.org/simple" }
dependencies = [
    { name = "flake8" },
]
sdist = { url = "https://files.pythonhosted.org/packages/41/9b/d9431c1daca8cc0cd660e1a07272f896a38565207032985a600b9e08d492/flake8-colors-0.1.9.tar.gz", hash = "sha256:35a5483a7d156d0438b402faea2fefe45b411571ce5dc93ba28670fd9429cc46", size = 2882, upload-time = "2020-11-16T09:38:40.417Z" }
wheels = [
    { url = "https://files.pythonhosted.org/packages/87/1c/9773d449a82b32d3e1677d2e081b1dadde514b749f62bea35bebd6c6a343/flake8_colors-0.1.9-py3-none-any.whl", hash = "sha256:e80ed1839dc151730adc51207e632823aa1f393d6db32897ffd0e60dceecfd9f", size = 3981, upload-time = "2020-11-16T09:38:39.087Z" },
]

[[package]]
name = "flake8-isort"
version = "7.0.0"
source = { registry = "https://pypi.org/simple" }
dependencies = [
    { name = "flake8" },
    { name = "isort" },
]
sdist = { url = "https://files.pythonhosted.org/packages/57/a4/4b170983fd2e9b5ecc40c88738db6dfb77e069c71be9a81f9893cdb8a0cc/flake8_isort-7.0.0.tar.gz", hash = "sha256:a677199d1197f826eb69084e7ac272f208f4583363285f43111c34272abe7e5d", size = 17796, upload-time = "2025-10-25T13:31:08.768Z" }
wheels = [
    { url = "https://files.pythonhosted.org/packages/17/7d/907ef4135f6ede5187930d9ddd1f36564e07c6cdcd15ae8fb9849c9517e0/flake8_isort-7.0.0-py3-none-any.whl", hash = "sha256:c301a0e55fc77582348e636194b84b1a0baf0dfdaa6eddf3b0eeea75f8be7f36", size = 18383, upload-time = "2025-10-25T13:31:06.914Z" },
]

[[package]]
name = "flake8-plugin-utils"
version = "1.3.3"
source = { registry = "https://pypi.org/simple" }
sdist = { url = "https://files.pythonhosted.org/packages/51/14/53727a2bc5bbda1e1f7e266e0e2d2718e5eb6c943a1e8cc2b33e5af002e0/flake8-plugin-utils-1.3.3.tar.gz", hash = "sha256:39f6f338d038b301c6fd344b06f2e81e382b68fa03c0560dff0d9b1791a11a2c", size = 10459, upload-time = "2023-06-26T16:42:20.946Z" }
wheels = [
    { url = "https://files.pythonhosted.org/packages/da/a7/23c012c9becaacb24e9ba8e359e48db5f96982d505e38a3e7003902c5b9f/flake8_plugin_utils-1.3.3-py3-none-any.whl", hash = "sha256:e4848c57d9d50f19100c2d75fa794b72df068666a9041b4b0409be923356a3ed", size = 9664, upload-time = "2023-06-26T16:42:23.939Z" },
]

[[package]]
name = "flake8-pyproject"
version = "1.2.4"
source = { registry = "https://pypi.org/simple" }
dependencies = [
    { name = "flake8" },
    { name = "tomli", marker = "python_full_version < '3.11'" },
]
wheels = [
    { url = "https://files.pythonhosted.org/packages/85/6a/cdee9ff7f2b7c6ddc219fd95b7c70c0a3d9f0367a506e9793eedfc72e337/flake8_pyproject-1.2.4-py3-none-any.whl", hash = "sha256:ea34c057f9a9329c76d98723bb2bb498cc6ba8ff9872c4d19932d48c91249a77", size = 5694, upload-time = "2025-11-28T21:40:01.309Z" },
]

[[package]]
name = "flake8-pytest-style"
version = "2.2.0"
source = { registry = "https://pypi.org/simple" }
dependencies = [
    { name = "flake8-plugin-utils" },
]
sdist = { url = "https://files.pythonhosted.org/packages/4a/18/b5115b91db2eca4d287d578f2f97c5e99e713ce4cb747774076f5a42fe1c/flake8_pytest_style-2.2.0.tar.gz", hash = "sha256:d23a33294bccfb9f1b11aaf5212256727b299b9c9b17cf21e230c52c1095a468", size = 17759, upload-time = "2025-10-20T07:52:25.129Z" }
wheels = [
    { url = "https://files.pythonhosted.org/packages/4d/de/36523c4defc0d02f1617de66e23cd18ad74b869d401269bba6d790abc95e/flake8_pytest_style-2.2.0-py3-none-any.whl", hash = "sha256:d01c4198a6c4e0ab759a92a0fa7710f10d83ec28e32a50ab6fb2e10f973a2f36", size = 22370, upload-time = "2025-10-20T07:52:23.82Z" },
]

[[package]]
name = "flake8-quotes"
version = "3.4.0"
source = { registry = "https://pypi.org/simple" }
dependencies = [
    { name = "flake8" },
    { name = "setuptools" },
]
sdist = { url = "https://files.pythonhosted.org/packages/dd/57/a173e3eb86072b7ee77650aca496b15d6886367d257f58ea9de5276e330a/flake8-quotes-3.4.0.tar.gz", hash = "sha256:aad8492fb710a2d3eabe68c5f86a1428de650c8484127e14c43d0504ba30276c", size = 14107, upload-time = "2024-02-10T21:58:22.357Z" }

[[package]]
name = "flake8-typing-imports"
version = "1.17.0"
source = { registry = "https://pypi.org/simple" }
dependencies = [
    { name = "flake8" },
]
sdist = { url = "https://files.pythonhosted.org/packages/10/96/9d16adf5752cbf4ad8e47957c36a13749451aa60221ad350510bdfa966a0/flake8_typing_imports-1.17.0.tar.gz", hash = "sha256:ac7a328eca24ad5662bab58994cd1440412a5ca768cdf2d0705fbac767243ab2", size = 7509, upload-time = "2025-10-09T19:20:37.878Z" }
wheels = [
    { url = "https://files.pythonhosted.org/packages/95/94/ab8f9ba92f7434c9195ac3ad77726536e79b156410bc0308542a713d1608/flake8_typing_imports-1.17.0-py2.py3-none-any.whl", hash = "sha256:4ec816ce0f4772ffd0b812a0bfd22883f699ad88dc945a67694246ca2ad50e19", size = 7820, upload-time = "2025-10-09T19:20:36.913Z" },
]

[[package]]
name = "google-api-core"
version = "2.28.1"
source = { registry = "https://pypi.org/simple" }
dependencies = [
    { name = "google-auth" },
    { name = "googleapis-common-protos" },
    { name = "proto-plus" },
    { name = "protobuf" },
    { name = "requests" },
]
sdist = { url = "https://files.pythonhosted.org/packages/61/da/83d7043169ac2c8c7469f0e375610d78ae2160134bf1b80634c482fa079c/google_api_core-2.28.1.tar.gz", hash = "sha256:2b405df02d68e68ce0fbc138559e6036559e685159d148ae5861013dc201baf8", size = 176759, upload-time = "2025-10-28T21:34:51.529Z" }
wheels = [
    { url = "https://files.pythonhosted.org/packages/ed/d4/90197b416cb61cefd316964fd9e7bd8324bcbafabf40eef14a9f20b81974/google_api_core-2.28.1-py3-none-any.whl", hash = "sha256:4021b0f8ceb77a6fb4de6fde4502cecab45062e66ff4f2895169e0b35bc9466c", size = 173706, upload-time = "2025-10-28T21:34:50.151Z" },
]

[[package]]
name = "google-auth"
version = "2.43.0"
source = { registry = "https://pypi.org/simple" }
dependencies = [
    { name = "cachetools" },
    { name = "pyasn1-modules" },
    { name = "rsa" },
]
sdist = { url = "https://files.pythonhosted.org/packages/ff/ef/66d14cf0e01b08d2d51ffc3c20410c4e134a1548fc246a6081eae585a4fe/google_auth-2.43.0.tar.gz", hash = "sha256:88228eee5fc21b62a1b5fe773ca15e67778cb07dc8363adcb4a8827b52d81483", size = 296359, upload-time = "2025-11-06T00:13:36.587Z" }
wheels = [
    { url = "https://files.pythonhosted.org/packages/6f/d1/385110a9ae86d91cc14c5282c61fe9f4dc41c0b9f7d423c6ad77038c4448/google_auth-2.43.0-py2.py3-none-any.whl", hash = "sha256:af628ba6fa493f75c7e9dbe9373d148ca9f4399b5ea29976519e0a3848eddd16", size = 223114, upload-time = "2025-11-06T00:13:35.209Z" },
]

[[package]]
name = "google-cloud-core"
version = "2.5.0"
source = { registry = "https://pypi.org/simple" }
dependencies = [
    { name = "google-api-core" },
    { name = "google-auth" },
]
sdist = { url = "https://files.pythonhosted.org/packages/a6/03/ef0bc99d0e0faf4fdbe67ac445e18cdaa74824fd93cd069e7bb6548cb52d/google_cloud_core-2.5.0.tar.gz", hash = "sha256:7c1b7ef5c92311717bd05301aa1a91ffbc565673d3b0b4163a52d8413a186963", size = 36027, upload-time = "2025-10-29T23:17:39.513Z" }
wheels = [
    { url = "https://files.pythonhosted.org/packages/89/20/bfa472e327c8edee00f04beecc80baeddd2ab33ee0e86fd7654da49d45e9/google_cloud_core-2.5.0-py3-none-any.whl", hash = "sha256:67d977b41ae6c7211ee830c7912e41003ea8194bff15ae7d72fd6f51e57acabc", size = 29469, upload-time = "2025-10-29T23:17:38.548Z" },
]

[[package]]
name = "google-cloud-storage"
version = "3.5.0"
source = { registry = "https://pypi.org/simple" }
dependencies = [
    { name = "google-api-core" },
    { name = "google-auth" },
    { name = "google-cloud-core" },
    { name = "google-crc32c" },
    { name = "google-resumable-media" },
    { name = "requests" },
]
sdist = { url = "https://files.pythonhosted.org/packages/6d/98/c0c6d10f893509585c755a6567689e914df3501ae269f46b0d67d7e7c70a/google_cloud_storage-3.5.0.tar.gz", hash = "sha256:10b89e1d1693114b3e0ca921bdd28c5418701fd092e39081bb77e5cee0851ab7", size = 17242207, upload-time = "2025-11-05T12:41:02.715Z" }
wheels = [
    { url = "https://files.pythonhosted.org/packages/20/81/a567236070e7fe79a17a11b118d7f5ce4adefe2edd18caf1824d7e29a30a/google_cloud_storage-3.5.0-py3-none-any.whl", hash = "sha256:e28fd6ad8764e60dbb9a398a7bc3296e7920c494bc329057d828127e5f9630d3", size = 289998, upload-time = "2025-11-05T12:41:01.212Z" },
]

[[package]]
name = "google-crc32c"
version = "1.7.1"
source = { registry = "https://pypi.org/simple" }
sdist = { url = "https://files.pythonhosted.org/packages/19/ae/87802e6d9f9d69adfaedfcfd599266bf386a54d0be058b532d04c794f76d/google_crc32c-1.7.1.tar.gz", hash = "sha256:2bff2305f98846f3e825dbeec9ee406f89da7962accdb29356e4eadc251bd472", size = 14495, upload-time = "2025-03-26T14:29:13.32Z" }
wheels = [
    { url = "https://files.pythonhosted.org/packages/eb/69/b1b05cf415df0d86691d6a8b4b7e60ab3a6fb6efb783ee5cd3ed1382bfd3/google_crc32c-1.7.1-cp310-cp310-macosx_12_0_arm64.whl", hash = "sha256:b07d48faf8292b4db7c3d64ab86f950c2e94e93a11fd47271c28ba458e4a0d76", size = 30467, upload-time = "2025-03-26T14:31:11.92Z" },
    { url = "https://files.pythonhosted.org/packages/44/3d/92f8928ecd671bd5b071756596971c79d252d09b835cdca5a44177fa87aa/google_crc32c-1.7.1-cp310-cp310-macosx_12_0_x86_64.whl", hash = "sha256:7cc81b3a2fbd932a4313eb53cc7d9dde424088ca3a0337160f35d91826880c1d", size = 30311, upload-time = "2025-03-26T14:53:14.161Z" },
    { url = "https://files.pythonhosted.org/packages/33/42/c2d15a73df79d45ed6b430b9e801d0bd8e28ac139a9012d7d58af50a385d/google_crc32c-1.7.1-cp310-cp310-manylinux_2_12_x86_64.manylinux2010_x86_64.whl", hash = "sha256:1c67ca0a1f5b56162951a9dae987988679a7db682d6f97ce0f6381ebf0fbea4c", size = 37889, upload-time = "2025-03-26T14:41:27.83Z" },
    { url = "https://files.pythonhosted.org/packages/57/ea/ac59c86a3c694afd117bb669bde32aaf17d0de4305d01d706495f09cbf19/google_crc32c-1.7.1-cp310-cp310-manylinux_2_17_aarch64.manylinux2014_aarch64.whl", hash = "sha256:fc5319db92daa516b653600794d5b9f9439a9a121f3e162f94b0e1891c7933cb", size = 33028, upload-time = "2025-03-26T14:41:29.141Z" },
    { url = "https://files.pythonhosted.org/packages/60/44/87e77e8476767a4a93f6cf271157c6d948eacec63688c093580af13b04be/google_crc32c-1.7.1-cp310-cp310-manylinux_2_17_x86_64.manylinux2014_x86_64.whl", hash = "sha256:dcdf5a64adb747610140572ed18d011896e3b9ae5195f2514b7ff678c80f1603", size = 38026, upload-time = "2025-03-26T14:41:29.921Z" },
    { url = "https://files.pythonhosted.org/packages/c8/bf/21ac7bb305cd7c1a6de9c52f71db0868e104a5b573a4977cd9d0ff830f82/google_crc32c-1.7.1-cp310-cp310-win_amd64.whl", hash = "sha256:754561c6c66e89d55754106739e22fdaa93fafa8da7221b29c8b8e8270c6ec8a", size = 33476, upload-time = "2025-03-26T14:29:09.086Z" },
    { url = "https://files.pythonhosted.org/packages/f7/94/220139ea87822b6fdfdab4fb9ba81b3fff7ea2c82e2af34adc726085bffc/google_crc32c-1.7.1-cp311-cp311-macosx_12_0_arm64.whl", hash = "sha256:6fbab4b935989e2c3610371963ba1b86afb09537fd0c633049be82afe153ac06", size = 30468, upload-time = "2025-03-26T14:32:52.215Z" },
    { url = "https://files.pythonhosted.org/packages/94/97/789b23bdeeb9d15dc2904660463ad539d0318286d7633fe2760c10ed0c1c/google_crc32c-1.7.1-cp311-cp311-macosx_12_0_x86_64.whl", hash = "sha256:ed66cbe1ed9cbaaad9392b5259b3eba4a9e565420d734e6238813c428c3336c9", size = 30313, upload-time = "2025-03-26T14:57:38.758Z" },
    { url = "https://files.pythonhosted.org/packages/81/b8/976a2b843610c211e7ccb3e248996a61e87dbb2c09b1499847e295080aec/google_crc32c-1.7.1-cp311-cp311-manylinux_2_17_aarch64.manylinux2014_aarch64.whl", hash = "sha256:ee6547b657621b6cbed3562ea7826c3e11cab01cd33b74e1f677690652883e77", size = 33048, upload-time = "2025-03-26T14:41:30.679Z" },
    { url = "https://files.pythonhosted.org/packages/c9/16/a3842c2cf591093b111d4a5e2bfb478ac6692d02f1b386d2a33283a19dc9/google_crc32c-1.7.1-cp311-cp311-manylinux_2_17_x86_64.manylinux2014_x86_64.whl", hash = "sha256:d68e17bad8f7dd9a49181a1f5a8f4b251c6dbc8cc96fb79f1d321dfd57d66f53", size = 32669, upload-time = "2025-03-26T14:41:31.432Z" },
    { url = "https://files.pythonhosted.org/packages/04/17/ed9aba495916fcf5fe4ecb2267ceb851fc5f273c4e4625ae453350cfd564/google_crc32c-1.7.1-cp311-cp311-win_amd64.whl", hash = "sha256:6335de12921f06e1f774d0dd1fbea6bf610abe0887a1638f64d694013138be5d", size = 33476, upload-time = "2025-03-26T14:29:10.211Z" },
    { url = "https://files.pythonhosted.org/packages/dd/b7/787e2453cf8639c94b3d06c9d61f512234a82e1d12d13d18584bd3049904/google_crc32c-1.7.1-cp312-cp312-macosx_12_0_arm64.whl", hash = "sha256:2d73a68a653c57281401871dd4aeebbb6af3191dcac751a76ce430df4d403194", size = 30470, upload-time = "2025-03-26T14:34:31.655Z" },
    { url = "https://files.pythonhosted.org/packages/ed/b4/6042c2b0cbac3ec3a69bb4c49b28d2f517b7a0f4a0232603c42c58e22b44/google_crc32c-1.7.1-cp312-cp312-macosx_12_0_x86_64.whl", hash = "sha256:22beacf83baaf59f9d3ab2bbb4db0fb018da8e5aebdce07ef9f09fce8220285e", size = 30315, upload-time = "2025-03-26T15:01:54.634Z" },
    { url = "https://files.pythonhosted.org/packages/29/ad/01e7a61a5d059bc57b702d9ff6a18b2585ad97f720bd0a0dbe215df1ab0e/google_crc32c-1.7.1-cp312-cp312-manylinux_2_17_aarch64.manylinux2014_aarch64.whl", hash = "sha256:19eafa0e4af11b0a4eb3974483d55d2d77ad1911e6cf6f832e1574f6781fd337", size = 33180, upload-time = "2025-03-26T14:41:32.168Z" },
    { url = "https://files.pythonhosted.org/packages/3b/a5/7279055cf004561894ed3a7bfdf5bf90a53f28fadd01af7cd166e88ddf16/google_crc32c-1.7.1-cp312-cp312-manylinux_2_17_x86_64.manylinux2014_x86_64.whl", hash = "sha256:b6d86616faaea68101195c6bdc40c494e4d76f41e07a37ffdef270879c15fb65", size = 32794, upload-time = "2025-03-26T14:41:33.264Z" },
    { url = "https://files.pythonhosted.org/packages/0f/d6/77060dbd140c624e42ae3ece3df53b9d811000729a5c821b9fd671ceaac6/google_crc32c-1.7.1-cp312-cp312-win_amd64.whl", hash = "sha256:b7491bdc0c7564fcf48c0179d2048ab2f7c7ba36b84ccd3a3e1c3f7a72d3bba6", size = 33477, upload-time = "2025-03-26T14:29:10.94Z" },
    { url = "https://files.pythonhosted.org/packages/8b/72/b8d785e9184ba6297a8620c8a37cf6e39b81a8ca01bb0796d7cbb28b3386/google_crc32c-1.7.1-cp313-cp313-macosx_12_0_arm64.whl", hash = "sha256:df8b38bdaf1629d62d51be8bdd04888f37c451564c2042d36e5812da9eff3c35", size = 30467, upload-time = "2025-03-26T14:36:06.909Z" },
    { url = "https://files.pythonhosted.org/packages/34/25/5f18076968212067c4e8ea95bf3b69669f9fc698476e5f5eb97d5b37999f/google_crc32c-1.7.1-cp313-cp313-macosx_12_0_x86_64.whl", hash = "sha256:e42e20a83a29aa2709a0cf271c7f8aefaa23b7ab52e53b322585297bb94d4638", size = 30309, upload-time = "2025-03-26T15:06:15.318Z" },
    { url = "https://files.pythonhosted.org/packages/92/83/9228fe65bf70e93e419f38bdf6c5ca5083fc6d32886ee79b450ceefd1dbd/google_crc32c-1.7.1-cp313-cp313-manylinux_2_17_aarch64.manylinux2014_aarch64.whl", hash = "sha256:905a385140bf492ac300026717af339790921f411c0dfd9aa5a9e69a08ed32eb", size = 33133, upload-time = "2025-03-26T14:41:34.388Z" },
    { url = "https://files.pythonhosted.org/packages/c3/ca/1ea2fd13ff9f8955b85e7956872fdb7050c4ace8a2306a6d177edb9cf7fe/google_crc32c-1.7.1-cp313-cp313-manylinux_2_17_x86_64.manylinux2014_x86_64.whl", hash = "sha256:6b211ddaf20f7ebeec5c333448582c224a7c90a9d98826fbab82c0ddc11348e6", size = 32773, upload-time = "2025-03-26T14:41:35.19Z" },
    { url = "https://files.pythonhosted.org/packages/89/32/a22a281806e3ef21b72db16f948cad22ec68e4bdd384139291e00ff82fe2/google_crc32c-1.7.1-cp313-cp313-win_amd64.whl", hash = "sha256:0f99eaa09a9a7e642a61e06742856eec8b19fc0037832e03f941fe7cf0c8e4db", size = 33475, upload-time = "2025-03-26T14:29:11.771Z" },
    { url = "https://files.pythonhosted.org/packages/b8/c5/002975aff514e57fc084ba155697a049b3f9b52225ec3bc0f542871dd524/google_crc32c-1.7.1-cp313-cp313t-manylinux_2_17_aarch64.manylinux2014_aarch64.whl", hash = "sha256:32d1da0d74ec5634a05f53ef7df18fc646666a25efaaca9fc7dcfd4caf1d98c3", size = 33243, upload-time = "2025-03-26T14:41:35.975Z" },
    { url = "https://files.pythonhosted.org/packages/61/cb/c585282a03a0cea70fcaa1bf55d5d702d0f2351094d663ec3be1c6c67c52/google_crc32c-1.7.1-cp313-cp313t-manylinux_2_17_x86_64.manylinux2014_x86_64.whl", hash = "sha256:e10554d4abc5238823112c2ad7e4560f96c7bf3820b202660373d769d9e6e4c9", size = 32870, upload-time = "2025-03-26T14:41:37.08Z" },
    { url = "https://files.pythonhosted.org/packages/0b/43/31e57ce04530794917dfe25243860ec141de9fadf4aa9783dffe7dac7c39/google_crc32c-1.7.1-pp310-pypy310_pp73-manylinux_2_17_aarch64.manylinux2014_aarch64.whl", hash = "sha256:a8e9afc74168b0b2232fb32dd202c93e46b7d5e4bf03e66ba5dc273bb3559589", size = 28242, upload-time = "2025-03-26T14:41:42.858Z" },
    { url = "https://files.pythonhosted.org/packages/eb/f3/8b84cd4e0ad111e63e30eb89453f8dd308e3ad36f42305cf8c202461cdf0/google_crc32c-1.7.1-pp310-pypy310_pp73-manylinux_2_17_x86_64.manylinux2014_x86_64.whl", hash = "sha256:fa8136cc14dd27f34a3221c0f16fd42d8a40e4778273e61a3c19aedaa44daf6b", size = 28049, upload-time = "2025-03-26T14:41:44.651Z" },
    { url = "https://files.pythonhosted.org/packages/16/1b/1693372bf423ada422f80fd88260dbfd140754adb15cbc4d7e9a68b1cb8e/google_crc32c-1.7.1-pp311-pypy311_pp73-manylinux_2_17_aarch64.manylinux2014_aarch64.whl", hash = "sha256:85fef7fae11494e747c9fd1359a527e5970fc9603c90764843caabd3a16a0a48", size = 28241, upload-time = "2025-03-26T14:41:45.898Z" },
    { url = "https://files.pythonhosted.org/packages/fd/3c/2a19a60a473de48717b4efb19398c3f914795b64a96cf3fbe82588044f78/google_crc32c-1.7.1-pp311-pypy311_pp73-manylinux_2_17_x86_64.manylinux2014_x86_64.whl", hash = "sha256:6efb97eb4369d52593ad6f75e7e10d053cf00c48983f7a973105bc70b0ac4d82", size = 28048, upload-time = "2025-03-26T14:41:46.696Z" },
]

[[package]]
name = "google-resumable-media"
version = "2.8.0"
source = { registry = "https://pypi.org/simple" }
dependencies = [
    { name = "google-crc32c" },
]
sdist = { url = "https://files.pythonhosted.org/packages/64/d7/520b62a35b23038ff005e334dba3ffc75fcf583bee26723f1fd8fd4b6919/google_resumable_media-2.8.0.tar.gz", hash = "sha256:f1157ed8b46994d60a1bc432544db62352043113684d4e030ee02e77ebe9a1ae", size = 2163265, upload-time = "2025-11-17T15:38:06.659Z" }
wheels = [
    { url = "https://files.pythonhosted.org/packages/1f/0b/93afde9cfe012260e9fe1522f35c9b72d6ee222f316586b1f23ecf44d518/google_resumable_media-2.8.0-py3-none-any.whl", hash = "sha256:dd14a116af303845a8d932ddae161a26e86cc229645bc98b39f026f9b1717582", size = 81340, upload-time = "2025-11-17T15:38:05.594Z" },
]

[[package]]
name = "googleapis-common-protos"
version = "1.72.0"
source = { registry = "https://pypi.org/simple" }
dependencies = [
    { name = "protobuf" },
]
sdist = { url = "https://files.pythonhosted.org/packages/e5/7b/adfd75544c415c487b33061fe7ae526165241c1ea133f9a9125a56b39fd8/googleapis_common_protos-1.72.0.tar.gz", hash = "sha256:e55a601c1b32b52d7a3e65f43563e2aa61bcd737998ee672ac9b951cd49319f5", size = 147433, upload-time = "2025-11-06T18:29:24.087Z" }
wheels = [
    { url = "https://files.pythonhosted.org/packages/c4/ab/09169d5a4612a5f92490806649ac8d41e3ec9129c636754575b3553f4ea4/googleapis_common_protos-1.72.0-py3-none-any.whl", hash = "sha256:4299c5a82d5ae1a9702ada957347726b167f9f8d1fc352477702a1e851ff4038", size = 297515, upload-time = "2025-11-06T18:29:13.14Z" },
]

[[package]]
name = "h11"
version = "0.16.0"
source = { registry = "https://pypi.org/simple" }
sdist = { url = "https://files.pythonhosted.org/packages/01/ee/02a2c011bdab74c6fb3c75474d40b3052059d95df7e73351460c8588d963/h11-0.16.0.tar.gz", hash = "sha256:4e35b956cf45792e4caa5885e69fba00bdbc6ffafbfa020300e549b208ee5ff1", size = 101250, upload-time = "2025-04-24T03:35:25.427Z" }
wheels = [
    { url = "https://files.pythonhosted.org/packages/04/4b/29cac41a4d98d144bf5f6d33995617b185d14b22401f75ca86f384e87ff1/h11-0.16.0-py3-none-any.whl", hash = "sha256:63cf8bbe7522de3bf65932fda1d9c2772064ffb3dae62d55932da54b31cb6c86", size = 37515, upload-time = "2025-04-24T03:35:24.344Z" },
]

[[package]]
name = "httpcore"
version = "1.0.9"
source = { registry = "https://pypi.org/simple" }
dependencies = [
    { name = "certifi" },
    { name = "h11" },
]
sdist = { url = "https://files.pythonhosted.org/packages/06/94/82699a10bca87a5556c9c59b5963f2d039dbd239f25bc2a63907a05a14cb/httpcore-1.0.9.tar.gz", hash = "sha256:6e34463af53fd2ab5d807f399a9b45ea31c3dfa2276f15a2c3f00afff6e176e8", size = 85484, upload-time = "2025-04-24T22:06:22.219Z" }
wheels = [
    { url = "https://files.pythonhosted.org/packages/7e/f5/f66802a942d491edb555dd61e3a9961140fd64c90bce1eafd741609d334d/httpcore-1.0.9-py3-none-any.whl", hash = "sha256:2d400746a40668fc9dec9810239072b40b4484b640a8c38fd654a024c7a1bf55", size = 78784, upload-time = "2025-04-24T22:06:20.566Z" },
]

[[package]]
name = "httpx"
version = "0.28.1"
source = { registry = "https://pypi.org/simple" }
dependencies = [
    { name = "anyio" },
    { name = "certifi" },
    { name = "httpcore" },
    { name = "idna" },
]
sdist = { url = "https://files.pythonhosted.org/packages/b1/df/48c586a5fe32a0f01324ee087459e112ebb7224f646c0b5023f5e79e9956/httpx-0.28.1.tar.gz", hash = "sha256:75e98c5f16b0f35b567856f597f06ff2270a374470a5c2392242528e3e3e42fc", size = 141406, upload-time = "2024-12-06T15:37:23.222Z" }
wheels = [
    { url = "https://files.pythonhosted.org/packages/2a/39/e50c7c3a983047577ee07d2a9e53faf5a69493943ec3f6a384bdc792deb2/httpx-0.28.1-py3-none-any.whl", hash = "sha256:d909fcccc110f8c7faf814ca82a9a4d816bc5a6dbfea25d6591d6985b8ba59ad", size = 73517, upload-time = "2024-12-06T15:37:21.509Z" },
]

[[package]]
name = "httpx-sse"
version = "0.4.3"
source = { registry = "https://pypi.org/simple" }
sdist = { url = "https://files.pythonhosted.org/packages/0f/4c/751061ffa58615a32c31b2d82e8482be8dd4a89154f003147acee90f2be9/httpx_sse-0.4.3.tar.gz", hash = "sha256:9b1ed0127459a66014aec3c56bebd93da3c1bc8bb6618c8082039a44889a755d", size = 15943, upload-time = "2025-10-10T21:48:22.271Z" }
wheels = [
    { url = "https://files.pythonhosted.org/packages/d2/fd/6668e5aec43ab844de6fc74927e155a3b37bf40d7c3790e49fc0406b6578/httpx_sse-0.4.3-py3-none-any.whl", hash = "sha256:0ac1c9fe3c0afad2e0ebb25a934a59f4c7823b60792691f779fad2c5568830fc", size = 8960, upload-time = "2025-10-10T21:48:21.158Z" },
]

[[package]]
name = "idna"
version = "3.11"
source = { registry = "https://pypi.org/simple" }
sdist = { url = "https://files.pythonhosted.org/packages/6f/6d/0703ccc57f3a7233505399edb88de3cbd678da106337b9fcde432b65ed60/idna-3.11.tar.gz", hash = "sha256:795dafcc9c04ed0c1fb032c2aa73654d8e8c5023a7df64a53f39190ada629902", size = 194582, upload-time = "2025-10-12T14:55:20.501Z" }
wheels = [
    { url = "https://files.pythonhosted.org/packages/0e/61/66938bbb5fc52dbdf84594873d5b51fb1f7c7794e9c0f5bd885f30bc507b/idna-3.11-py3-none-any.whl", hash = "sha256:771a87f49d9defaf64091e6e6fe9c18d4833f140bd19464795bc32d966ca37ea", size = 71008, upload-time = "2025-10-12T14:55:18.883Z" },
]

[[package]]
name = "importlib-metadata"
version = "8.7.0"
source = { registry = "https://pypi.org/simple" }
dependencies = [
    { name = "zipp", marker = "python_full_version < '3.13'" },
]
sdist = { url = "https://files.pythonhosted.org/packages/76/66/650a33bd90f786193e4de4b3ad86ea60b53c89b669a5c7be931fac31cdb0/importlib_metadata-8.7.0.tar.gz", hash = "sha256:d13b81ad223b890aa16c5471f2ac3056cf76c5f10f82d6f9292f0b415f389000", size = 56641, upload-time = "2025-04-27T15:29:01.736Z" }
wheels = [
    { url = "https://files.pythonhosted.org/packages/20/b0/36bd937216ec521246249be3bf9855081de4c5e06a0c9b4219dbeda50373/importlib_metadata-8.7.0-py3-none-any.whl", hash = "sha256:e5dd1551894c77868a30651cef00984d50e1002d06942a7101d34870c5f02afd", size = 27656, upload-time = "2025-04-27T15:29:00.214Z" },
]

[[package]]
name = "iniconfig"
version = "2.3.0"
source = { registry = "https://pypi.org/simple" }
sdist = { url = "https://files.pythonhosted.org/packages/72/34/14ca021ce8e5dfedc35312d08ba8bf51fdd999c576889fc2c24cb97f4f10/iniconfig-2.3.0.tar.gz", hash = "sha256:c76315c77db068650d49c5b56314774a7804df16fee4402c1f19d6d15d8c4730", size = 20503, upload-time = "2025-10-18T21:55:43.219Z" }
wheels = [
    { url = "https://files.pythonhosted.org/packages/cb/b1/3846dd7f199d53cb17f49cba7e651e9ce294d8497c8c150530ed11865bb8/iniconfig-2.3.0-py3-none-any.whl", hash = "sha256:f631c04d2c48c52b84d0d0549c99ff3859c98df65b3101406327ecc7d53fbf12", size = 7484, upload-time = "2025-10-18T21:55:41.639Z" },
]

[[package]]
name = "isodate"
version = "0.7.2"
source = { registry = "https://pypi.org/simple" }
sdist = { url = "https://files.pythonhosted.org/packages/54/4d/e940025e2ce31a8ce1202635910747e5a87cc3a6a6bb2d00973375014749/isodate-0.7.2.tar.gz", hash = "sha256:4cd1aa0f43ca76f4a6c6c0292a85f40b35ec2e43e315b59f06e6d32171a953e6", size = 29705, upload-time = "2024-10-08T23:04:11.5Z" }
wheels = [
    { url = "https://files.pythonhosted.org/packages/15/aa/0aca39a37d3c7eb941ba736ede56d689e7be91cab5d9ca846bde3999eba6/isodate-0.7.2-py3-none-any.whl", hash = "sha256:28009937d8031054830160fce6d409ed342816b543597cece116d966c6d99e15", size = 22320, upload-time = "2024-10-08T23:04:09.501Z" },
]

[[package]]
name = "isort"
version = "7.0.0"
source = { registry = "https://pypi.org/simple" }
sdist = { url = "https://files.pythonhosted.org/packages/63/53/4f3c058e3bace40282876f9b553343376ee687f3c35a525dc79dbd450f88/isort-7.0.0.tar.gz", hash = "sha256:5513527951aadb3ac4292a41a16cbc50dd1642432f5e8c20057d414bdafb4187", size = 805049, upload-time = "2025-10-11T13:30:59.107Z" }
wheels = [
    { url = "https://files.pythonhosted.org/packages/7f/ed/e3705d6d02b4f7aea715a353c8ce193efd0b5db13e204df895d38734c244/isort-7.0.0-py3-none-any.whl", hash = "sha256:1bcabac8bc3c36c7fb7b98a76c8abb18e0f841a3ba81decac7691008592499c1", size = 94672, upload-time = "2025-10-11T13:30:57.665Z" },
]

[[package]]
name = "jaraco-classes"
version = "3.4.0"
source = { registry = "https://pypi.org/simple" }
dependencies = [
    { name = "more-itertools" },
]
sdist = { url = "https://files.pythonhosted.org/packages/06/c0/ed4a27bc5571b99e3cff68f8a9fa5b56ff7df1c2251cc715a652ddd26402/jaraco.classes-3.4.0.tar.gz", hash = "sha256:47a024b51d0239c0dd8c8540c6c7f484be3b8fcf0b2d85c13825780d3b3f3acd", size = 11780, upload-time = "2024-03-31T07:27:36.643Z" }
wheels = [
    { url = "https://files.pythonhosted.org/packages/7f/66/b15ce62552d84bbfcec9a4873ab79d993a1dd4edb922cbfccae192bd5b5f/jaraco.classes-3.4.0-py3-none-any.whl", hash = "sha256:f662826b6bed8cace05e7ff873ce0f9283b5c924470fe664fff1c2f00f581790", size = 6777, upload-time = "2024-03-31T07:27:34.792Z" },
]

[[package]]
name = "jaraco-context"
version = "6.0.1"
source = { registry = "https://pypi.org/simple" }
dependencies = [
    { name = "backports-tarfile", marker = "python_full_version < '3.12'" },
]
sdist = { url = "https://files.pythonhosted.org/packages/df/ad/f3777b81bf0b6e7bc7514a1656d3e637b2e8e15fab2ce3235730b3e7a4e6/jaraco_context-6.0.1.tar.gz", hash = "sha256:9bae4ea555cf0b14938dc0aee7c9f32ed303aa20a3b73e7dc80111628792d1b3", size = 13912, upload-time = "2024-08-20T03:39:27.358Z" }
wheels = [
    { url = "https://files.pythonhosted.org/packages/ff/db/0c52c4cf5e4bd9f5d7135ec7669a3a767af21b3a308e1ed3674881e52b62/jaraco.context-6.0.1-py3-none-any.whl", hash = "sha256:f797fc481b490edb305122c9181830a3a5b76d84ef6d1aef2fb9b47ab956f9e4", size = 6825, upload-time = "2024-08-20T03:39:25.966Z" },
]

[[package]]
name = "jaraco-functools"
version = "4.3.0"
source = { registry = "https://pypi.org/simple" }
dependencies = [
    { name = "more-itertools" },
]
sdist = { url = "https://files.pythonhosted.org/packages/f7/ed/1aa2d585304ec07262e1a83a9889880701079dde796ac7b1d1826f40c63d/jaraco_functools-4.3.0.tar.gz", hash = "sha256:cfd13ad0dd2c47a3600b439ef72d8615d482cedcff1632930d6f28924d92f294", size = 19755, upload-time = "2025-08-18T20:05:09.91Z" }
wheels = [
    { url = "https://files.pythonhosted.org/packages/b4/09/726f168acad366b11e420df31bf1c702a54d373a83f968d94141a8c3fde0/jaraco_functools-4.3.0-py3-none-any.whl", hash = "sha256:227ff8ed6f7b8f62c56deff101545fa7543cf2c8e7b82a7c2116e672f29c26e8", size = 10408, upload-time = "2025-08-18T20:05:08.69Z" },
]

[[package]]
name = "jeepney"
version = "0.9.0"
source = { registry = "https://pypi.org/simple" }
sdist = { url = "https://files.pythonhosted.org/packages/7b/6f/357efd7602486741aa73ffc0617fb310a29b588ed0fd69c2399acbb85b0c/jeepney-0.9.0.tar.gz", hash = "sha256:cf0e9e845622b81e4a28df94c40345400256ec608d0e55bb8a3feaa9163f5732", size = 106758, upload-time = "2025-02-27T18:51:01.684Z" }
wheels = [
    { url = "https://files.pythonhosted.org/packages/b2/a3/e137168c9c44d18eff0376253da9f1e9234d0239e0ee230d2fee6cea8e55/jeepney-0.9.0-py3-none-any.whl", hash = "sha256:97e5714520c16fc0a45695e5365a2e11b81ea79bba796e26f9f1d178cb182683", size = 49010, upload-time = "2025-02-27T18:51:00.104Z" },
]

[[package]]
name = "jmespath"
version = "1.0.1"
source = { registry = "https://pypi.org/simple" }
sdist = { url = "https://files.pythonhosted.org/packages/00/2a/e867e8531cf3e36b41201936b7fa7ba7b5702dbef42922193f05c8976cd6/jmespath-1.0.1.tar.gz", hash = "sha256:90261b206d6defd58fdd5e85f478bf633a2901798906be2ad389150c5c60edbe", size = 25843, upload-time = "2022-06-17T18:00:12.224Z" }
wheels = [
    { url = "https://files.pythonhosted.org/packages/31/b4/b9b800c45527aadd64d5b442f9b932b00648617eb5d63d2c7a6587b7cafc/jmespath-1.0.1-py3-none-any.whl", hash = "sha256:02e2e4cc71b5bcab88332eebf907519190dd9e6e82107fa7f83b1003a6252980", size = 20256, upload-time = "2022-06-17T18:00:10.251Z" },
]

[[package]]
name = "json-log-formatter"
version = "1.1.1"
source = { registry = "https://pypi.org/simple" }
sdist = { url = "https://files.pythonhosted.org/packages/e8/ef/324f4a28ed0152a32b80685b26316b604218e4ac77487ea82719c3c28bc6/json_log_formatter-1.1.1.tar.gz", hash = "sha256:0815e3b4469e5c79cf3f6dc8a0613ba6601f4a7464f85ba03655cfa6e3e17d10", size = 5896, upload-time = "2025-02-27T22:56:15.643Z" }

[[package]]
name = "jsonpath-ng"
version = "1.7.0"
source = { registry = "https://pypi.org/simple" }
dependencies = [
    { name = "ply" },
]
sdist = { url = "https://files.pythonhosted.org/packages/6d/86/08646239a313f895186ff0a4573452038eed8c86f54380b3ebac34d32fb2/jsonpath-ng-1.7.0.tar.gz", hash = "sha256:f6f5f7fd4e5ff79c785f1573b394043b39849fb2bb47bcead935d12b00beab3c", size = 37838, upload-time = "2024-10-11T15:41:42.404Z" }
wheels = [
    { url = "https://files.pythonhosted.org/packages/35/5a/73ecb3d82f8615f32ccdadeb9356726d6cae3a4bbc840b437ceb95708063/jsonpath_ng-1.7.0-py3-none-any.whl", hash = "sha256:f3d7f9e848cba1b6da28c55b1c26ff915dc9e0b1ba7e752a53d6da8d5cbd00b6", size = 30105, upload-time = "2024-11-20T17:58:30.418Z" },
]

[[package]]
name = "jsonschema"
version = "4.25.1"
source = { registry = "https://pypi.org/simple" }
dependencies = [
    { name = "attrs" },
    { name = "jsonschema-specifications" },
    { name = "referencing" },
    { name = "rpds-py" },
]
sdist = { url = "https://files.pythonhosted.org/packages/74/69/f7185de793a29082a9f3c7728268ffb31cb5095131a9c139a74078e27336/jsonschema-4.25.1.tar.gz", hash = "sha256:e4a9655ce0da0c0b67a085847e00a3a51449e1157f4f75e9fb5aa545e122eb85", size = 357342, upload-time = "2025-08-18T17:03:50.038Z" }
wheels = [
    { url = "https://files.pythonhosted.org/packages/bf/9c/8c95d856233c1f82500c2450b8c68576b4cf1c871db3afac5c34ff84e6fd/jsonschema-4.25.1-py3-none-any.whl", hash = "sha256:3fba0169e345c7175110351d456342c364814cfcf3b964ba4587f22915230a63", size = 90040, upload-time = "2025-08-18T17:03:48.373Z" },
]

[[package]]
name = "jsonschema-path"
version = "0.3.4"
source = { registry = "https://pypi.org/simple" }
dependencies = [
    { name = "pathable" },
    { name = "pyyaml" },
    { name = "referencing" },
    { name = "requests" },
]
sdist = { url = "https://files.pythonhosted.org/packages/6e/45/41ebc679c2a4fced6a722f624c18d658dee42612b83ea24c1caf7c0eb3a8/jsonschema_path-0.3.4.tar.gz", hash = "sha256:8365356039f16cc65fddffafda5f58766e34bebab7d6d105616ab52bc4297001", size = 11159, upload-time = "2025-01-24T14:33:16.547Z" }
wheels = [
    { url = "https://files.pythonhosted.org/packages/cb/58/3485da8cb93d2f393bce453adeef16896751f14ba3e2024bc21dc9597646/jsonschema_path-0.3.4-py3-none-any.whl", hash = "sha256:f502191fdc2b22050f9a81c9237be9d27145b9001c55842bece5e94e382e52f8", size = 14810, upload-time = "2025-01-24T14:33:14.652Z" },
]

[[package]]
name = "jsonschema-specifications"
version = "2025.9.1"
source = { registry = "https://pypi.org/simple" }
dependencies = [
    { name = "referencing" },
]
sdist = { url = "https://files.pythonhosted.org/packages/19/74/a633ee74eb36c44aa6d1095e7cc5569bebf04342ee146178e2d36600708b/jsonschema_specifications-2025.9.1.tar.gz", hash = "sha256:b540987f239e745613c7a9176f3edb72b832a4ac465cf02712288397832b5e8d", size = 32855, upload-time = "2025-09-08T01:34:59.186Z" }
wheels = [
    { url = "https://files.pythonhosted.org/packages/41/45/1a4ed80516f02155c51f51e8cedb3c1902296743db0bbc66608a0db2814f/jsonschema_specifications-2025.9.1-py3-none-any.whl", hash = "sha256:98802fee3a11ee76ecaca44429fda8a41bff98b00a0f2838151b113f210cc6fe", size = 18437, upload-time = "2025-09-08T01:34:57.871Z" },
]

[[package]]
name = "kbcstorage"
version = "0.9.4"
source = { registry = "https://pypi.org/simple" }
dependencies = [
    { name = "azure-storage-blob" },
    { name = "boto3" },
    { name = "google-auth" },
    { name = "google-cloud-storage" },
    { name = "python-dotenv" },
    { name = "requests" },
    { name = "responses" },
    { name = "urllib3" },
]
sdist = { url = "https://files.pythonhosted.org/packages/dc/d6/32a497fdcb3a3506010b40811b586e5dc337cc0b30987552ceabbc102777/kbcstorage-0.9.4.tar.gz", hash = "sha256:3e0c1cb7237f0d36c186f8389d2c6d9aaeb88574dd821cdb42c7dc1016665ed6", size = 38670, upload-time = "2025-11-12T06:15:23.401Z" }
wheels = [
    { url = "https://files.pythonhosted.org/packages/ee/51/be6feb25fdd0b862721f711ce3bf4de5860f469aba002aa76395d3178ca6/kbcstorage-0.9.4-py3-none-any.whl", hash = "sha256:a6a5799287f84089d2c48cf1b93a87bff00f44d9e2a5dae0ee02a2de4bbb71a8", size = 26785, upload-time = "2025-11-12T06:15:22.127Z" },
]

[[package]]
name = "keboola-mcp-server"
<<<<<<< HEAD
version = "1.35.1"
=======
version = "1.36.0"
>>>>>>> 973e1e56
source = { editable = "." }
dependencies = [
    { name = "cryptography" },
    { name = "fastmcp" },
    { name = "httpx" },
    { name = "json-log-formatter" },
    { name = "jsonpath-ng" },
    { name = "jsonschema" },
    { name = "mcp" },
    { name = "pydantic" },
    { name = "pyjwt" },
    { name = "pyyaml" },
    { name = "sqlglot" },
    { name = "toon-format" },
]

[package.optional-dependencies]
codestyle = [
    { name = "black" },
    { name = "flake8" },
    { name = "flake8-bugbear" },
    { name = "flake8-colors" },
    { name = "flake8-isort" },
    { name = "flake8-pyproject" },
    { name = "flake8-pytest-style" },
    { name = "flake8-quotes" },
    { name = "flake8-typing-imports" },
    { name = "isort" },
    { name = "pep8-naming" },
]
dev = [
    { name = "tox" },
]
integtests = [
    { name = "kbcstorage" },
]
tests = [
    { name = "pytest" },
    { name = "pytest-asyncio" },
    { name = "pytest-cov" },
    { name = "pytest-datadir" },
    { name = "pytest-mock" },
    { name = "python-dateutil" },
    { name = "python-dotenv" },
]

[package.metadata]
requires-dist = [
    { name = "black", marker = "extra == 'codestyle'", specifier = "~=25.11" },
    { name = "cryptography", specifier = "~=46.0" },
    { name = "fastmcp", specifier = "==2.13.1" },
    { name = "flake8", marker = "extra == 'codestyle'", specifier = "~=7.3" },
    { name = "flake8-bugbear", marker = "extra == 'codestyle'", specifier = "~=25.11" },
    { name = "flake8-colors", marker = "extra == 'codestyle'", specifier = "~=0.1" },
    { name = "flake8-isort", marker = "extra == 'codestyle'", specifier = "~=7.0" },
    { name = "flake8-pyproject", marker = "extra == 'codestyle'", specifier = "~=1.2" },
    { name = "flake8-pytest-style", marker = "extra == 'codestyle'", specifier = "~=2.2" },
    { name = "flake8-quotes", marker = "extra == 'codestyle'", specifier = "~=3.4" },
    { name = "flake8-typing-imports", marker = "extra == 'codestyle'", specifier = "~=1.17" },
    { name = "httpx", specifier = "~=0.28" },
    { name = "isort", marker = "extra == 'codestyle'", specifier = "~=7.0" },
    { name = "json-log-formatter", specifier = "~=1.1" },
    { name = "jsonpath-ng", specifier = "~=1.7" },
    { name = "jsonschema", specifier = "~=4.25" },
    { name = "kbcstorage", marker = "extra == 'integtests'", specifier = "~=0.9" },
    { name = "mcp", specifier = "==1.22.0" },
    { name = "pep8-naming", marker = "extra == 'codestyle'", specifier = "~=0.15" },
    { name = "pydantic", specifier = "~=2.12" },
    { name = "pyjwt", specifier = "~=2.10" },
    { name = "pytest", marker = "extra == 'tests'", specifier = "~=9.0" },
    { name = "pytest-asyncio", marker = "extra == 'tests'", specifier = "~=1.3" },
    { name = "pytest-cov", marker = "extra == 'tests'", specifier = "~=7.0" },
    { name = "pytest-datadir", marker = "extra == 'tests'", specifier = "~=1.8" },
    { name = "pytest-mock", marker = "extra == 'tests'", specifier = "~=3.15" },
    { name = "python-dateutil", marker = "extra == 'tests'", specifier = "~=2.9" },
    { name = "python-dotenv", marker = "extra == 'tests'", specifier = "~=1.2" },
    { name = "pyyaml", specifier = ">=6.0.3" },
    { name = "sqlglot", specifier = "~=28.1" },
    { name = "toon-format", specifier = "~=0.9.0b1" },
    { name = "tox", marker = "extra == 'dev'", specifier = "~=4.32" },
]
provides-extras = ["codestyle", "tests", "integtests", "dev"]

[[package]]
name = "keyring"
version = "25.7.0"
source = { registry = "https://pypi.org/simple" }
dependencies = [
    { name = "importlib-metadata", marker = "python_full_version < '3.12'" },
    { name = "jaraco-classes" },
    { name = "jaraco-context" },
    { name = "jaraco-functools" },
    { name = "jeepney", marker = "sys_platform == 'linux'" },
    { name = "pywin32-ctypes", marker = "sys_platform == 'win32'" },
    { name = "secretstorage", marker = "sys_platform == 'linux'" },
]
sdist = { url = "https://files.pythonhosted.org/packages/43/4b/674af6ef2f97d56f0ab5153bf0bfa28ccb6c3ed4d1babf4305449668807b/keyring-25.7.0.tar.gz", hash = "sha256:fe01bd85eb3f8fb3dd0405defdeac9a5b4f6f0439edbb3149577f244a2e8245b", size = 63516, upload-time = "2025-11-16T16:26:09.482Z" }
wheels = [
    { url = "https://files.pythonhosted.org/packages/81/db/e655086b7f3a705df045bf0933bdd9c2f79bb3c97bfef1384598bb79a217/keyring-25.7.0-py3-none-any.whl", hash = "sha256:be4a0b195f149690c166e850609a477c532ddbfbaed96a404d4e43f8d5e2689f", size = 39160, upload-time = "2025-11-16T16:26:08.402Z" },
]

[[package]]
name = "markdown-it-py"
version = "4.0.0"
source = { registry = "https://pypi.org/simple" }
dependencies = [
    { name = "mdurl" },
]
sdist = { url = "https://files.pythonhosted.org/packages/5b/f5/4ec618ed16cc4f8fb3b701563655a69816155e79e24a17b651541804721d/markdown_it_py-4.0.0.tar.gz", hash = "sha256:cb0a2b4aa34f932c007117b194e945bd74e0ec24133ceb5bac59009cda1cb9f3", size = 73070, upload-time = "2025-08-11T12:57:52.854Z" }
wheels = [
    { url = "https://files.pythonhosted.org/packages/94/54/e7d793b573f298e1c9013b8c4dade17d481164aa517d1d7148619c2cedbf/markdown_it_py-4.0.0-py3-none-any.whl", hash = "sha256:87327c59b172c5011896038353a81343b6754500a08cd7a4973bb48c6d578147", size = 87321, upload-time = "2025-08-11T12:57:51.923Z" },
]

[[package]]
name = "mccabe"
version = "0.7.0"
source = { registry = "https://pypi.org/simple" }
sdist = { url = "https://files.pythonhosted.org/packages/e7/ff/0ffefdcac38932a54d2b5eed4e0ba8a408f215002cd178ad1df0f2806ff8/mccabe-0.7.0.tar.gz", hash = "sha256:348e0240c33b60bbdf4e523192ef919f28cb2c3d7d5c7794f74009290f236325", size = 9658, upload-time = "2022-01-24T01:14:51.113Z" }
wheels = [
    { url = "https://files.pythonhosted.org/packages/27/1a/1f68f9ba0c207934b35b86a8ca3aad8395a3d6dd7921c0686e23853ff5a9/mccabe-0.7.0-py2.py3-none-any.whl", hash = "sha256:6c2d30ab6be0e4a46919781807b4f0d834ebdd6c6e3dca0bda5a15f863427b6e", size = 7350, upload-time = "2022-01-24T01:14:49.62Z" },
]

[[package]]
name = "mcp"
version = "1.22.0"
source = { registry = "https://pypi.org/simple" }
dependencies = [
    { name = "anyio" },
    { name = "httpx" },
    { name = "httpx-sse" },
    { name = "jsonschema" },
    { name = "pydantic" },
    { name = "pydantic-settings" },
    { name = "pyjwt", extra = ["crypto"] },
    { name = "python-multipart" },
    { name = "pywin32", marker = "sys_platform == 'win32'" },
    { name = "sse-starlette" },
    { name = "starlette" },
    { name = "typing-extensions" },
    { name = "typing-inspection" },
    { name = "uvicorn", marker = "sys_platform != 'emscripten'" },
]
sdist = { url = "https://files.pythonhosted.org/packages/a3/a2/c5ec0ab38b35ade2ae49a90fada718fbc76811dc5aa1760414c6aaa6b08a/mcp-1.22.0.tar.gz", hash = "sha256:769b9ac90ed42134375b19e777a2858ca300f95f2e800982b3e2be62dfc0ba01", size = 471788, upload-time = "2025-11-20T20:11:28.095Z" }
wheels = [
    { url = "https://files.pythonhosted.org/packages/a9/bb/711099f9c6bb52770f56e56401cdfb10da5b67029f701e0df29362df4c8e/mcp-1.22.0-py3-none-any.whl", hash = "sha256:bed758e24df1ed6846989c909ba4e3df339a27b4f30f1b8b627862a4bade4e98", size = 175489, upload-time = "2025-11-20T20:11:26.542Z" },
]

[[package]]
name = "mdurl"
version = "0.1.2"
source = { registry = "https://pypi.org/simple" }
sdist = { url = "https://files.pythonhosted.org/packages/d6/54/cfe61301667036ec958cb99bd3efefba235e65cdeb9c84d24a8293ba1d90/mdurl-0.1.2.tar.gz", hash = "sha256:bb413d29f5eea38f31dd4754dd7377d4465116fb207585f97bf925588687c1ba", size = 8729, upload-time = "2022-08-14T12:40:10.846Z" }
wheels = [
    { url = "https://files.pythonhosted.org/packages/b3/38/89ba8ad64ae25be8de66a6d463314cf1eb366222074cfda9ee839c56a4b4/mdurl-0.1.2-py3-none-any.whl", hash = "sha256:84008a41e51615a49fc9966191ff91509e3c40b939176e643fd50a5c2196b8f8", size = 9979, upload-time = "2022-08-14T12:40:09.779Z" },
]

[[package]]
name = "more-itertools"
version = "10.8.0"
source = { registry = "https://pypi.org/simple" }
sdist = { url = "https://files.pythonhosted.org/packages/ea/5d/38b681d3fce7a266dd9ab73c66959406d565b3e85f21d5e66e1181d93721/more_itertools-10.8.0.tar.gz", hash = "sha256:f638ddf8a1a0d134181275fb5d58b086ead7c6a72429ad725c67503f13ba30bd", size = 137431, upload-time = "2025-09-02T15:23:11.018Z" }
wheels = [
    { url = "https://files.pythonhosted.org/packages/a4/8e/469e5a4a2f5855992e425f3cb33804cc07bf18d48f2db061aec61ce50270/more_itertools-10.8.0-py3-none-any.whl", hash = "sha256:52d4362373dcf7c52546bc4af9a86ee7c4579df9a8dc268be0a2f949d376cc9b", size = 69667, upload-time = "2025-09-02T15:23:09.635Z" },
]

[[package]]
name = "mypy-extensions"
version = "1.1.0"
source = { registry = "https://pypi.org/simple" }
sdist = { url = "https://files.pythonhosted.org/packages/a2/6e/371856a3fb9d31ca8dac321cda606860fa4548858c0cc45d9d1d4ca2628b/mypy_extensions-1.1.0.tar.gz", hash = "sha256:52e68efc3284861e772bbcd66823fde5ae21fd2fdb51c62a211403730b916558", size = 6343, upload-time = "2025-04-22T14:54:24.164Z" }
wheels = [
    { url = "https://files.pythonhosted.org/packages/79/7b/2c79738432f5c924bef5071f933bcc9efd0473bac3b4aa584a6f7c1c8df8/mypy_extensions-1.1.0-py3-none-any.whl", hash = "sha256:1be4cccdb0f2482337c4743e60421de3a356cd97508abadd57d47403e94f5505", size = 4963, upload-time = "2025-04-22T14:54:22.983Z" },
]

[[package]]
name = "openapi-pydantic"
version = "0.5.1"
source = { registry = "https://pypi.org/simple" }
dependencies = [
    { name = "pydantic" },
]
sdist = { url = "https://files.pythonhosted.org/packages/02/2e/58d83848dd1a79cb92ed8e63f6ba901ca282c5f09d04af9423ec26c56fd7/openapi_pydantic-0.5.1.tar.gz", hash = "sha256:ff6835af6bde7a459fb93eb93bb92b8749b754fc6e51b2f1590a19dc3005ee0d", size = 60892, upload-time = "2025-01-08T19:29:27.083Z" }
wheels = [
    { url = "https://files.pythonhosted.org/packages/12/cf/03675d8bd8ecbf4445504d8071adab19f5f993676795708e36402ab38263/openapi_pydantic-0.5.1-py3-none-any.whl", hash = "sha256:a3a09ef4586f5bd760a8df7f43028b60cafb6d9f61de2acba9574766255ab146", size = 96381, upload-time = "2025-01-08T19:29:25.275Z" },
]

[[package]]
name = "packaging"
version = "25.0"
source = { registry = "https://pypi.org/simple" }
sdist = { url = "https://files.pythonhosted.org/packages/a1/d4/1fc4078c65507b51b96ca8f8c3ba19e6a61c8253c72794544580a7b6c24d/packaging-25.0.tar.gz", hash = "sha256:d443872c98d677bf60f6a1f2f8c1cb748e8fe762d2bf9d3148b5599295b0fc4f", size = 165727, upload-time = "2025-04-19T11:48:59.673Z" }
wheels = [
    { url = "https://files.pythonhosted.org/packages/20/12/38679034af332785aac8774540895e234f4d07f7545804097de4b666afd8/packaging-25.0-py3-none-any.whl", hash = "sha256:29572ef2b1f17581046b3a2227d5c611fb25ec70ca1ba8554b24b0e69331a484", size = 66469, upload-time = "2025-04-19T11:48:57.875Z" },
]

[[package]]
name = "pathable"
version = "0.4.4"
source = { registry = "https://pypi.org/simple" }
sdist = { url = "https://files.pythonhosted.org/packages/67/93/8f2c2075b180c12c1e9f6a09d1a985bc2036906b13dff1d8917e395f2048/pathable-0.4.4.tar.gz", hash = "sha256:6905a3cd17804edfac7875b5f6c9142a218c7caef78693c2dbbbfbac186d88b2", size = 8124, upload-time = "2025-01-10T18:43:13.247Z" }
wheels = [
    { url = "https://files.pythonhosted.org/packages/7d/eb/b6260b31b1a96386c0a880edebe26f89669098acea8e0318bff6adb378fd/pathable-0.4.4-py3-none-any.whl", hash = "sha256:5ae9e94793b6ef5a4cbe0a7ce9dbbefc1eec38df253763fd0aeeacf2762dbbc2", size = 9592, upload-time = "2025-01-10T18:43:11.88Z" },
]

[[package]]
name = "pathspec"
version = "0.12.1"
source = { registry = "https://pypi.org/simple" }
sdist = { url = "https://files.pythonhosted.org/packages/ca/bc/f35b8446f4531a7cb215605d100cd88b7ac6f44ab3fc94870c120ab3adbf/pathspec-0.12.1.tar.gz", hash = "sha256:a482d51503a1ab33b1c67a6c3813a26953dbdc71c31dacaef9a838c4e29f5712", size = 51043, upload-time = "2023-12-10T22:30:45Z" }
wheels = [
    { url = "https://files.pythonhosted.org/packages/cc/20/ff623b09d963f88bfde16306a54e12ee5ea43e9b597108672ff3a408aad6/pathspec-0.12.1-py3-none-any.whl", hash = "sha256:a0d503e138a4c123b27490a4f7beda6a01c6f288df0e4a8b79c7eb0dc7b4cc08", size = 31191, upload-time = "2023-12-10T22:30:43.14Z" },
]

[[package]]
name = "pathvalidate"
version = "3.3.1"
source = { registry = "https://pypi.org/simple" }
sdist = { url = "https://files.pythonhosted.org/packages/fa/2a/52a8da6fe965dea6192eb716b357558e103aea0a1e9a8352ad575a8406ca/pathvalidate-3.3.1.tar.gz", hash = "sha256:b18c07212bfead624345bb8e1d6141cdcf15a39736994ea0b94035ad2b1ba177", size = 63262, upload-time = "2025-06-15T09:07:20.736Z" }
wheels = [
    { url = "https://files.pythonhosted.org/packages/9a/70/875f4a23bfc4731703a5835487d0d2fb999031bd415e7d17c0ae615c18b7/pathvalidate-3.3.1-py3-none-any.whl", hash = "sha256:5263baab691f8e1af96092fa5137ee17df5bdfbd6cff1fcac4d6ef4bc2e1735f", size = 24305, upload-time = "2025-06-15T09:07:19.117Z" },
]

[[package]]
name = "pep8-naming"
version = "0.15.1"
source = { registry = "https://pypi.org/simple" }
dependencies = [
    { name = "flake8" },
]
sdist = { url = "https://files.pythonhosted.org/packages/8d/59/c32862134635ba231d45f1711035550dc38246396c27269a4cde4bfe18d2/pep8_naming-0.15.1.tar.gz", hash = "sha256:f6f4a499aba2deeda93c1f26ccc02f3da32b035c8b2db9696b730ef2c9639d29", size = 17640, upload-time = "2025-05-05T20:43:12.555Z" }
wheels = [
    { url = "https://files.pythonhosted.org/packages/a6/78/25281540f1121acaa78926f599a17ce102b8971bc20b096fa7fb6b5b59c1/pep8_naming-0.15.1-py3-none-any.whl", hash = "sha256:eb63925e7fd9e028c7f7ee7b1e413ec03d1ee5de0e627012102ee0222c273c86", size = 9561, upload-time = "2025-05-05T20:43:11.626Z" },
]

[[package]]
name = "platformdirs"
version = "4.5.1"
source = { registry = "https://pypi.org/simple" }
sdist = { url = "https://files.pythonhosted.org/packages/cf/86/0248f086a84f01b37aaec0fa567b397df1a119f73c16f6c7a9aac73ea309/platformdirs-4.5.1.tar.gz", hash = "sha256:61d5cdcc6065745cdd94f0f878977f8de9437be93de97c1c12f853c9c0cdcbda", size = 21715, upload-time = "2025-12-05T13:52:58.638Z" }
wheels = [
    { url = "https://files.pythonhosted.org/packages/cb/28/3bfe2fa5a7b9c46fe7e13c97bda14c895fb10fa2ebf1d0abb90e0cea7ee1/platformdirs-4.5.1-py3-none-any.whl", hash = "sha256:d03afa3963c806a9bed9d5125c8f4cb2fdaf74a55ab60e5d59b3fde758104d31", size = 18731, upload-time = "2025-12-05T13:52:56.823Z" },
]

[[package]]
name = "pluggy"
version = "1.6.0"
source = { registry = "https://pypi.org/simple" }
sdist = { url = "https://files.pythonhosted.org/packages/f9/e2/3e91f31a7d2b083fe6ef3fa267035b518369d9511ffab804f839851d2779/pluggy-1.6.0.tar.gz", hash = "sha256:7dcc130b76258d33b90f61b658791dede3486c3e6bfb003ee5c9bfb396dd22f3", size = 69412, upload-time = "2025-05-15T12:30:07.975Z" }
wheels = [
    { url = "https://files.pythonhosted.org/packages/54/20/4d324d65cc6d9205fabedc306948156824eb9f0ee1633355a8f7ec5c66bf/pluggy-1.6.0-py3-none-any.whl", hash = "sha256:e920276dd6813095e9377c0bc5566d94c932c33b27a3e3945d8389c374dd4746", size = 20538, upload-time = "2025-05-15T12:30:06.134Z" },
]

[[package]]
name = "ply"
version = "3.11"
source = { registry = "https://pypi.org/simple" }
sdist = { url = "https://files.pythonhosted.org/packages/e5/69/882ee5c9d017149285cab114ebeab373308ef0f874fcdac9beb90e0ac4da/ply-3.11.tar.gz", hash = "sha256:00c7c1aaa88358b9c765b6d3000c6eec0ba42abca5351b095321aef446081da3", size = 159130, upload-time = "2018-02-15T19:01:31.097Z" }
wheels = [
    { url = "https://files.pythonhosted.org/packages/a3/58/35da89ee790598a0700ea49b2a66594140f44dec458c07e8e3d4979137fc/ply-3.11-py2.py3-none-any.whl", hash = "sha256:096f9b8350b65ebd2fd1346b12452efe5b9607f7482813ffca50c22722a807ce", size = 49567, upload-time = "2018-02-15T19:01:27.172Z" },
]

[[package]]
name = "proto-plus"
version = "1.26.1"
source = { registry = "https://pypi.org/simple" }
dependencies = [
    { name = "protobuf" },
]
sdist = { url = "https://files.pythonhosted.org/packages/f4/ac/87285f15f7cce6d4a008f33f1757fb5a13611ea8914eb58c3d0d26243468/proto_plus-1.26.1.tar.gz", hash = "sha256:21a515a4c4c0088a773899e23c7bbade3d18f9c66c73edd4c7ee3816bc96a012", size = 56142, upload-time = "2025-03-10T15:54:38.843Z" }
wheels = [
    { url = "https://files.pythonhosted.org/packages/4e/6d/280c4c2ce28b1593a19ad5239c8b826871fc6ec275c21afc8e1820108039/proto_plus-1.26.1-py3-none-any.whl", hash = "sha256:13285478c2dcf2abb829db158e1047e2f1e8d63a077d94263c2b88b043c75a66", size = 50163, upload-time = "2025-03-10T15:54:37.335Z" },
]

[[package]]
name = "protobuf"
version = "6.33.1"
source = { registry = "https://pypi.org/simple" }
sdist = { url = "https://files.pythonhosted.org/packages/0a/03/a1440979a3f74f16cab3b75b0da1a1a7f922d56a8ddea96092391998edc0/protobuf-6.33.1.tar.gz", hash = "sha256:97f65757e8d09870de6fd973aeddb92f85435607235d20b2dfed93405d00c85b", size = 443432, upload-time = "2025-11-13T16:44:18.895Z" }
wheels = [
    { url = "https://files.pythonhosted.org/packages/06/f1/446a9bbd2c60772ca36556bac8bfde40eceb28d9cc7838755bc41e001d8f/protobuf-6.33.1-cp310-abi3-win32.whl", hash = "sha256:f8d3fdbc966aaab1d05046d0240dd94d40f2a8c62856d41eaa141ff64a79de6b", size = 425593, upload-time = "2025-11-13T16:44:06.275Z" },
    { url = "https://files.pythonhosted.org/packages/a6/79/8780a378c650e3df849b73de8b13cf5412f521ca2ff9b78a45c247029440/protobuf-6.33.1-cp310-abi3-win_amd64.whl", hash = "sha256:923aa6d27a92bf44394f6abf7ea0500f38769d4b07f4be41cb52bd8b1123b9ed", size = 436883, upload-time = "2025-11-13T16:44:09.222Z" },
    { url = "https://files.pythonhosted.org/packages/cd/93/26213ff72b103ae55bb0d73e7fb91ea570ef407c3ab4fd2f1f27cac16044/protobuf-6.33.1-cp39-abi3-macosx_10_9_universal2.whl", hash = "sha256:fe34575f2bdde76ac429ec7b570235bf0c788883e70aee90068e9981806f2490", size = 427522, upload-time = "2025-11-13T16:44:10.475Z" },
    { url = "https://files.pythonhosted.org/packages/c2/32/df4a35247923393aa6b887c3b3244a8c941c32a25681775f96e2b418f90e/protobuf-6.33.1-cp39-abi3-manylinux2014_aarch64.whl", hash = "sha256:f8adba2e44cde2d7618996b3fc02341f03f5bc3f2748be72dc7b063319276178", size = 324445, upload-time = "2025-11-13T16:44:11.869Z" },
    { url = "https://files.pythonhosted.org/packages/8e/d0/d796e419e2ec93d2f3fa44888861c3f88f722cde02b7c3488fcc6a166820/protobuf-6.33.1-cp39-abi3-manylinux2014_s390x.whl", hash = "sha256:0f4cf01222c0d959c2b399142deb526de420be8236f22c71356e2a544e153c53", size = 339161, upload-time = "2025-11-13T16:44:12.778Z" },
    { url = "https://files.pythonhosted.org/packages/1d/2a/3c5f05a4af06649547027d288747f68525755de692a26a7720dced3652c0/protobuf-6.33.1-cp39-abi3-manylinux2014_x86_64.whl", hash = "sha256:8fd7d5e0eb08cd5b87fd3df49bc193f5cfd778701f47e11d127d0afc6c39f1d1", size = 323171, upload-time = "2025-11-13T16:44:14.035Z" },
    { url = "https://files.pythonhosted.org/packages/08/b4/46310463b4f6ceef310f8348786f3cff181cea671578e3d9743ba61a459e/protobuf-6.33.1-py3-none-any.whl", hash = "sha256:d595a9fd694fdeb061a62fbe10eb039cc1e444df81ec9bb70c7fc59ebcb1eafa", size = 170477, upload-time = "2025-11-13T16:44:17.633Z" },
]

[[package]]
name = "py-key-value-aio"
version = "0.2.8"
source = { registry = "https://pypi.org/simple" }
dependencies = [
    { name = "beartype" },
    { name = "py-key-value-shared" },
]
sdist = { url = "https://files.pythonhosted.org/packages/ca/35/65310a4818acec0f87a46e5565e341c5a96fc062a9a03495ad28828ff4d7/py_key_value_aio-0.2.8.tar.gz", hash = "sha256:c0cfbb0bd4e962a3fa1a9fa6db9ba9df812899bd9312fa6368aaea7b26008b36", size = 32853, upload-time = "2025-10-24T13:31:04.688Z" }
wheels = [
    { url = "https://files.pythonhosted.org/packages/cd/5a/e56747d87a97ad2aff0f3700d77f186f0704c90c2da03bfed9e113dae284/py_key_value_aio-0.2.8-py3-none-any.whl", hash = "sha256:561565547ce8162128fd2bd0b9d70ce04a5f4586da8500cce79a54dfac78c46a", size = 69200, upload-time = "2025-10-24T13:31:03.81Z" },
]

[package.optional-dependencies]
disk = [
    { name = "diskcache" },
    { name = "pathvalidate" },
]
keyring = [
    { name = "keyring" },
]
memory = [
    { name = "cachetools" },
]

[[package]]
name = "py-key-value-shared"
version = "0.2.8"
source = { registry = "https://pypi.org/simple" }
dependencies = [
    { name = "beartype" },
    { name = "typing-extensions" },
]
sdist = { url = "https://files.pythonhosted.org/packages/26/79/05a1f9280cfa0709479319cbfd2b1c5beb23d5034624f548c83fb65b0b61/py_key_value_shared-0.2.8.tar.gz", hash = "sha256:703b4d3c61af124f0d528ba85995c3c8d78f8bd3d2b217377bd3278598070cc1", size = 8216, upload-time = "2025-10-24T13:31:03.601Z" }
wheels = [
    { url = "https://files.pythonhosted.org/packages/84/7a/1726ceaa3343874f322dd83c9ec376ad81f533df8422b8b1e1233a59f8ce/py_key_value_shared-0.2.8-py3-none-any.whl", hash = "sha256:aff1bbfd46d065b2d67897d298642e80e5349eae588c6d11b48452b46b8d46ba", size = 14586, upload-time = "2025-10-24T13:31:02.838Z" },
]

[[package]]
name = "pyasn1"
version = "0.6.1"
source = { registry = "https://pypi.org/simple" }
sdist = { url = "https://files.pythonhosted.org/packages/ba/e9/01f1a64245b89f039897cb0130016d79f77d52669aae6ee7b159a6c4c018/pyasn1-0.6.1.tar.gz", hash = "sha256:6f580d2bdd84365380830acf45550f2511469f673cb4a5ae3857a3170128b034", size = 145322, upload-time = "2024-09-10T22:41:42.55Z" }
wheels = [
    { url = "https://files.pythonhosted.org/packages/c8/f1/d6a797abb14f6283c0ddff96bbdd46937f64122b8c925cab503dd37f8214/pyasn1-0.6.1-py3-none-any.whl", hash = "sha256:0d632f46f2ba09143da3a8afe9e33fb6f92fa2320ab7e886e2d0f7672af84629", size = 83135, upload-time = "2024-09-11T16:00:36.122Z" },
]

[[package]]
name = "pyasn1-modules"
version = "0.4.2"
source = { registry = "https://pypi.org/simple" }
dependencies = [
    { name = "pyasn1" },
]
sdist = { url = "https://files.pythonhosted.org/packages/e9/e6/78ebbb10a8c8e4b61a59249394a4a594c1a7af95593dc933a349c8d00964/pyasn1_modules-0.4.2.tar.gz", hash = "sha256:677091de870a80aae844b1ca6134f54652fa2c8c5a52aa396440ac3106e941e6", size = 307892, upload-time = "2025-03-28T02:41:22.17Z" }
wheels = [
    { url = "https://files.pythonhosted.org/packages/47/8d/d529b5d697919ba8c11ad626e835d4039be708a35b0d22de83a269a6682c/pyasn1_modules-0.4.2-py3-none-any.whl", hash = "sha256:29253a9207ce32b64c3ac6600edc75368f98473906e8fd1043bd6b5b1de2c14a", size = 181259, upload-time = "2025-03-28T02:41:19.028Z" },
]

[[package]]
name = "pycodestyle"
version = "2.14.0"
source = { registry = "https://pypi.org/simple" }
sdist = { url = "https://files.pythonhosted.org/packages/11/e0/abfd2a0d2efe47670df87f3e3a0e2edda42f055053c85361f19c0e2c1ca8/pycodestyle-2.14.0.tar.gz", hash = "sha256:c4b5b517d278089ff9d0abdec919cd97262a3367449ea1c8b49b91529167b783", size = 39472, upload-time = "2025-06-20T18:49:48.75Z" }
wheels = [
    { url = "https://files.pythonhosted.org/packages/d7/27/a58ddaf8c588a3ef080db9d0b7e0b97215cee3a45df74f3a94dbbf5c893a/pycodestyle-2.14.0-py2.py3-none-any.whl", hash = "sha256:dd6bf7cb4ee77f8e016f9c8e74a35ddd9f67e1d5fd4184d86c3b98e07099f42d", size = 31594, upload-time = "2025-06-20T18:49:47.491Z" },
]

[[package]]
name = "pycparser"
version = "2.23"
source = { registry = "https://pypi.org/simple" }
sdist = { url = "https://files.pythonhosted.org/packages/fe/cf/d2d3b9f5699fb1e4615c8e32ff220203e43b248e1dfcc6736ad9057731ca/pycparser-2.23.tar.gz", hash = "sha256:78816d4f24add8f10a06d6f05b4d424ad9e96cfebf68a4ddc99c65c0720d00c2", size = 173734, upload-time = "2025-09-09T13:23:47.91Z" }
wheels = [
    { url = "https://files.pythonhosted.org/packages/a0/e3/59cd50310fc9b59512193629e1984c1f95e5c8ae6e5d8c69532ccc65a7fe/pycparser-2.23-py3-none-any.whl", hash = "sha256:e5c6e8d3fbad53479cab09ac03729e0a9faf2bee3db8208a550daf5af81a5934", size = 118140, upload-time = "2025-09-09T13:23:46.651Z" },
]

[[package]]
name = "pydantic"
version = "2.12.5"
source = { registry = "https://pypi.org/simple" }
dependencies = [
    { name = "annotated-types" },
    { name = "pydantic-core" },
    { name = "typing-extensions" },
    { name = "typing-inspection" },
]
sdist = { url = "https://files.pythonhosted.org/packages/69/44/36f1a6e523abc58ae5f928898e4aca2e0ea509b5aa6f6f392a5d882be928/pydantic-2.12.5.tar.gz", hash = "sha256:4d351024c75c0f085a9febbb665ce8c0c6ec5d30e903bdb6394b7ede26aebb49", size = 821591, upload-time = "2025-11-26T15:11:46.471Z" }
wheels = [
    { url = "https://files.pythonhosted.org/packages/5a/87/b70ad306ebb6f9b585f114d0ac2137d792b48be34d732d60e597c2f8465a/pydantic-2.12.5-py3-none-any.whl", hash = "sha256:e561593fccf61e8a20fc46dfc2dfe075b8be7d0188df33f221ad1f0139180f9d", size = 463580, upload-time = "2025-11-26T15:11:44.605Z" },
]

[package.optional-dependencies]
email = [
    { name = "email-validator" },
]

[[package]]
name = "pydantic-core"
version = "2.41.5"
source = { registry = "https://pypi.org/simple" }
dependencies = [
    { name = "typing-extensions" },
]
sdist = { url = "https://files.pythonhosted.org/packages/71/70/23b021c950c2addd24ec408e9ab05d59b035b39d97cdc1130e1bce647bb6/pydantic_core-2.41.5.tar.gz", hash = "sha256:08daa51ea16ad373ffd5e7606252cc32f07bc72b28284b6bc9c6df804816476e", size = 460952, upload-time = "2025-11-04T13:43:49.098Z" }
wheels = [
    { url = "https://files.pythonhosted.org/packages/c6/90/32c9941e728d564b411d574d8ee0cf09b12ec978cb22b294995bae5549a5/pydantic_core-2.41.5-cp310-cp310-macosx_10_12_x86_64.whl", hash = "sha256:77b63866ca88d804225eaa4af3e664c5faf3568cea95360d21f4725ab6e07146", size = 2107298, upload-time = "2025-11-04T13:39:04.116Z" },
    { url = "https://files.pythonhosted.org/packages/fb/a8/61c96a77fe28993d9a6fb0f4127e05430a267b235a124545d79fea46dd65/pydantic_core-2.41.5-cp310-cp310-macosx_11_0_arm64.whl", hash = "sha256:dfa8a0c812ac681395907e71e1274819dec685fec28273a28905df579ef137e2", size = 1901475, upload-time = "2025-11-04T13:39:06.055Z" },
    { url = "https://files.pythonhosted.org/packages/5d/b6/338abf60225acc18cdc08b4faef592d0310923d19a87fba1faf05af5346e/pydantic_core-2.41.5-cp310-cp310-manylinux_2_17_aarch64.manylinux2014_aarch64.whl", hash = "sha256:5921a4d3ca3aee735d9fd163808f5e8dd6c6972101e4adbda9a4667908849b97", size = 1918815, upload-time = "2025-11-04T13:39:10.41Z" },
    { url = "https://files.pythonhosted.org/packages/d1/1c/2ed0433e682983d8e8cba9c8d8ef274d4791ec6a6f24c58935b90e780e0a/pydantic_core-2.41.5-cp310-cp310-manylinux_2_17_armv7l.manylinux2014_armv7l.whl", hash = "sha256:e25c479382d26a2a41b7ebea1043564a937db462816ea07afa8a44c0866d52f9", size = 2065567, upload-time = "2025-11-04T13:39:12.244Z" },
    { url = "https://files.pythonhosted.org/packages/b3/24/cf84974ee7d6eae06b9e63289b7b8f6549d416b5c199ca2d7ce13bbcf619/pydantic_core-2.41.5-cp310-cp310-manylinux_2_17_ppc64le.manylinux2014_ppc64le.whl", hash = "sha256:f547144f2966e1e16ae626d8ce72b4cfa0caedc7fa28052001c94fb2fcaa1c52", size = 2230442, upload-time = "2025-11-04T13:39:13.962Z" },
    { url = "https://files.pythonhosted.org/packages/fd/21/4e287865504b3edc0136c89c9c09431be326168b1eb7841911cbc877a995/pydantic_core-2.41.5-cp310-cp310-manylinux_2_17_s390x.manylinux2014_s390x.whl", hash = "sha256:6f52298fbd394f9ed112d56f3d11aabd0d5bd27beb3084cc3d8ad069483b8941", size = 2350956, upload-time = "2025-11-04T13:39:15.889Z" },
    { url = "https://files.pythonhosted.org/packages/a8/76/7727ef2ffa4b62fcab916686a68a0426b9b790139720e1934e8ba797e238/pydantic_core-2.41.5-cp310-cp310-manylinux_2_17_x86_64.manylinux2014_x86_64.whl", hash = "sha256:100baa204bb412b74fe285fb0f3a385256dad1d1879f0a5cb1499ed2e83d132a", size = 2068253, upload-time = "2025-11-04T13:39:17.403Z" },
    { url = "https://files.pythonhosted.org/packages/d5/8c/a4abfc79604bcb4c748e18975c44f94f756f08fb04218d5cb87eb0d3a63e/pydantic_core-2.41.5-cp310-cp310-manylinux_2_5_i686.manylinux1_i686.whl", hash = "sha256:05a2c8852530ad2812cb7914dc61a1125dc4e06252ee98e5638a12da6cc6fb6c", size = 2177050, upload-time = "2025-11-04T13:39:19.351Z" },
    { url = "https://files.pythonhosted.org/packages/67/b1/de2e9a9a79b480f9cb0b6e8b6ba4c50b18d4e89852426364c66aa82bb7b3/pydantic_core-2.41.5-cp310-cp310-musllinux_1_1_aarch64.whl", hash = "sha256:29452c56df2ed968d18d7e21f4ab0ac55e71dc59524872f6fc57dcf4a3249ed2", size = 2147178, upload-time = "2025-11-04T13:39:21Z" },
    { url = "https://files.pythonhosted.org/packages/16/c1/dfb33f837a47b20417500efaa0378adc6635b3c79e8369ff7a03c494b4ac/pydantic_core-2.41.5-cp310-cp310-musllinux_1_1_armv7l.whl", hash = "sha256:d5160812ea7a8a2ffbe233d8da666880cad0cbaf5d4de74ae15c313213d62556", size = 2341833, upload-time = "2025-11-04T13:39:22.606Z" },
    { url = "https://files.pythonhosted.org/packages/47/36/00f398642a0f4b815a9a558c4f1dca1b4020a7d49562807d7bc9ff279a6c/pydantic_core-2.41.5-cp310-cp310-musllinux_1_1_x86_64.whl", hash = "sha256:df3959765b553b9440adfd3c795617c352154e497a4eaf3752555cfb5da8fc49", size = 2321156, upload-time = "2025-11-04T13:39:25.843Z" },
    { url = "https://files.pythonhosted.org/packages/7e/70/cad3acd89fde2010807354d978725ae111ddf6d0ea46d1ea1775b5c1bd0c/pydantic_core-2.41.5-cp310-cp310-win32.whl", hash = "sha256:1f8d33a7f4d5a7889e60dc39856d76d09333d8a6ed0f5f1190635cbec70ec4ba", size = 1989378, upload-time = "2025-11-04T13:39:27.92Z" },
    { url = "https://files.pythonhosted.org/packages/76/92/d338652464c6c367e5608e4488201702cd1cbb0f33f7b6a85a60fe5f3720/pydantic_core-2.41.5-cp310-cp310-win_amd64.whl", hash = "sha256:62de39db01b8d593e45871af2af9e497295db8d73b085f6bfd0b18c83c70a8f9", size = 2013622, upload-time = "2025-11-04T13:39:29.848Z" },
    { url = "https://files.pythonhosted.org/packages/e8/72/74a989dd9f2084b3d9530b0915fdda64ac48831c30dbf7c72a41a5232db8/pydantic_core-2.41.5-cp311-cp311-macosx_10_12_x86_64.whl", hash = "sha256:a3a52f6156e73e7ccb0f8cced536adccb7042be67cb45f9562e12b319c119da6", size = 2105873, upload-time = "2025-11-04T13:39:31.373Z" },
    { url = "https://files.pythonhosted.org/packages/12/44/37e403fd9455708b3b942949e1d7febc02167662bf1a7da5b78ee1ea2842/pydantic_core-2.41.5-cp311-cp311-macosx_11_0_arm64.whl", hash = "sha256:7f3bf998340c6d4b0c9a2f02d6a400e51f123b59565d74dc60d252ce888c260b", size = 1899826, upload-time = "2025-11-04T13:39:32.897Z" },
    { url = "https://files.pythonhosted.org/packages/33/7f/1d5cab3ccf44c1935a359d51a8a2a9e1a654b744b5e7f80d41b88d501eec/pydantic_core-2.41.5-cp311-cp311-manylinux_2_17_aarch64.manylinux2014_aarch64.whl", hash = "sha256:378bec5c66998815d224c9ca994f1e14c0c21cb95d2f52b6021cc0b2a58f2a5a", size = 1917869, upload-time = "2025-11-04T13:39:34.469Z" },
    { url = "https://files.pythonhosted.org/packages/6e/6a/30d94a9674a7fe4f4744052ed6c5e083424510be1e93da5bc47569d11810/pydantic_core-2.41.5-cp311-cp311-manylinux_2_17_armv7l.manylinux2014_armv7l.whl", hash = "sha256:e7b576130c69225432866fe2f4a469a85a54ade141d96fd396dffcf607b558f8", size = 2063890, upload-time = "2025-11-04T13:39:36.053Z" },
    { url = "https://files.pythonhosted.org/packages/50/be/76e5d46203fcb2750e542f32e6c371ffa9b8ad17364cf94bb0818dbfb50c/pydantic_core-2.41.5-cp311-cp311-manylinux_2_17_ppc64le.manylinux2014_ppc64le.whl", hash = "sha256:6cb58b9c66f7e4179a2d5e0f849c48eff5c1fca560994d6eb6543abf955a149e", size = 2229740, upload-time = "2025-11-04T13:39:37.753Z" },
    { url = "https://files.pythonhosted.org/packages/d3/ee/fed784df0144793489f87db310a6bbf8118d7b630ed07aa180d6067e653a/pydantic_core-2.41.5-cp311-cp311-manylinux_2_17_s390x.manylinux2014_s390x.whl", hash = "sha256:88942d3a3dff3afc8288c21e565e476fc278902ae4d6d134f1eeda118cc830b1", size = 2350021, upload-time = "2025-11-04T13:39:40.94Z" },
    { url = "https://files.pythonhosted.org/packages/c8/be/8fed28dd0a180dca19e72c233cbf58efa36df055e5b9d90d64fd1740b828/pydantic_core-2.41.5-cp311-cp311-manylinux_2_17_x86_64.manylinux2014_x86_64.whl", hash = "sha256:f31d95a179f8d64d90f6831d71fa93290893a33148d890ba15de25642c5d075b", size = 2066378, upload-time = "2025-11-04T13:39:42.523Z" },
    { url = "https://files.pythonhosted.org/packages/b0/3b/698cf8ae1d536a010e05121b4958b1257f0b5522085e335360e53a6b1c8b/pydantic_core-2.41.5-cp311-cp311-manylinux_2_5_i686.manylinux1_i686.whl", hash = "sha256:c1df3d34aced70add6f867a8cf413e299177e0c22660cc767218373d0779487b", size = 2175761, upload-time = "2025-11-04T13:39:44.553Z" },
    { url = "https://files.pythonhosted.org/packages/b8/ba/15d537423939553116dea94ce02f9c31be0fa9d0b806d427e0308ec17145/pydantic_core-2.41.5-cp311-cp311-musllinux_1_1_aarch64.whl", hash = "sha256:4009935984bd36bd2c774e13f9a09563ce8de4abaa7226f5108262fa3e637284", size = 2146303, upload-time = "2025-11-04T13:39:46.238Z" },
    { url = "https://files.pythonhosted.org/packages/58/7f/0de669bf37d206723795f9c90c82966726a2ab06c336deba4735b55af431/pydantic_core-2.41.5-cp311-cp311-musllinux_1_1_armv7l.whl", hash = "sha256:34a64bc3441dc1213096a20fe27e8e128bd3ff89921706e83c0b1ac971276594", size = 2340355, upload-time = "2025-11-04T13:39:48.002Z" },
    { url = "https://files.pythonhosted.org/packages/e5/de/e7482c435b83d7e3c3ee5ee4451f6e8973cff0eb6007d2872ce6383f6398/pydantic_core-2.41.5-cp311-cp311-musllinux_1_1_x86_64.whl", hash = "sha256:c9e19dd6e28fdcaa5a1de679aec4141f691023916427ef9bae8584f9c2fb3b0e", size = 2319875, upload-time = "2025-11-04T13:39:49.705Z" },
    { url = "https://files.pythonhosted.org/packages/fe/e6/8c9e81bb6dd7560e33b9053351c29f30c8194b72f2d6932888581f503482/pydantic_core-2.41.5-cp311-cp311-win32.whl", hash = "sha256:2c010c6ded393148374c0f6f0bf89d206bf3217f201faa0635dcd56bd1520f6b", size = 1987549, upload-time = "2025-11-04T13:39:51.842Z" },
    { url = "https://files.pythonhosted.org/packages/11/66/f14d1d978ea94d1bc21fc98fcf570f9542fe55bfcc40269d4e1a21c19bf7/pydantic_core-2.41.5-cp311-cp311-win_amd64.whl", hash = "sha256:76ee27c6e9c7f16f47db7a94157112a2f3a00e958bc626e2f4ee8bec5c328fbe", size = 2011305, upload-time = "2025-11-04T13:39:53.485Z" },
    { url = "https://files.pythonhosted.org/packages/56/d8/0e271434e8efd03186c5386671328154ee349ff0354d83c74f5caaf096ed/pydantic_core-2.41.5-cp311-cp311-win_arm64.whl", hash = "sha256:4bc36bbc0b7584de96561184ad7f012478987882ebf9f9c389b23f432ea3d90f", size = 1972902, upload-time = "2025-11-04T13:39:56.488Z" },
    { url = "https://files.pythonhosted.org/packages/5f/5d/5f6c63eebb5afee93bcaae4ce9a898f3373ca23df3ccaef086d0233a35a7/pydantic_core-2.41.5-cp312-cp312-macosx_10_12_x86_64.whl", hash = "sha256:f41a7489d32336dbf2199c8c0a215390a751c5b014c2c1c5366e817202e9cdf7", size = 2110990, upload-time = "2025-11-04T13:39:58.079Z" },
    { url = "https://files.pythonhosted.org/packages/aa/32/9c2e8ccb57c01111e0fd091f236c7b371c1bccea0fa85247ac55b1e2b6b6/pydantic_core-2.41.5-cp312-cp312-macosx_11_0_arm64.whl", hash = "sha256:070259a8818988b9a84a449a2a7337c7f430a22acc0859c6b110aa7212a6d9c0", size = 1896003, upload-time = "2025-11-04T13:39:59.956Z" },
    { url = "https://files.pythonhosted.org/packages/68/b8/a01b53cb0e59139fbc9e4fda3e9724ede8de279097179be4ff31f1abb65a/pydantic_core-2.41.5-cp312-cp312-manylinux_2_17_aarch64.manylinux2014_aarch64.whl", hash = "sha256:e96cea19e34778f8d59fe40775a7a574d95816eb150850a85a7a4c8f4b94ac69", size = 1919200, upload-time = "2025-11-04T13:40:02.241Z" },
    { url = "https://files.pythonhosted.org/packages/38/de/8c36b5198a29bdaade07b5985e80a233a5ac27137846f3bc2d3b40a47360/pydantic_core-2.41.5-cp312-cp312-manylinux_2_17_armv7l.manylinux2014_armv7l.whl", hash = "sha256:ed2e99c456e3fadd05c991f8f437ef902e00eedf34320ba2b0842bd1c3ca3a75", size = 2052578, upload-time = "2025-11-04T13:40:04.401Z" },
    { url = "https://files.pythonhosted.org/packages/00/b5/0e8e4b5b081eac6cb3dbb7e60a65907549a1ce035a724368c330112adfdd/pydantic_core-2.41.5-cp312-cp312-manylinux_2_17_ppc64le.manylinux2014_ppc64le.whl", hash = "sha256:65840751b72fbfd82c3c640cff9284545342a4f1eb1586ad0636955b261b0b05", size = 2208504, upload-time = "2025-11-04T13:40:06.072Z" },
    { url = "https://files.pythonhosted.org/packages/77/56/87a61aad59c7c5b9dc8caad5a41a5545cba3810c3e828708b3d7404f6cef/pydantic_core-2.41.5-cp312-cp312-manylinux_2_17_s390x.manylinux2014_s390x.whl", hash = "sha256:e536c98a7626a98feb2d3eaf75944ef6f3dbee447e1f841eae16f2f0a72d8ddc", size = 2335816, upload-time = "2025-11-04T13:40:07.835Z" },
    { url = "https://files.pythonhosted.org/packages/0d/76/941cc9f73529988688a665a5c0ecff1112b3d95ab48f81db5f7606f522d3/pydantic_core-2.41.5-cp312-cp312-manylinux_2_17_x86_64.manylinux2014_x86_64.whl", hash = "sha256:eceb81a8d74f9267ef4081e246ffd6d129da5d87e37a77c9bde550cb04870c1c", size = 2075366, upload-time = "2025-11-04T13:40:09.804Z" },
    { url = "https://files.pythonhosted.org/packages/d3/43/ebef01f69baa07a482844faaa0a591bad1ef129253ffd0cdaa9d8a7f72d3/pydantic_core-2.41.5-cp312-cp312-manylinux_2_5_i686.manylinux1_i686.whl", hash = "sha256:d38548150c39b74aeeb0ce8ee1d8e82696f4a4e16ddc6de7b1d8823f7de4b9b5", size = 2171698, upload-time = "2025-11-04T13:40:12.004Z" },
    { url = "https://files.pythonhosted.org/packages/b1/87/41f3202e4193e3bacfc2c065fab7706ebe81af46a83d3e27605029c1f5a6/pydantic_core-2.41.5-cp312-cp312-musllinux_1_1_aarch64.whl", hash = "sha256:c23e27686783f60290e36827f9c626e63154b82b116d7fe9adba1fda36da706c", size = 2132603, upload-time = "2025-11-04T13:40:13.868Z" },
    { url = "https://files.pythonhosted.org/packages/49/7d/4c00df99cb12070b6bccdef4a195255e6020a550d572768d92cc54dba91a/pydantic_core-2.41.5-cp312-cp312-musllinux_1_1_armv7l.whl", hash = "sha256:482c982f814460eabe1d3bb0adfdc583387bd4691ef00b90575ca0d2b6fe2294", size = 2329591, upload-time = "2025-11-04T13:40:15.672Z" },
    { url = "https://files.pythonhosted.org/packages/cc/6a/ebf4b1d65d458f3cda6a7335d141305dfa19bdc61140a884d165a8a1bbc7/pydantic_core-2.41.5-cp312-cp312-musllinux_1_1_x86_64.whl", hash = "sha256:bfea2a5f0b4d8d43adf9d7b8bf019fb46fdd10a2e5cde477fbcb9d1fa08c68e1", size = 2319068, upload-time = "2025-11-04T13:40:17.532Z" },
    { url = "https://files.pythonhosted.org/packages/49/3b/774f2b5cd4192d5ab75870ce4381fd89cf218af999515baf07e7206753f0/pydantic_core-2.41.5-cp312-cp312-win32.whl", hash = "sha256:b74557b16e390ec12dca509bce9264c3bbd128f8a2c376eaa68003d7f327276d", size = 1985908, upload-time = "2025-11-04T13:40:19.309Z" },
    { url = "https://files.pythonhosted.org/packages/86/45/00173a033c801cacf67c190fef088789394feaf88a98a7035b0e40d53dc9/pydantic_core-2.41.5-cp312-cp312-win_amd64.whl", hash = "sha256:1962293292865bca8e54702b08a4f26da73adc83dd1fcf26fbc875b35d81c815", size = 2020145, upload-time = "2025-11-04T13:40:21.548Z" },
    { url = "https://files.pythonhosted.org/packages/f9/22/91fbc821fa6d261b376a3f73809f907cec5ca6025642c463d3488aad22fb/pydantic_core-2.41.5-cp312-cp312-win_arm64.whl", hash = "sha256:1746d4a3d9a794cacae06a5eaaccb4b8643a131d45fbc9af23e353dc0a5ba5c3", size = 1976179, upload-time = "2025-11-04T13:40:23.393Z" },
    { url = "https://files.pythonhosted.org/packages/87/06/8806241ff1f70d9939f9af039c6c35f2360cf16e93c2ca76f184e76b1564/pydantic_core-2.41.5-cp313-cp313-macosx_10_12_x86_64.whl", hash = "sha256:941103c9be18ac8daf7b7adca8228f8ed6bb7a1849020f643b3a14d15b1924d9", size = 2120403, upload-time = "2025-11-04T13:40:25.248Z" },
    { url = "https://files.pythonhosted.org/packages/94/02/abfa0e0bda67faa65fef1c84971c7e45928e108fe24333c81f3bfe35d5f5/pydantic_core-2.41.5-cp313-cp313-macosx_11_0_arm64.whl", hash = "sha256:112e305c3314f40c93998e567879e887a3160bb8689ef3d2c04b6cc62c33ac34", size = 1896206, upload-time = "2025-11-04T13:40:27.099Z" },
    { url = "https://files.pythonhosted.org/packages/15/df/a4c740c0943e93e6500f9eb23f4ca7ec9bf71b19e608ae5b579678c8d02f/pydantic_core-2.41.5-cp313-cp313-manylinux_2_17_aarch64.manylinux2014_aarch64.whl", hash = "sha256:0cbaad15cb0c90aa221d43c00e77bb33c93e8d36e0bf74760cd00e732d10a6a0", size = 1919307, upload-time = "2025-11-04T13:40:29.806Z" },
    { url = "https://files.pythonhosted.org/packages/9a/e3/6324802931ae1d123528988e0e86587c2072ac2e5394b4bc2bc34b61ff6e/pydantic_core-2.41.5-cp313-cp313-manylinux_2_17_armv7l.manylinux2014_armv7l.whl", hash = "sha256:03ca43e12fab6023fc79d28ca6b39b05f794ad08ec2feccc59a339b02f2b3d33", size = 2063258, upload-time = "2025-11-04T13:40:33.544Z" },
    { url = "https://files.pythonhosted.org/packages/c9/d4/2230d7151d4957dd79c3044ea26346c148c98fbf0ee6ebd41056f2d62ab5/pydantic_core-2.41.5-cp313-cp313-manylinux_2_17_ppc64le.manylinux2014_ppc64le.whl", hash = "sha256:dc799088c08fa04e43144b164feb0c13f9a0bc40503f8df3e9fde58a3c0c101e", size = 2214917, upload-time = "2025-11-04T13:40:35.479Z" },
    { url = "https://files.pythonhosted.org/packages/e6/9f/eaac5df17a3672fef0081b6c1bb0b82b33ee89aa5cec0d7b05f52fd4a1fa/pydantic_core-2.41.5-cp313-cp313-manylinux_2_17_s390x.manylinux2014_s390x.whl", hash = "sha256:97aeba56665b4c3235a0e52b2c2f5ae9cd071b8a8310ad27bddb3f7fb30e9aa2", size = 2332186, upload-time = "2025-11-04T13:40:37.436Z" },
    { url = "https://files.pythonhosted.org/packages/cf/4e/35a80cae583a37cf15604b44240e45c05e04e86f9cfd766623149297e971/pydantic_core-2.41.5-cp313-cp313-manylinux_2_17_x86_64.manylinux2014_x86_64.whl", hash = "sha256:406bf18d345822d6c21366031003612b9c77b3e29ffdb0f612367352aab7d586", size = 2073164, upload-time = "2025-11-04T13:40:40.289Z" },
    { url = "https://files.pythonhosted.org/packages/bf/e3/f6e262673c6140dd3305d144d032f7bd5f7497d3871c1428521f19f9efa2/pydantic_core-2.41.5-cp313-cp313-manylinux_2_5_i686.manylinux1_i686.whl", hash = "sha256:b93590ae81f7010dbe380cdeab6f515902ebcbefe0b9327cc4804d74e93ae69d", size = 2179146, upload-time = "2025-11-04T13:40:42.809Z" },
    { url = "https://files.pythonhosted.org/packages/75/c7/20bd7fc05f0c6ea2056a4565c6f36f8968c0924f19b7d97bbfea55780e73/pydantic_core-2.41.5-cp313-cp313-musllinux_1_1_aarch64.whl", hash = "sha256:01a3d0ab748ee531f4ea6c3e48ad9dac84ddba4b0d82291f87248f2f9de8d740", size = 2137788, upload-time = "2025-11-04T13:40:44.752Z" },
    { url = "https://files.pythonhosted.org/packages/3a/8d/34318ef985c45196e004bc46c6eab2eda437e744c124ef0dbe1ff2c9d06b/pydantic_core-2.41.5-cp313-cp313-musllinux_1_1_armv7l.whl", hash = "sha256:6561e94ba9dacc9c61bce40e2d6bdc3bfaa0259d3ff36ace3b1e6901936d2e3e", size = 2340133, upload-time = "2025-11-04T13:40:46.66Z" },
    { url = "https://files.pythonhosted.org/packages/9c/59/013626bf8c78a5a5d9350d12e7697d3d4de951a75565496abd40ccd46bee/pydantic_core-2.41.5-cp313-cp313-musllinux_1_1_x86_64.whl", hash = "sha256:915c3d10f81bec3a74fbd4faebe8391013ba61e5a1a8d48c4455b923bdda7858", size = 2324852, upload-time = "2025-11-04T13:40:48.575Z" },
    { url = "https://files.pythonhosted.org/packages/1a/d9/c248c103856f807ef70c18a4f986693a46a8ffe1602e5d361485da502d20/pydantic_core-2.41.5-cp313-cp313-win32.whl", hash = "sha256:650ae77860b45cfa6e2cdafc42618ceafab3a2d9a3811fcfbd3bbf8ac3c40d36", size = 1994679, upload-time = "2025-11-04T13:40:50.619Z" },
    { url = "https://files.pythonhosted.org/packages/9e/8b/341991b158ddab181cff136acd2552c9f35bd30380422a639c0671e99a91/pydantic_core-2.41.5-cp313-cp313-win_amd64.whl", hash = "sha256:79ec52ec461e99e13791ec6508c722742ad745571f234ea6255bed38c6480f11", size = 2019766, upload-time = "2025-11-04T13:40:52.631Z" },
    { url = "https://files.pythonhosted.org/packages/73/7d/f2f9db34af103bea3e09735bb40b021788a5e834c81eedb541991badf8f5/pydantic_core-2.41.5-cp313-cp313-win_arm64.whl", hash = "sha256:3f84d5c1b4ab906093bdc1ff10484838aca54ef08de4afa9de0f5f14d69639cd", size = 1981005, upload-time = "2025-11-04T13:40:54.734Z" },
    { url = "https://files.pythonhosted.org/packages/ea/28/46b7c5c9635ae96ea0fbb779e271a38129df2550f763937659ee6c5dbc65/pydantic_core-2.41.5-cp314-cp314-macosx_10_12_x86_64.whl", hash = "sha256:3f37a19d7ebcdd20b96485056ba9e8b304e27d9904d233d7b1015db320e51f0a", size = 2119622, upload-time = "2025-11-04T13:40:56.68Z" },
    { url = "https://files.pythonhosted.org/packages/74/1a/145646e5687e8d9a1e8d09acb278c8535ebe9e972e1f162ed338a622f193/pydantic_core-2.41.5-cp314-cp314-macosx_11_0_arm64.whl", hash = "sha256:1d1d9764366c73f996edd17abb6d9d7649a7eb690006ab6adbda117717099b14", size = 1891725, upload-time = "2025-11-04T13:40:58.807Z" },
    { url = "https://files.pythonhosted.org/packages/23/04/e89c29e267b8060b40dca97bfc64a19b2a3cf99018167ea1677d96368273/pydantic_core-2.41.5-cp314-cp314-manylinux_2_17_aarch64.manylinux2014_aarch64.whl", hash = "sha256:25e1c2af0fce638d5f1988b686f3b3ea8cd7de5f244ca147c777769e798a9cd1", size = 1915040, upload-time = "2025-11-04T13:41:00.853Z" },
    { url = "https://files.pythonhosted.org/packages/84/a3/15a82ac7bd97992a82257f777b3583d3e84bdb06ba6858f745daa2ec8a85/pydantic_core-2.41.5-cp314-cp314-manylinux_2_17_armv7l.manylinux2014_armv7l.whl", hash = "sha256:506d766a8727beef16b7adaeb8ee6217c64fc813646b424d0804d67c16eddb66", size = 2063691, upload-time = "2025-11-04T13:41:03.504Z" },
    { url = "https://files.pythonhosted.org/packages/74/9b/0046701313c6ef08c0c1cf0e028c67c770a4e1275ca73131563c5f2a310a/pydantic_core-2.41.5-cp314-cp314-manylinux_2_17_ppc64le.manylinux2014_ppc64le.whl", hash = "sha256:4819fa52133c9aa3c387b3328f25c1facc356491e6135b459f1de698ff64d869", size = 2213897, upload-time = "2025-11-04T13:41:05.804Z" },
    { url = "https://files.pythonhosted.org/packages/8a/cd/6bac76ecd1b27e75a95ca3a9a559c643b3afcd2dd62086d4b7a32a18b169/pydantic_core-2.41.5-cp314-cp314-manylinux_2_17_s390x.manylinux2014_s390x.whl", hash = "sha256:2b761d210c9ea91feda40d25b4efe82a1707da2ef62901466a42492c028553a2", size = 2333302, upload-time = "2025-11-04T13:41:07.809Z" },
    { url = "https://files.pythonhosted.org/packages/4c/d2/ef2074dc020dd6e109611a8be4449b98cd25e1b9b8a303c2f0fca2f2bcf7/pydantic_core-2.41.5-cp314-cp314-manylinux_2_17_x86_64.manylinux2014_x86_64.whl", hash = "sha256:22f0fb8c1c583a3b6f24df2470833b40207e907b90c928cc8d3594b76f874375", size = 2064877, upload-time = "2025-11-04T13:41:09.827Z" },
    { url = "https://files.pythonhosted.org/packages/18/66/e9db17a9a763d72f03de903883c057b2592c09509ccfe468187f2a2eef29/pydantic_core-2.41.5-cp314-cp314-manylinux_2_5_i686.manylinux1_i686.whl", hash = "sha256:2782c870e99878c634505236d81e5443092fba820f0373997ff75f90f68cd553", size = 2180680, upload-time = "2025-11-04T13:41:12.379Z" },
    { url = "https://files.pythonhosted.org/packages/d3/9e/3ce66cebb929f3ced22be85d4c2399b8e85b622db77dad36b73c5387f8f8/pydantic_core-2.41.5-cp314-cp314-musllinux_1_1_aarch64.whl", hash = "sha256:0177272f88ab8312479336e1d777f6b124537d47f2123f89cb37e0accea97f90", size = 2138960, upload-time = "2025-11-04T13:41:14.627Z" },
    { url = "https://files.pythonhosted.org/packages/a6/62/205a998f4327d2079326b01abee48e502ea739d174f0a89295c481a2272e/pydantic_core-2.41.5-cp314-cp314-musllinux_1_1_armv7l.whl", hash = "sha256:63510af5e38f8955b8ee5687740d6ebf7c2a0886d15a6d65c32814613681bc07", size = 2339102, upload-time = "2025-11-04T13:41:16.868Z" },
    { url = "https://files.pythonhosted.org/packages/3c/0d/f05e79471e889d74d3d88f5bd20d0ed189ad94c2423d81ff8d0000aab4ff/pydantic_core-2.41.5-cp314-cp314-musllinux_1_1_x86_64.whl", hash = "sha256:e56ba91f47764cc14f1daacd723e3e82d1a89d783f0f5afe9c364b8bb491ccdb", size = 2326039, upload-time = "2025-11-04T13:41:18.934Z" },
    { url = "https://files.pythonhosted.org/packages/ec/e1/e08a6208bb100da7e0c4b288eed624a703f4d129bde2da475721a80cab32/pydantic_core-2.41.5-cp314-cp314-win32.whl", hash = "sha256:aec5cf2fd867b4ff45b9959f8b20ea3993fc93e63c7363fe6851424c8a7e7c23", size = 1995126, upload-time = "2025-11-04T13:41:21.418Z" },
    { url = "https://files.pythonhosted.org/packages/48/5d/56ba7b24e9557f99c9237e29f5c09913c81eeb2f3217e40e922353668092/pydantic_core-2.41.5-cp314-cp314-win_amd64.whl", hash = "sha256:8e7c86f27c585ef37c35e56a96363ab8de4e549a95512445b85c96d3e2f7c1bf", size = 2015489, upload-time = "2025-11-04T13:41:24.076Z" },
    { url = "https://files.pythonhosted.org/packages/4e/bb/f7a190991ec9e3e0ba22e4993d8755bbc4a32925c0b5b42775c03e8148f9/pydantic_core-2.41.5-cp314-cp314-win_arm64.whl", hash = "sha256:e672ba74fbc2dc8eea59fb6d4aed6845e6905fc2a8afe93175d94a83ba2a01a0", size = 1977288, upload-time = "2025-11-04T13:41:26.33Z" },
    { url = "https://files.pythonhosted.org/packages/92/ed/77542d0c51538e32e15afe7899d79efce4b81eee631d99850edc2f5e9349/pydantic_core-2.41.5-cp314-cp314t-macosx_10_12_x86_64.whl", hash = "sha256:8566def80554c3faa0e65ac30ab0932b9e3a5cd7f8323764303d468e5c37595a", size = 2120255, upload-time = "2025-11-04T13:41:28.569Z" },
    { url = "https://files.pythonhosted.org/packages/bb/3d/6913dde84d5be21e284439676168b28d8bbba5600d838b9dca99de0fad71/pydantic_core-2.41.5-cp314-cp314t-macosx_11_0_arm64.whl", hash = "sha256:b80aa5095cd3109962a298ce14110ae16b8c1aece8b72f9dafe81cf597ad80b3", size = 1863760, upload-time = "2025-11-04T13:41:31.055Z" },
    { url = "https://files.pythonhosted.org/packages/5a/f0/e5e6b99d4191da102f2b0eb9687aaa7f5bea5d9964071a84effc3e40f997/pydantic_core-2.41.5-cp314-cp314t-manylinux_2_17_aarch64.manylinux2014_aarch64.whl", hash = "sha256:3006c3dd9ba34b0c094c544c6006cc79e87d8612999f1a5d43b769b89181f23c", size = 1878092, upload-time = "2025-11-04T13:41:33.21Z" },
    { url = "https://files.pythonhosted.org/packages/71/48/36fb760642d568925953bcc8116455513d6e34c4beaa37544118c36aba6d/pydantic_core-2.41.5-cp314-cp314t-manylinux_2_17_armv7l.manylinux2014_armv7l.whl", hash = "sha256:72f6c8b11857a856bcfa48c86f5368439f74453563f951e473514579d44aa612", size = 2053385, upload-time = "2025-11-04T13:41:35.508Z" },
    { url = "https://files.pythonhosted.org/packages/20/25/92dc684dd8eb75a234bc1c764b4210cf2646479d54b47bf46061657292a8/pydantic_core-2.41.5-cp314-cp314t-manylinux_2_17_ppc64le.manylinux2014_ppc64le.whl", hash = "sha256:5cb1b2f9742240e4bb26b652a5aeb840aa4b417c7748b6f8387927bc6e45e40d", size = 2218832, upload-time = "2025-11-04T13:41:37.732Z" },
    { url = "https://files.pythonhosted.org/packages/e2/09/f53e0b05023d3e30357d82eb35835d0f6340ca344720a4599cd663dca599/pydantic_core-2.41.5-cp314-cp314t-manylinux_2_17_s390x.manylinux2014_s390x.whl", hash = "sha256:bd3d54f38609ff308209bd43acea66061494157703364ae40c951f83ba99a1a9", size = 2327585, upload-time = "2025-11-04T13:41:40Z" },
    { url = "https://files.pythonhosted.org/packages/aa/4e/2ae1aa85d6af35a39b236b1b1641de73f5a6ac4d5a7509f77b814885760c/pydantic_core-2.41.5-cp314-cp314t-manylinux_2_17_x86_64.manylinux2014_x86_64.whl", hash = "sha256:2ff4321e56e879ee8d2a879501c8e469414d948f4aba74a2d4593184eb326660", size = 2041078, upload-time = "2025-11-04T13:41:42.323Z" },
    { url = "https://files.pythonhosted.org/packages/cd/13/2e215f17f0ef326fc72afe94776edb77525142c693767fc347ed6288728d/pydantic_core-2.41.5-cp314-cp314t-manylinux_2_5_i686.manylinux1_i686.whl", hash = "sha256:d0d2568a8c11bf8225044aa94409e21da0cb09dcdafe9ecd10250b2baad531a9", size = 2173914, upload-time = "2025-11-04T13:41:45.221Z" },
    { url = "https://files.pythonhosted.org/packages/02/7a/f999a6dcbcd0e5660bc348a3991c8915ce6599f4f2c6ac22f01d7a10816c/pydantic_core-2.41.5-cp314-cp314t-musllinux_1_1_aarch64.whl", hash = "sha256:a39455728aabd58ceabb03c90e12f71fd30fa69615760a075b9fec596456ccc3", size = 2129560, upload-time = "2025-11-04T13:41:47.474Z" },
    { url = "https://files.pythonhosted.org/packages/3a/b1/6c990ac65e3b4c079a4fb9f5b05f5b013afa0f4ed6780a3dd236d2cbdc64/pydantic_core-2.41.5-cp314-cp314t-musllinux_1_1_armv7l.whl", hash = "sha256:239edca560d05757817c13dc17c50766136d21f7cd0fac50295499ae24f90fdf", size = 2329244, upload-time = "2025-11-04T13:41:49.992Z" },
    { url = "https://files.pythonhosted.org/packages/d9/02/3c562f3a51afd4d88fff8dffb1771b30cfdfd79befd9883ee094f5b6c0d8/pydantic_core-2.41.5-cp314-cp314t-musllinux_1_1_x86_64.whl", hash = "sha256:2a5e06546e19f24c6a96a129142a75cee553cc018ffee48a460059b1185f4470", size = 2331955, upload-time = "2025-11-04T13:41:54.079Z" },
    { url = "https://files.pythonhosted.org/packages/5c/96/5fb7d8c3c17bc8c62fdb031c47d77a1af698f1d7a406b0f79aaa1338f9ad/pydantic_core-2.41.5-cp314-cp314t-win32.whl", hash = "sha256:b4ececa40ac28afa90871c2cc2b9ffd2ff0bf749380fbdf57d165fd23da353aa", size = 1988906, upload-time = "2025-11-04T13:41:56.606Z" },
    { url = "https://files.pythonhosted.org/packages/22/ed/182129d83032702912c2e2d8bbe33c036f342cc735737064668585dac28f/pydantic_core-2.41.5-cp314-cp314t-win_amd64.whl", hash = "sha256:80aa89cad80b32a912a65332f64a4450ed00966111b6615ca6816153d3585a8c", size = 1981607, upload-time = "2025-11-04T13:41:58.889Z" },
    { url = "https://files.pythonhosted.org/packages/9f/ed/068e41660b832bb0b1aa5b58011dea2a3fe0ba7861ff38c4d4904c1c1a99/pydantic_core-2.41.5-cp314-cp314t-win_arm64.whl", hash = "sha256:35b44f37a3199f771c3eaa53051bc8a70cd7b54f333531c59e29fd4db5d15008", size = 1974769, upload-time = "2025-11-04T13:42:01.186Z" },
    { url = "https://files.pythonhosted.org/packages/11/72/90fda5ee3b97e51c494938a4a44c3a35a9c96c19bba12372fb9c634d6f57/pydantic_core-2.41.5-graalpy311-graalpy242_311_native-macosx_10_12_x86_64.whl", hash = "sha256:b96d5f26b05d03cc60f11a7761a5ded1741da411e7fe0909e27a5e6a0cb7b034", size = 2115441, upload-time = "2025-11-04T13:42:39.557Z" },
    { url = "https://files.pythonhosted.org/packages/1f/53/8942f884fa33f50794f119012dc6a1a02ac43a56407adaac20463df8e98f/pydantic_core-2.41.5-graalpy311-graalpy242_311_native-macosx_11_0_arm64.whl", hash = "sha256:634e8609e89ceecea15e2d61bc9ac3718caaaa71963717bf3c8f38bfde64242c", size = 1930291, upload-time = "2025-11-04T13:42:42.169Z" },
    { url = "https://files.pythonhosted.org/packages/79/c8/ecb9ed9cd942bce09fc888ee960b52654fbdbede4ba6c2d6e0d3b1d8b49c/pydantic_core-2.41.5-graalpy311-graalpy242_311_native-manylinux_2_17_aarch64.manylinux2014_aarch64.whl", hash = "sha256:93e8740d7503eb008aa2df04d3b9735f845d43ae845e6dcd2be0b55a2da43cd2", size = 1948632, upload-time = "2025-11-04T13:42:44.564Z" },
    { url = "https://files.pythonhosted.org/packages/2e/1b/687711069de7efa6af934e74f601e2a4307365e8fdc404703afc453eab26/pydantic_core-2.41.5-graalpy311-graalpy242_311_native-manylinux_2_17_x86_64.manylinux2014_x86_64.whl", hash = "sha256:f15489ba13d61f670dcc96772e733aad1a6f9c429cc27574c6cdaed82d0146ad", size = 2138905, upload-time = "2025-11-04T13:42:47.156Z" },
    { url = "https://files.pythonhosted.org/packages/09/32/59b0c7e63e277fa7911c2fc70ccfb45ce4b98991e7ef37110663437005af/pydantic_core-2.41.5-graalpy312-graalpy250_312_native-macosx_10_12_x86_64.whl", hash = "sha256:7da7087d756b19037bc2c06edc6c170eeef3c3bafcb8f532ff17d64dc427adfd", size = 2110495, upload-time = "2025-11-04T13:42:49.689Z" },
    { url = "https://files.pythonhosted.org/packages/aa/81/05e400037eaf55ad400bcd318c05bb345b57e708887f07ddb2d20e3f0e98/pydantic_core-2.41.5-graalpy312-graalpy250_312_native-macosx_11_0_arm64.whl", hash = "sha256:aabf5777b5c8ca26f7824cb4a120a740c9588ed58df9b2d196ce92fba42ff8dc", size = 1915388, upload-time = "2025-11-04T13:42:52.215Z" },
    { url = "https://files.pythonhosted.org/packages/6e/0d/e3549b2399f71d56476b77dbf3cf8937cec5cd70536bdc0e374a421d0599/pydantic_core-2.41.5-graalpy312-graalpy250_312_native-manylinux_2_17_aarch64.manylinux2014_aarch64.whl", hash = "sha256:c007fe8a43d43b3969e8469004e9845944f1a80e6acd47c150856bb87f230c56", size = 1942879, upload-time = "2025-11-04T13:42:56.483Z" },
    { url = "https://files.pythonhosted.org/packages/f7/07/34573da085946b6a313d7c42f82f16e8920bfd730665de2d11c0c37a74b5/pydantic_core-2.41.5-graalpy312-graalpy250_312_native-manylinux_2_17_x86_64.manylinux2014_x86_64.whl", hash = "sha256:76d0819de158cd855d1cbb8fcafdf6f5cf1eb8e470abe056d5d161106e38062b", size = 2139017, upload-time = "2025-11-04T13:42:59.471Z" },
    { url = "https://files.pythonhosted.org/packages/e6/b0/1a2aa41e3b5a4ba11420aba2d091b2d17959c8d1519ece3627c371951e73/pydantic_core-2.41.5-pp310-pypy310_pp73-macosx_10_12_x86_64.whl", hash = "sha256:b5819cd790dbf0c5eb9f82c73c16b39a65dd6dd4d1439dcdea7816ec9adddab8", size = 2103351, upload-time = "2025-11-04T13:43:02.058Z" },
    { url = "https://files.pythonhosted.org/packages/a4/ee/31b1f0020baaf6d091c87900ae05c6aeae101fa4e188e1613c80e4f1ea31/pydantic_core-2.41.5-pp310-pypy310_pp73-macosx_11_0_arm64.whl", hash = "sha256:5a4e67afbc95fa5c34cf27d9089bca7fcab4e51e57278d710320a70b956d1b9a", size = 1925363, upload-time = "2025-11-04T13:43:05.159Z" },
    { url = "https://files.pythonhosted.org/packages/e1/89/ab8e86208467e467a80deaca4e434adac37b10a9d134cd2f99b28a01e483/pydantic_core-2.41.5-pp310-pypy310_pp73-manylinux_2_17_x86_64.manylinux2014_x86_64.whl", hash = "sha256:ece5c59f0ce7d001e017643d8d24da587ea1f74f6993467d85ae8a5ef9d4f42b", size = 2135615, upload-time = "2025-11-04T13:43:08.116Z" },
    { url = "https://files.pythonhosted.org/packages/99/0a/99a53d06dd0348b2008f2f30884b34719c323f16c3be4e6cc1203b74a91d/pydantic_core-2.41.5-pp310-pypy310_pp73-manylinux_2_5_i686.manylinux1_i686.whl", hash = "sha256:16f80f7abe3351f8ea6858914ddc8c77e02578544a0ebc15b4c2e1a0e813b0b2", size = 2175369, upload-time = "2025-11-04T13:43:12.49Z" },
    { url = "https://files.pythonhosted.org/packages/6d/94/30ca3b73c6d485b9bb0bc66e611cff4a7138ff9736b7e66bcf0852151636/pydantic_core-2.41.5-pp310-pypy310_pp73-musllinux_1_1_aarch64.whl", hash = "sha256:33cb885e759a705b426baada1fe68cbb0a2e68e34c5d0d0289a364cf01709093", size = 2144218, upload-time = "2025-11-04T13:43:15.431Z" },
    { url = "https://files.pythonhosted.org/packages/87/57/31b4f8e12680b739a91f472b5671294236b82586889ef764b5fbc6669238/pydantic_core-2.41.5-pp310-pypy310_pp73-musllinux_1_1_armv7l.whl", hash = "sha256:c8d8b4eb992936023be7dee581270af5c6e0697a8559895f527f5b7105ecd36a", size = 2329951, upload-time = "2025-11-04T13:43:18.062Z" },
    { url = "https://files.pythonhosted.org/packages/7d/73/3c2c8edef77b8f7310e6fb012dbc4b8551386ed575b9eb6fb2506e28a7eb/pydantic_core-2.41.5-pp310-pypy310_pp73-musllinux_1_1_x86_64.whl", hash = "sha256:242a206cd0318f95cd21bdacff3fcc3aab23e79bba5cac3db5a841c9ef9c6963", size = 2318428, upload-time = "2025-11-04T13:43:20.679Z" },
    { url = "https://files.pythonhosted.org/packages/2f/02/8559b1f26ee0d502c74f9cca5c0d2fd97e967e083e006bbbb4e97f3a043a/pydantic_core-2.41.5-pp310-pypy310_pp73-win_amd64.whl", hash = "sha256:d3a978c4f57a597908b7e697229d996d77a6d3c94901e9edee593adada95ce1a", size = 2147009, upload-time = "2025-11-04T13:43:23.286Z" },
    { url = "https://files.pythonhosted.org/packages/5f/9b/1b3f0e9f9305839d7e84912f9e8bfbd191ed1b1ef48083609f0dabde978c/pydantic_core-2.41.5-pp311-pypy311_pp73-macosx_10_12_x86_64.whl", hash = "sha256:b2379fa7ed44ddecb5bfe4e48577d752db9fc10be00a6b7446e9663ba143de26", size = 2101980, upload-time = "2025-11-04T13:43:25.97Z" },
    { url = "https://files.pythonhosted.org/packages/a4/ed/d71fefcb4263df0da6a85b5d8a7508360f2f2e9b3bf5814be9c8bccdccc1/pydantic_core-2.41.5-pp311-pypy311_pp73-macosx_11_0_arm64.whl", hash = "sha256:266fb4cbf5e3cbd0b53669a6d1b039c45e3ce651fd5442eff4d07c2cc8d66808", size = 1923865, upload-time = "2025-11-04T13:43:28.763Z" },
    { url = "https://files.pythonhosted.org/packages/ce/3a/626b38db460d675f873e4444b4bb030453bbe7b4ba55df821d026a0493c4/pydantic_core-2.41.5-pp311-pypy311_pp73-manylinux_2_17_x86_64.manylinux2014_x86_64.whl", hash = "sha256:58133647260ea01e4d0500089a8c4f07bd7aa6ce109682b1426394988d8aaacc", size = 2134256, upload-time = "2025-11-04T13:43:31.71Z" },
    { url = "https://files.pythonhosted.org/packages/83/d9/8412d7f06f616bbc053d30cb4e5f76786af3221462ad5eee1f202021eb4e/pydantic_core-2.41.5-pp311-pypy311_pp73-manylinux_2_5_i686.manylinux1_i686.whl", hash = "sha256:287dad91cfb551c363dc62899a80e9e14da1f0e2b6ebde82c806612ca2a13ef1", size = 2174762, upload-time = "2025-11-04T13:43:34.744Z" },
    { url = "https://files.pythonhosted.org/packages/55/4c/162d906b8e3ba3a99354e20faa1b49a85206c47de97a639510a0e673f5da/pydantic_core-2.41.5-pp311-pypy311_pp73-musllinux_1_1_aarch64.whl", hash = "sha256:03b77d184b9eb40240ae9fd676ca364ce1085f203e1b1256f8ab9984dca80a84", size = 2143141, upload-time = "2025-11-04T13:43:37.701Z" },
    { url = "https://files.pythonhosted.org/packages/1f/f2/f11dd73284122713f5f89fc940f370d035fa8e1e078d446b3313955157fe/pydantic_core-2.41.5-pp311-pypy311_pp73-musllinux_1_1_armv7l.whl", hash = "sha256:a668ce24de96165bb239160b3d854943128f4334822900534f2fe947930e5770", size = 2330317, upload-time = "2025-11-04T13:43:40.406Z" },
    { url = "https://files.pythonhosted.org/packages/88/9d/b06ca6acfe4abb296110fb1273a4d848a0bfb2ff65f3ee92127b3244e16b/pydantic_core-2.41.5-pp311-pypy311_pp73-musllinux_1_1_x86_64.whl", hash = "sha256:f14f8f046c14563f8eb3f45f499cc658ab8d10072961e07225e507adb700e93f", size = 2316992, upload-time = "2025-11-04T13:43:43.602Z" },
    { url = "https://files.pythonhosted.org/packages/36/c7/cfc8e811f061c841d7990b0201912c3556bfeb99cdcb7ed24adc8d6f8704/pydantic_core-2.41.5-pp311-pypy311_pp73-win_amd64.whl", hash = "sha256:56121965f7a4dc965bff783d70b907ddf3d57f6eba29b6d2e5dabfaf07799c51", size = 2145302, upload-time = "2025-11-04T13:43:46.64Z" },
]

[[package]]
name = "pydantic-settings"
version = "2.12.0"
source = { registry = "https://pypi.org/simple" }
dependencies = [
    { name = "pydantic" },
    { name = "python-dotenv" },
    { name = "typing-inspection" },
]
sdist = { url = "https://files.pythonhosted.org/packages/43/4b/ac7e0aae12027748076d72a8764ff1c9d82ca75a7a52622e67ed3f765c54/pydantic_settings-2.12.0.tar.gz", hash = "sha256:005538ef951e3c2a68e1c08b292b5f2e71490def8589d4221b95dab00dafcfd0", size = 194184, upload-time = "2025-11-10T14:25:47.013Z" }
wheels = [
    { url = "https://files.pythonhosted.org/packages/c1/60/5d4751ba3f4a40a6891f24eec885f51afd78d208498268c734e256fb13c4/pydantic_settings-2.12.0-py3-none-any.whl", hash = "sha256:fddb9fd99a5b18da837b29710391e945b1e30c135477f484084ee513adb93809", size = 51880, upload-time = "2025-11-10T14:25:45.546Z" },
]

[[package]]
name = "pyflakes"
version = "3.4.0"
source = { registry = "https://pypi.org/simple" }
sdist = { url = "https://files.pythonhosted.org/packages/45/dc/fd034dc20b4b264b3d015808458391acbf9df40b1e54750ef175d39180b1/pyflakes-3.4.0.tar.gz", hash = "sha256:b24f96fafb7d2ab0ec5075b7350b3d2d2218eab42003821c06344973d3ea2f58", size = 64669, upload-time = "2025-06-20T18:45:27.834Z" }
wheels = [
    { url = "https://files.pythonhosted.org/packages/c2/2f/81d580a0fb83baeb066698975cb14a618bdbed7720678566f1b046a95fe8/pyflakes-3.4.0-py2.py3-none-any.whl", hash = "sha256:f742a7dbd0d9cb9ea41e9a24a918996e8170c799fa528688d40dd582c8265f4f", size = 63551, upload-time = "2025-06-20T18:45:26.937Z" },
]

[[package]]
name = "pygments"
version = "2.19.2"
source = { registry = "https://pypi.org/simple" }
sdist = { url = "https://files.pythonhosted.org/packages/b0/77/a5b8c569bf593b0140bde72ea885a803b82086995367bf2037de0159d924/pygments-2.19.2.tar.gz", hash = "sha256:636cb2477cec7f8952536970bc533bc43743542f70392ae026374600add5b887", size = 4968631, upload-time = "2025-06-21T13:39:12.283Z" }
wheels = [
    { url = "https://files.pythonhosted.org/packages/c7/21/705964c7812476f378728bdf590ca4b771ec72385c533964653c68e86bdc/pygments-2.19.2-py3-none-any.whl", hash = "sha256:86540386c03d588bb81d44bc3928634ff26449851e99741617ecb9037ee5ec0b", size = 1225217, upload-time = "2025-06-21T13:39:07.939Z" },
]

[[package]]
name = "pyjwt"
version = "2.10.1"
source = { registry = "https://pypi.org/simple" }
sdist = { url = "https://files.pythonhosted.org/packages/e7/46/bd74733ff231675599650d3e47f361794b22ef3e3770998dda30d3b63726/pyjwt-2.10.1.tar.gz", hash = "sha256:3cc5772eb20009233caf06e9d8a0577824723b44e6648ee0a2aedb6cf9381953", size = 87785, upload-time = "2024-11-28T03:43:29.933Z" }
wheels = [
    { url = "https://files.pythonhosted.org/packages/61/ad/689f02752eeec26aed679477e80e632ef1b682313be70793d798c1d5fc8f/PyJWT-2.10.1-py3-none-any.whl", hash = "sha256:dcdd193e30abefd5debf142f9adfcdd2b58004e644f25406ffaebd50bd98dacb", size = 22997, upload-time = "2024-11-28T03:43:27.893Z" },
]

[package.optional-dependencies]
crypto = [
    { name = "cryptography" },
]

[[package]]
name = "pyperclip"
version = "1.11.0"
source = { registry = "https://pypi.org/simple" }
sdist = { url = "https://files.pythonhosted.org/packages/e8/52/d87eba7cb129b81563019d1679026e7a112ef76855d6159d24754dbd2a51/pyperclip-1.11.0.tar.gz", hash = "sha256:244035963e4428530d9e3a6101a1ef97209c6825edab1567beac148ccc1db1b6", size = 12185, upload-time = "2025-09-26T14:40:37.245Z" }
wheels = [
    { url = "https://files.pythonhosted.org/packages/df/80/fc9d01d5ed37ba4c42ca2b55b4339ae6e200b456be3a1aaddf4a9fa99b8c/pyperclip-1.11.0-py3-none-any.whl", hash = "sha256:299403e9ff44581cb9ba2ffeed69c7aa96a008622ad0c46cb575ca75b5b84273", size = 11063, upload-time = "2025-09-26T14:40:36.069Z" },
]

[[package]]
name = "pyproject-api"
version = "1.10.0"
source = { registry = "https://pypi.org/simple" }
dependencies = [
    { name = "packaging" },
    { name = "tomli", marker = "python_full_version < '3.11'" },
]
sdist = { url = "https://files.pythonhosted.org/packages/45/7b/c0e1333b61d41c69e59e5366e727b18c4992688caf0de1be10b3e5265f6b/pyproject_api-1.10.0.tar.gz", hash = "sha256:40c6f2d82eebdc4afee61c773ed208c04c19db4c4a60d97f8d7be3ebc0bbb330", size = 22785, upload-time = "2025-10-09T19:12:27.21Z" }
wheels = [
    { url = "https://files.pythonhosted.org/packages/54/cc/cecf97be298bee2b2a37dd360618c819a2a7fd95251d8e480c1f0eb88f3b/pyproject_api-1.10.0-py3-none-any.whl", hash = "sha256:8757c41a79c0f4ab71b99abed52b97ecf66bd20b04fa59da43b5840bac105a09", size = 13218, upload-time = "2025-10-09T19:12:24.428Z" },
]

[[package]]
name = "pytest"
version = "9.0.1"
source = { registry = "https://pypi.org/simple" }
dependencies = [
    { name = "colorama", marker = "sys_platform == 'win32'" },
    { name = "exceptiongroup", marker = "python_full_version < '3.11'" },
    { name = "iniconfig" },
    { name = "packaging" },
    { name = "pluggy" },
    { name = "pygments" },
    { name = "tomli", marker = "python_full_version < '3.11'" },
]
sdist = { url = "https://files.pythonhosted.org/packages/07/56/f013048ac4bc4c1d9be45afd4ab209ea62822fb1598f40687e6bf45dcea4/pytest-9.0.1.tar.gz", hash = "sha256:3e9c069ea73583e255c3b21cf46b8d3c56f6e3a1a8f6da94ccb0fcf57b9d73c8", size = 1564125, upload-time = "2025-11-12T13:05:09.333Z" }
wheels = [
    { url = "https://files.pythonhosted.org/packages/0b/8b/6300fb80f858cda1c51ffa17075df5d846757081d11ab4aa35cef9e6258b/pytest-9.0.1-py3-none-any.whl", hash = "sha256:67be0030d194df2dfa7b556f2e56fb3c3315bd5c8822c6951162b92b32ce7dad", size = 373668, upload-time = "2025-11-12T13:05:07.379Z" },
]

[[package]]
name = "pytest-asyncio"
version = "1.3.0"
source = { registry = "https://pypi.org/simple" }
dependencies = [
    { name = "backports-asyncio-runner", marker = "python_full_version < '3.11'" },
    { name = "pytest" },
    { name = "typing-extensions", marker = "python_full_version < '3.13'" },
]
sdist = { url = "https://files.pythonhosted.org/packages/90/2c/8af215c0f776415f3590cac4f9086ccefd6fd463befeae41cd4d3f193e5a/pytest_asyncio-1.3.0.tar.gz", hash = "sha256:d7f52f36d231b80ee124cd216ffb19369aa168fc10095013c6b014a34d3ee9e5", size = 50087, upload-time = "2025-11-10T16:07:47.256Z" }
wheels = [
    { url = "https://files.pythonhosted.org/packages/e5/35/f8b19922b6a25bc0880171a2f1a003eaeb93657475193ab516fd87cac9da/pytest_asyncio-1.3.0-py3-none-any.whl", hash = "sha256:611e26147c7f77640e6d0a92a38ed17c3e9848063698d5c93d5aa7aa11cebff5", size = 15075, upload-time = "2025-11-10T16:07:45.537Z" },
]

[[package]]
name = "pytest-cov"
version = "7.0.0"
source = { registry = "https://pypi.org/simple" }
dependencies = [
    { name = "coverage", extra = ["toml"] },
    { name = "pluggy" },
    { name = "pytest" },
]
sdist = { url = "https://files.pythonhosted.org/packages/5e/f7/c933acc76f5208b3b00089573cf6a2bc26dc80a8aece8f52bb7d6b1855ca/pytest_cov-7.0.0.tar.gz", hash = "sha256:33c97eda2e049a0c5298e91f519302a1334c26ac65c1a483d6206fd458361af1", size = 54328, upload-time = "2025-09-09T10:57:02.113Z" }
wheels = [
    { url = "https://files.pythonhosted.org/packages/ee/49/1377b49de7d0c1ce41292161ea0f721913fa8722c19fb9c1e3aa0367eecb/pytest_cov-7.0.0-py3-none-any.whl", hash = "sha256:3b8e9558b16cc1479da72058bdecf8073661c7f57f7d3c5f22a1c23507f2d861", size = 22424, upload-time = "2025-09-09T10:57:00.695Z" },
]

[[package]]
name = "pytest-datadir"
version = "1.8.0"
source = { registry = "https://pypi.org/simple" }
dependencies = [
    { name = "pytest" },
]
sdist = { url = "https://files.pythonhosted.org/packages/b4/46/db060b291999ca048edd06d6fa9ee95945d088edc38b1172c59eeb46ec45/pytest_datadir-1.8.0.tar.gz", hash = "sha256:7a15faed76cebe87cc91941dd1920a9a38eba56a09c11e9ddf1434d28a0f78eb", size = 11848, upload-time = "2025-07-30T13:52:12.518Z" }
wheels = [
    { url = "https://files.pythonhosted.org/packages/8f/7a/33895863aec26ac3bb5068a73583f935680d6ab6af2a9567d409430c3ee1/pytest_datadir-1.8.0-py3-none-any.whl", hash = "sha256:5c677bc097d907ac71ca418109adc3abe34cf0bddfe6cf78aecfbabd96a15cf0", size = 6512, upload-time = "2025-07-30T13:52:11.525Z" },
]

[[package]]
name = "pytest-mock"
version = "3.15.1"
source = { registry = "https://pypi.org/simple" }
dependencies = [
    { name = "pytest" },
]
sdist = { url = "https://files.pythonhosted.org/packages/68/14/eb014d26be205d38ad5ad20d9a80f7d201472e08167f0bb4361e251084a9/pytest_mock-3.15.1.tar.gz", hash = "sha256:1849a238f6f396da19762269de72cb1814ab44416fa73a8686deac10b0d87a0f", size = 34036, upload-time = "2025-09-16T16:37:27.081Z" }
wheels = [
    { url = "https://files.pythonhosted.org/packages/5a/cc/06253936f4a7fa2e0f48dfe6d851d9c56df896a9ab09ac019d70b760619c/pytest_mock-3.15.1-py3-none-any.whl", hash = "sha256:0a25e2eb88fe5168d535041d09a4529a188176ae608a6d249ee65abc0949630d", size = 10095, upload-time = "2025-09-16T16:37:25.734Z" },
]

[[package]]
name = "python-dateutil"
version = "2.9.0.post0"
source = { registry = "https://pypi.org/simple" }
dependencies = [
    { name = "six" },
]
sdist = { url = "https://files.pythonhosted.org/packages/66/c0/0c8b6ad9f17a802ee498c46e004a0eb49bc148f2fd230864601a86dcf6db/python-dateutil-2.9.0.post0.tar.gz", hash = "sha256:37dd54208da7e1cd875388217d5e00ebd4179249f90fb72437e91a35459a0ad3", size = 342432, upload-time = "2024-03-01T18:36:20.211Z" }
wheels = [
    { url = "https://files.pythonhosted.org/packages/ec/57/56b9bcc3c9c6a792fcbaf139543cee77261f3651ca9da0c93f5c1221264b/python_dateutil-2.9.0.post0-py2.py3-none-any.whl", hash = "sha256:a8b2bc7bffae282281c8140a97d3aa9c14da0b136dfe83f850eea9a5f7470427", size = 229892, upload-time = "2024-03-01T18:36:18.57Z" },
]

[[package]]
name = "python-dotenv"
version = "1.2.1"
source = { registry = "https://pypi.org/simple" }
sdist = { url = "https://files.pythonhosted.org/packages/f0/26/19cadc79a718c5edbec86fd4919a6b6d3f681039a2f6d66d14be94e75fb9/python_dotenv-1.2.1.tar.gz", hash = "sha256:42667e897e16ab0d66954af0e60a9caa94f0fd4ecf3aaf6d2d260eec1aa36ad6", size = 44221, upload-time = "2025-10-26T15:12:10.434Z" }
wheels = [
    { url = "https://files.pythonhosted.org/packages/14/1b/a298b06749107c305e1fe0f814c6c74aea7b2f1e10989cb30f544a1b3253/python_dotenv-1.2.1-py3-none-any.whl", hash = "sha256:b81ee9561e9ca4004139c6cbba3a238c32b03e4894671e181b671e8cb8425d61", size = 21230, upload-time = "2025-10-26T15:12:09.109Z" },
]

[[package]]
name = "python-multipart"
version = "0.0.20"
source = { registry = "https://pypi.org/simple" }
sdist = { url = "https://files.pythonhosted.org/packages/f3/87/f44d7c9f274c7ee665a29b885ec97089ec5dc034c7f3fafa03da9e39a09e/python_multipart-0.0.20.tar.gz", hash = "sha256:8dd0cab45b8e23064ae09147625994d090fa46f5b0d1e13af944c331a7fa9d13", size = 37158, upload-time = "2024-12-16T19:45:46.972Z" }
wheels = [
    { url = "https://files.pythonhosted.org/packages/45/58/38b5afbc1a800eeea951b9285d3912613f2603bdf897a4ab0f4bd7f405fc/python_multipart-0.0.20-py3-none-any.whl", hash = "sha256:8a62d3a8335e06589fe01f2a3e178cdcc632f3fbe0d492ad9ee0ec35aab1f104", size = 24546, upload-time = "2024-12-16T19:45:44.423Z" },
]

[[package]]
name = "pytokens"
version = "0.3.0"
source = { registry = "https://pypi.org/simple" }
sdist = { url = "https://files.pythonhosted.org/packages/4e/8d/a762be14dae1c3bf280202ba3172020b2b0b4c537f94427435f19c413b72/pytokens-0.3.0.tar.gz", hash = "sha256:2f932b14ed08de5fcf0b391ace2642f858f1394c0857202959000b68ed7a458a", size = 17644, upload-time = "2025-11-05T13:36:35.34Z" }
wheels = [
    { url = "https://files.pythonhosted.org/packages/84/25/d9db8be44e205a124f6c98bc0324b2bb149b7431c53877fc6d1038dddaf5/pytokens-0.3.0-py3-none-any.whl", hash = "sha256:95b2b5eaf832e469d141a378872480ede3f251a5a5041b8ec6e581d3ac71bbf3", size = 12195, upload-time = "2025-11-05T13:36:33.183Z" },
]

[[package]]
name = "pywin32"
version = "311"
source = { registry = "https://pypi.org/simple" }
wheels = [
    { url = "https://files.pythonhosted.org/packages/7b/40/44efbb0dfbd33aca6a6483191dae0716070ed99e2ecb0c53683f400a0b4f/pywin32-311-cp310-cp310-win32.whl", hash = "sha256:d03ff496d2a0cd4a5893504789d4a15399133fe82517455e78bad62efbb7f0a3", size = 8760432, upload-time = "2025-07-14T20:13:05.9Z" },
    { url = "https://files.pythonhosted.org/packages/5e/bf/360243b1e953bd254a82f12653974be395ba880e7ec23e3731d9f73921cc/pywin32-311-cp310-cp310-win_amd64.whl", hash = "sha256:797c2772017851984b97180b0bebe4b620bb86328e8a884bb626156295a63b3b", size = 9590103, upload-time = "2025-07-14T20:13:07.698Z" },
    { url = "https://files.pythonhosted.org/packages/57/38/d290720e6f138086fb3d5ffe0b6caa019a791dd57866940c82e4eeaf2012/pywin32-311-cp310-cp310-win_arm64.whl", hash = "sha256:0502d1facf1fed4839a9a51ccbcc63d952cf318f78ffc00a7e78528ac27d7a2b", size = 8778557, upload-time = "2025-07-14T20:13:11.11Z" },
    { url = "https://files.pythonhosted.org/packages/7c/af/449a6a91e5d6db51420875c54f6aff7c97a86a3b13a0b4f1a5c13b988de3/pywin32-311-cp311-cp311-win32.whl", hash = "sha256:184eb5e436dea364dcd3d2316d577d625c0351bf237c4e9a5fabbcfa5a58b151", size = 8697031, upload-time = "2025-07-14T20:13:13.266Z" },
    { url = "https://files.pythonhosted.org/packages/51/8f/9bb81dd5bb77d22243d33c8397f09377056d5c687aa6d4042bea7fbf8364/pywin32-311-cp311-cp311-win_amd64.whl", hash = "sha256:3ce80b34b22b17ccbd937a6e78e7225d80c52f5ab9940fe0506a1a16f3dab503", size = 9508308, upload-time = "2025-07-14T20:13:15.147Z" },
    { url = "https://files.pythonhosted.org/packages/44/7b/9c2ab54f74a138c491aba1b1cd0795ba61f144c711daea84a88b63dc0f6c/pywin32-311-cp311-cp311-win_arm64.whl", hash = "sha256:a733f1388e1a842abb67ffa8e7aad0e70ac519e09b0f6a784e65a136ec7cefd2", size = 8703930, upload-time = "2025-07-14T20:13:16.945Z" },
    { url = "https://files.pythonhosted.org/packages/e7/ab/01ea1943d4eba0f850c3c61e78e8dd59757ff815ff3ccd0a84de5f541f42/pywin32-311-cp312-cp312-win32.whl", hash = "sha256:750ec6e621af2b948540032557b10a2d43b0cee2ae9758c54154d711cc852d31", size = 8706543, upload-time = "2025-07-14T20:13:20.765Z" },
    { url = "https://files.pythonhosted.org/packages/d1/a8/a0e8d07d4d051ec7502cd58b291ec98dcc0c3fff027caad0470b72cfcc2f/pywin32-311-cp312-cp312-win_amd64.whl", hash = "sha256:b8c095edad5c211ff31c05223658e71bf7116daa0ecf3ad85f3201ea3190d067", size = 9495040, upload-time = "2025-07-14T20:13:22.543Z" },
    { url = "https://files.pythonhosted.org/packages/ba/3a/2ae996277b4b50f17d61f0603efd8253cb2d79cc7ae159468007b586396d/pywin32-311-cp312-cp312-win_arm64.whl", hash = "sha256:e286f46a9a39c4a18b319c28f59b61de793654af2f395c102b4f819e584b5852", size = 8710102, upload-time = "2025-07-14T20:13:24.682Z" },
    { url = "https://files.pythonhosted.org/packages/a5/be/3fd5de0979fcb3994bfee0d65ed8ca9506a8a1260651b86174f6a86f52b3/pywin32-311-cp313-cp313-win32.whl", hash = "sha256:f95ba5a847cba10dd8c4d8fefa9f2a6cf283b8b88ed6178fa8a6c1ab16054d0d", size = 8705700, upload-time = "2025-07-14T20:13:26.471Z" },
    { url = "https://files.pythonhosted.org/packages/e3/28/e0a1909523c6890208295a29e05c2adb2126364e289826c0a8bc7297bd5c/pywin32-311-cp313-cp313-win_amd64.whl", hash = "sha256:718a38f7e5b058e76aee1c56ddd06908116d35147e133427e59a3983f703a20d", size = 9494700, upload-time = "2025-07-14T20:13:28.243Z" },
    { url = "https://files.pythonhosted.org/packages/04/bf/90339ac0f55726dce7d794e6d79a18a91265bdf3aa70b6b9ca52f35e022a/pywin32-311-cp313-cp313-win_arm64.whl", hash = "sha256:7b4075d959648406202d92a2310cb990fea19b535c7f4a78d3f5e10b926eeb8a", size = 8709318, upload-time = "2025-07-14T20:13:30.348Z" },
    { url = "https://files.pythonhosted.org/packages/c9/31/097f2e132c4f16d99a22bfb777e0fd88bd8e1c634304e102f313af69ace5/pywin32-311-cp314-cp314-win32.whl", hash = "sha256:b7a2c10b93f8986666d0c803ee19b5990885872a7de910fc460f9b0c2fbf92ee", size = 8840714, upload-time = "2025-07-14T20:13:32.449Z" },
    { url = "https://files.pythonhosted.org/packages/90/4b/07c77d8ba0e01349358082713400435347df8426208171ce297da32c313d/pywin32-311-cp314-cp314-win_amd64.whl", hash = "sha256:3aca44c046bd2ed8c90de9cb8427f581c479e594e99b5c0bb19b29c10fd6cb87", size = 9656800, upload-time = "2025-07-14T20:13:34.312Z" },
    { url = "https://files.pythonhosted.org/packages/c0/d2/21af5c535501a7233e734b8af901574572da66fcc254cb35d0609c9080dd/pywin32-311-cp314-cp314-win_arm64.whl", hash = "sha256:a508e2d9025764a8270f93111a970e1d0fbfc33f4153b388bb649b7eec4f9b42", size = 8932540, upload-time = "2025-07-14T20:13:36.379Z" },
]

[[package]]
name = "pywin32-ctypes"
version = "0.2.3"
source = { registry = "https://pypi.org/simple" }
sdist = { url = "https://files.pythonhosted.org/packages/85/9f/01a1a99704853cb63f253eea009390c88e7131c67e66a0a02099a8c917cb/pywin32-ctypes-0.2.3.tar.gz", hash = "sha256:d162dc04946d704503b2edc4d55f3dba5c1d539ead017afa00142c38b9885755", size = 29471, upload-time = "2024-08-14T10:15:34.626Z" }
wheels = [
    { url = "https://files.pythonhosted.org/packages/de/3d/8161f7711c017e01ac9f008dfddd9410dff3674334c233bde66e7ba65bbf/pywin32_ctypes-0.2.3-py3-none-any.whl", hash = "sha256:8a1513379d709975552d202d942d9837758905c8d01eb82b8bcc30918929e7b8", size = 30756, upload-time = "2024-08-14T10:15:33.187Z" },
]

[[package]]
name = "pyyaml"
version = "6.0.3"
source = { registry = "https://pypi.org/simple" }
sdist = { url = "https://files.pythonhosted.org/packages/05/8e/961c0007c59b8dd7729d542c61a4d537767a59645b82a0b521206e1e25c2/pyyaml-6.0.3.tar.gz", hash = "sha256:d76623373421df22fb4cf8817020cbb7ef15c725b9d5e45f17e189bfc384190f", size = 130960, upload-time = "2025-09-25T21:33:16.546Z" }
wheels = [
    { url = "https://files.pythonhosted.org/packages/f4/a0/39350dd17dd6d6c6507025c0e53aef67a9293a6d37d3511f23ea510d5800/pyyaml-6.0.3-cp310-cp310-macosx_10_13_x86_64.whl", hash = "sha256:214ed4befebe12df36bcc8bc2b64b396ca31be9304b8f59e25c11cf94a4c033b", size = 184227, upload-time = "2025-09-25T21:31:46.04Z" },
    { url = "https://files.pythonhosted.org/packages/05/14/52d505b5c59ce73244f59c7a50ecf47093ce4765f116cdb98286a71eeca2/pyyaml-6.0.3-cp310-cp310-macosx_11_0_arm64.whl", hash = "sha256:02ea2dfa234451bbb8772601d7b8e426c2bfa197136796224e50e35a78777956", size = 174019, upload-time = "2025-09-25T21:31:47.706Z" },
    { url = "https://files.pythonhosted.org/packages/43/f7/0e6a5ae5599c838c696adb4e6330a59f463265bfa1e116cfd1fbb0abaaae/pyyaml-6.0.3-cp310-cp310-manylinux2014_aarch64.manylinux_2_17_aarch64.manylinux_2_28_aarch64.whl", hash = "sha256:b30236e45cf30d2b8e7b3e85881719e98507abed1011bf463a8fa23e9c3e98a8", size = 740646, upload-time = "2025-09-25T21:31:49.21Z" },
    { url = "https://files.pythonhosted.org/packages/2f/3a/61b9db1d28f00f8fd0ae760459a5c4bf1b941baf714e207b6eb0657d2578/pyyaml-6.0.3-cp310-cp310-manylinux2014_s390x.manylinux_2_17_s390x.manylinux_2_28_s390x.whl", hash = "sha256:66291b10affd76d76f54fad28e22e51719ef9ba22b29e1d7d03d6777a9174198", size = 840793, upload-time = "2025-09-25T21:31:50.735Z" },
    { url = "https://files.pythonhosted.org/packages/7a/1e/7acc4f0e74c4b3d9531e24739e0ab832a5edf40e64fbae1a9c01941cabd7/pyyaml-6.0.3-cp310-cp310-manylinux2014_x86_64.manylinux_2_17_x86_64.manylinux_2_28_x86_64.whl", hash = "sha256:9c7708761fccb9397fe64bbc0395abcae8c4bf7b0eac081e12b809bf47700d0b", size = 770293, upload-time = "2025-09-25T21:31:51.828Z" },
    { url = "https://files.pythonhosted.org/packages/8b/ef/abd085f06853af0cd59fa5f913d61a8eab65d7639ff2a658d18a25d6a89d/pyyaml-6.0.3-cp310-cp310-musllinux_1_2_aarch64.whl", hash = "sha256:418cf3f2111bc80e0933b2cd8cd04f286338bb88bdc7bc8e6dd775ebde60b5e0", size = 732872, upload-time = "2025-09-25T21:31:53.282Z" },
    { url = "https://files.pythonhosted.org/packages/1f/15/2bc9c8faf6450a8b3c9fc5448ed869c599c0a74ba2669772b1f3a0040180/pyyaml-6.0.3-cp310-cp310-musllinux_1_2_x86_64.whl", hash = "sha256:5e0b74767e5f8c593e8c9b5912019159ed0533c70051e9cce3e8b6aa699fcd69", size = 758828, upload-time = "2025-09-25T21:31:54.807Z" },
    { url = "https://files.pythonhosted.org/packages/a3/00/531e92e88c00f4333ce359e50c19b8d1de9fe8d581b1534e35ccfbc5f393/pyyaml-6.0.3-cp310-cp310-win32.whl", hash = "sha256:28c8d926f98f432f88adc23edf2e6d4921ac26fb084b028c733d01868d19007e", size = 142415, upload-time = "2025-09-25T21:31:55.885Z" },
    { url = "https://files.pythonhosted.org/packages/2a/fa/926c003379b19fca39dd4634818b00dec6c62d87faf628d1394e137354d4/pyyaml-6.0.3-cp310-cp310-win_amd64.whl", hash = "sha256:bdb2c67c6c1390b63c6ff89f210c8fd09d9a1217a465701eac7316313c915e4c", size = 158561, upload-time = "2025-09-25T21:31:57.406Z" },
    { url = "https://files.pythonhosted.org/packages/6d/16/a95b6757765b7b031c9374925bb718d55e0a9ba8a1b6a12d25962ea44347/pyyaml-6.0.3-cp311-cp311-macosx_10_13_x86_64.whl", hash = "sha256:44edc647873928551a01e7a563d7452ccdebee747728c1080d881d68af7b997e", size = 185826, upload-time = "2025-09-25T21:31:58.655Z" },
    { url = "https://files.pythonhosted.org/packages/16/19/13de8e4377ed53079ee996e1ab0a9c33ec2faf808a4647b7b4c0d46dd239/pyyaml-6.0.3-cp311-cp311-macosx_11_0_arm64.whl", hash = "sha256:652cb6edd41e718550aad172851962662ff2681490a8a711af6a4d288dd96824", size = 175577, upload-time = "2025-09-25T21:32:00.088Z" },
    { url = "https://files.pythonhosted.org/packages/0c/62/d2eb46264d4b157dae1275b573017abec435397aa59cbcdab6fc978a8af4/pyyaml-6.0.3-cp311-cp311-manylinux2014_aarch64.manylinux_2_17_aarch64.manylinux_2_28_aarch64.whl", hash = "sha256:10892704fc220243f5305762e276552a0395f7beb4dbf9b14ec8fd43b57f126c", size = 775556, upload-time = "2025-09-25T21:32:01.31Z" },
    { url = "https://files.pythonhosted.org/packages/10/cb/16c3f2cf3266edd25aaa00d6c4350381c8b012ed6f5276675b9eba8d9ff4/pyyaml-6.0.3-cp311-cp311-manylinux2014_s390x.manylinux_2_17_s390x.manylinux_2_28_s390x.whl", hash = "sha256:850774a7879607d3a6f50d36d04f00ee69e7fc816450e5f7e58d7f17f1ae5c00", size = 882114, upload-time = "2025-09-25T21:32:03.376Z" },
    { url = "https://files.pythonhosted.org/packages/71/60/917329f640924b18ff085ab889a11c763e0b573da888e8404ff486657602/pyyaml-6.0.3-cp311-cp311-manylinux2014_x86_64.manylinux_2_17_x86_64.manylinux_2_28_x86_64.whl", hash = "sha256:b8bb0864c5a28024fac8a632c443c87c5aa6f215c0b126c449ae1a150412f31d", size = 806638, upload-time = "2025-09-25T21:32:04.553Z" },
    { url = "https://files.pythonhosted.org/packages/dd/6f/529b0f316a9fd167281a6c3826b5583e6192dba792dd55e3203d3f8e655a/pyyaml-6.0.3-cp311-cp311-musllinux_1_2_aarch64.whl", hash = "sha256:1d37d57ad971609cf3c53ba6a7e365e40660e3be0e5175fa9f2365a379d6095a", size = 767463, upload-time = "2025-09-25T21:32:06.152Z" },
    { url = "https://files.pythonhosted.org/packages/f2/6a/b627b4e0c1dd03718543519ffb2f1deea4a1e6d42fbab8021936a4d22589/pyyaml-6.0.3-cp311-cp311-musllinux_1_2_x86_64.whl", hash = "sha256:37503bfbfc9d2c40b344d06b2199cf0e96e97957ab1c1b546fd4f87e53e5d3e4", size = 794986, upload-time = "2025-09-25T21:32:07.367Z" },
    { url = "https://files.pythonhosted.org/packages/45/91/47a6e1c42d9ee337c4839208f30d9f09caa9f720ec7582917b264defc875/pyyaml-6.0.3-cp311-cp311-win32.whl", hash = "sha256:8098f252adfa6c80ab48096053f512f2321f0b998f98150cea9bd23d83e1467b", size = 142543, upload-time = "2025-09-25T21:32:08.95Z" },
    { url = "https://files.pythonhosted.org/packages/da/e3/ea007450a105ae919a72393cb06f122f288ef60bba2dc64b26e2646fa315/pyyaml-6.0.3-cp311-cp311-win_amd64.whl", hash = "sha256:9f3bfb4965eb874431221a3ff3fdcddc7e74e3b07799e0e84ca4a0f867d449bf", size = 158763, upload-time = "2025-09-25T21:32:09.96Z" },
    { url = "https://files.pythonhosted.org/packages/d1/33/422b98d2195232ca1826284a76852ad5a86fe23e31b009c9886b2d0fb8b2/pyyaml-6.0.3-cp312-cp312-macosx_10_13_x86_64.whl", hash = "sha256:7f047e29dcae44602496db43be01ad42fc6f1cc0d8cd6c83d342306c32270196", size = 182063, upload-time = "2025-09-25T21:32:11.445Z" },
    { url = "https://files.pythonhosted.org/packages/89/a0/6cf41a19a1f2f3feab0e9c0b74134aa2ce6849093d5517a0c550fe37a648/pyyaml-6.0.3-cp312-cp312-macosx_11_0_arm64.whl", hash = "sha256:fc09d0aa354569bc501d4e787133afc08552722d3ab34836a80547331bb5d4a0", size = 173973, upload-time = "2025-09-25T21:32:12.492Z" },
    { url = "https://files.pythonhosted.org/packages/ed/23/7a778b6bd0b9a8039df8b1b1d80e2e2ad78aa04171592c8a5c43a56a6af4/pyyaml-6.0.3-cp312-cp312-manylinux2014_aarch64.manylinux_2_17_aarch64.manylinux_2_28_aarch64.whl", hash = "sha256:9149cad251584d5fb4981be1ecde53a1ca46c891a79788c0df828d2f166bda28", size = 775116, upload-time = "2025-09-25T21:32:13.652Z" },
    { url = "https://files.pythonhosted.org/packages/65/30/d7353c338e12baef4ecc1b09e877c1970bd3382789c159b4f89d6a70dc09/pyyaml-6.0.3-cp312-cp312-manylinux2014_s390x.manylinux_2_17_s390x.manylinux_2_28_s390x.whl", hash = "sha256:5fdec68f91a0c6739b380c83b951e2c72ac0197ace422360e6d5a959d8d97b2c", size = 844011, upload-time = "2025-09-25T21:32:15.21Z" },
    { url = "https://files.pythonhosted.org/packages/8b/9d/b3589d3877982d4f2329302ef98a8026e7f4443c765c46cfecc8858c6b4b/pyyaml-6.0.3-cp312-cp312-manylinux2014_x86_64.manylinux_2_17_x86_64.manylinux_2_28_x86_64.whl", hash = "sha256:ba1cc08a7ccde2d2ec775841541641e4548226580ab850948cbfda66a1befcdc", size = 807870, upload-time = "2025-09-25T21:32:16.431Z" },
    { url = "https://files.pythonhosted.org/packages/05/c0/b3be26a015601b822b97d9149ff8cb5ead58c66f981e04fedf4e762f4bd4/pyyaml-6.0.3-cp312-cp312-musllinux_1_2_aarch64.whl", hash = "sha256:8dc52c23056b9ddd46818a57b78404882310fb473d63f17b07d5c40421e47f8e", size = 761089, upload-time = "2025-09-25T21:32:17.56Z" },
    { url = "https://files.pythonhosted.org/packages/be/8e/98435a21d1d4b46590d5459a22d88128103f8da4c2d4cb8f14f2a96504e1/pyyaml-6.0.3-cp312-cp312-musllinux_1_2_x86_64.whl", hash = "sha256:41715c910c881bc081f1e8872880d3c650acf13dfa8214bad49ed4cede7c34ea", size = 790181, upload-time = "2025-09-25T21:32:18.834Z" },
    { url = "https://files.pythonhosted.org/packages/74/93/7baea19427dcfbe1e5a372d81473250b379f04b1bd3c4c5ff825e2327202/pyyaml-6.0.3-cp312-cp312-win32.whl", hash = "sha256:96b533f0e99f6579b3d4d4995707cf36df9100d67e0c8303a0c55b27b5f99bc5", size = 137658, upload-time = "2025-09-25T21:32:20.209Z" },
    { url = "https://files.pythonhosted.org/packages/86/bf/899e81e4cce32febab4fb42bb97dcdf66bc135272882d1987881a4b519e9/pyyaml-6.0.3-cp312-cp312-win_amd64.whl", hash = "sha256:5fcd34e47f6e0b794d17de1b4ff496c00986e1c83f7ab2fb8fcfe9616ff7477b", size = 154003, upload-time = "2025-09-25T21:32:21.167Z" },
    { url = "https://files.pythonhosted.org/packages/1a/08/67bd04656199bbb51dbed1439b7f27601dfb576fb864099c7ef0c3e55531/pyyaml-6.0.3-cp312-cp312-win_arm64.whl", hash = "sha256:64386e5e707d03a7e172c0701abfb7e10f0fb753ee1d773128192742712a98fd", size = 140344, upload-time = "2025-09-25T21:32:22.617Z" },
    { url = "https://files.pythonhosted.org/packages/d1/11/0fd08f8192109f7169db964b5707a2f1e8b745d4e239b784a5a1dd80d1db/pyyaml-6.0.3-cp313-cp313-macosx_10_13_x86_64.whl", hash = "sha256:8da9669d359f02c0b91ccc01cac4a67f16afec0dac22c2ad09f46bee0697eba8", size = 181669, upload-time = "2025-09-25T21:32:23.673Z" },
    { url = "https://files.pythonhosted.org/packages/b1/16/95309993f1d3748cd644e02e38b75d50cbc0d9561d21f390a76242ce073f/pyyaml-6.0.3-cp313-cp313-macosx_11_0_arm64.whl", hash = "sha256:2283a07e2c21a2aa78d9c4442724ec1eb15f5e42a723b99cb3d822d48f5f7ad1", size = 173252, upload-time = "2025-09-25T21:32:25.149Z" },
    { url = "https://files.pythonhosted.org/packages/50/31/b20f376d3f810b9b2371e72ef5adb33879b25edb7a6d072cb7ca0c486398/pyyaml-6.0.3-cp313-cp313-manylinux2014_aarch64.manylinux_2_17_aarch64.manylinux_2_28_aarch64.whl", hash = "sha256:ee2922902c45ae8ccada2c5b501ab86c36525b883eff4255313a253a3160861c", size = 767081, upload-time = "2025-09-25T21:32:26.575Z" },
    { url = "https://files.pythonhosted.org/packages/49/1e/a55ca81e949270d5d4432fbbd19dfea5321eda7c41a849d443dc92fd1ff7/pyyaml-6.0.3-cp313-cp313-manylinux2014_s390x.manylinux_2_17_s390x.manylinux_2_28_s390x.whl", hash = "sha256:a33284e20b78bd4a18c8c2282d549d10bc8408a2a7ff57653c0cf0b9be0afce5", size = 841159, upload-time = "2025-09-25T21:32:27.727Z" },
    { url = "https://files.pythonhosted.org/packages/74/27/e5b8f34d02d9995b80abcef563ea1f8b56d20134d8f4e5e81733b1feceb2/pyyaml-6.0.3-cp313-cp313-manylinux2014_x86_64.manylinux_2_17_x86_64.manylinux_2_28_x86_64.whl", hash = "sha256:0f29edc409a6392443abf94b9cf89ce99889a1dd5376d94316ae5145dfedd5d6", size = 801626, upload-time = "2025-09-25T21:32:28.878Z" },
    { url = "https://files.pythonhosted.org/packages/f9/11/ba845c23988798f40e52ba45f34849aa8a1f2d4af4b798588010792ebad6/pyyaml-6.0.3-cp313-cp313-musllinux_1_2_aarch64.whl", hash = "sha256:f7057c9a337546edc7973c0d3ba84ddcdf0daa14533c2065749c9075001090e6", size = 753613, upload-time = "2025-09-25T21:32:30.178Z" },
    { url = "https://files.pythonhosted.org/packages/3d/e0/7966e1a7bfc0a45bf0a7fb6b98ea03fc9b8d84fa7f2229e9659680b69ee3/pyyaml-6.0.3-cp313-cp313-musllinux_1_2_x86_64.whl", hash = "sha256:eda16858a3cab07b80edaf74336ece1f986ba330fdb8ee0d6c0d68fe82bc96be", size = 794115, upload-time = "2025-09-25T21:32:31.353Z" },
    { url = "https://files.pythonhosted.org/packages/de/94/980b50a6531b3019e45ddeada0626d45fa85cbe22300844a7983285bed3b/pyyaml-6.0.3-cp313-cp313-win32.whl", hash = "sha256:d0eae10f8159e8fdad514efdc92d74fd8d682c933a6dd088030f3834bc8e6b26", size = 137427, upload-time = "2025-09-25T21:32:32.58Z" },
    { url = "https://files.pythonhosted.org/packages/97/c9/39d5b874e8b28845e4ec2202b5da735d0199dbe5b8fb85f91398814a9a46/pyyaml-6.0.3-cp313-cp313-win_amd64.whl", hash = "sha256:79005a0d97d5ddabfeeea4cf676af11e647e41d81c9a7722a193022accdb6b7c", size = 154090, upload-time = "2025-09-25T21:32:33.659Z" },
    { url = "https://files.pythonhosted.org/packages/73/e8/2bdf3ca2090f68bb3d75b44da7bbc71843b19c9f2b9cb9b0f4ab7a5a4329/pyyaml-6.0.3-cp313-cp313-win_arm64.whl", hash = "sha256:5498cd1645aa724a7c71c8f378eb29ebe23da2fc0d7a08071d89469bf1d2defb", size = 140246, upload-time = "2025-09-25T21:32:34.663Z" },
    { url = "https://files.pythonhosted.org/packages/9d/8c/f4bd7f6465179953d3ac9bc44ac1a8a3e6122cf8ada906b4f96c60172d43/pyyaml-6.0.3-cp314-cp314-macosx_10_13_x86_64.whl", hash = "sha256:8d1fab6bb153a416f9aeb4b8763bc0f22a5586065f86f7664fc23339fc1c1fac", size = 181814, upload-time = "2025-09-25T21:32:35.712Z" },
    { url = "https://files.pythonhosted.org/packages/bd/9c/4d95bb87eb2063d20db7b60faa3840c1b18025517ae857371c4dd55a6b3a/pyyaml-6.0.3-cp314-cp314-macosx_11_0_arm64.whl", hash = "sha256:34d5fcd24b8445fadc33f9cf348c1047101756fd760b4dacb5c3e99755703310", size = 173809, upload-time = "2025-09-25T21:32:36.789Z" },
    { url = "https://files.pythonhosted.org/packages/92/b5/47e807c2623074914e29dabd16cbbdd4bf5e9b2db9f8090fa64411fc5382/pyyaml-6.0.3-cp314-cp314-manylinux2014_aarch64.manylinux_2_17_aarch64.manylinux_2_28_aarch64.whl", hash = "sha256:501a031947e3a9025ed4405a168e6ef5ae3126c59f90ce0cd6f2bfc477be31b7", size = 766454, upload-time = "2025-09-25T21:32:37.966Z" },
    { url = "https://files.pythonhosted.org/packages/02/9e/e5e9b168be58564121efb3de6859c452fccde0ab093d8438905899a3a483/pyyaml-6.0.3-cp314-cp314-manylinux2014_s390x.manylinux_2_17_s390x.manylinux_2_28_s390x.whl", hash = "sha256:b3bc83488de33889877a0f2543ade9f70c67d66d9ebb4ac959502e12de895788", size = 836355, upload-time = "2025-09-25T21:32:39.178Z" },
    { url = "https://files.pythonhosted.org/packages/88/f9/16491d7ed2a919954993e48aa941b200f38040928474c9e85ea9e64222c3/pyyaml-6.0.3-cp314-cp314-manylinux2014_x86_64.manylinux_2_17_x86_64.manylinux_2_28_x86_64.whl", hash = "sha256:c458b6d084f9b935061bc36216e8a69a7e293a2f1e68bf956dcd9e6cbcd143f5", size = 794175, upload-time = "2025-09-25T21:32:40.865Z" },
    { url = "https://files.pythonhosted.org/packages/dd/3f/5989debef34dc6397317802b527dbbafb2b4760878a53d4166579111411e/pyyaml-6.0.3-cp314-cp314-musllinux_1_2_aarch64.whl", hash = "sha256:7c6610def4f163542a622a73fb39f534f8c101d690126992300bf3207eab9764", size = 755228, upload-time = "2025-09-25T21:32:42.084Z" },
    { url = "https://files.pythonhosted.org/packages/d7/ce/af88a49043cd2e265be63d083fc75b27b6ed062f5f9fd6cdc223ad62f03e/pyyaml-6.0.3-cp314-cp314-musllinux_1_2_x86_64.whl", hash = "sha256:5190d403f121660ce8d1d2c1bb2ef1bd05b5f68533fc5c2ea899bd15f4399b35", size = 789194, upload-time = "2025-09-25T21:32:43.362Z" },
    { url = "https://files.pythonhosted.org/packages/23/20/bb6982b26a40bb43951265ba29d4c246ef0ff59c9fdcdf0ed04e0687de4d/pyyaml-6.0.3-cp314-cp314-win_amd64.whl", hash = "sha256:4a2e8cebe2ff6ab7d1050ecd59c25d4c8bd7e6f400f5f82b96557ac0abafd0ac", size = 156429, upload-time = "2025-09-25T21:32:57.844Z" },
    { url = "https://files.pythonhosted.org/packages/f4/f4/a4541072bb9422c8a883ab55255f918fa378ecf083f5b85e87fc2b4eda1b/pyyaml-6.0.3-cp314-cp314-win_arm64.whl", hash = "sha256:93dda82c9c22deb0a405ea4dc5f2d0cda384168e466364dec6255b293923b2f3", size = 143912, upload-time = "2025-09-25T21:32:59.247Z" },
    { url = "https://files.pythonhosted.org/packages/7c/f9/07dd09ae774e4616edf6cda684ee78f97777bdd15847253637a6f052a62f/pyyaml-6.0.3-cp314-cp314t-macosx_10_13_x86_64.whl", hash = "sha256:02893d100e99e03eda1c8fd5c441d8c60103fd175728e23e431db1b589cf5ab3", size = 189108, upload-time = "2025-09-25T21:32:44.377Z" },
    { url = "https://files.pythonhosted.org/packages/4e/78/8d08c9fb7ce09ad8c38ad533c1191cf27f7ae1effe5bb9400a46d9437fcf/pyyaml-6.0.3-cp314-cp314t-macosx_11_0_arm64.whl", hash = "sha256:c1ff362665ae507275af2853520967820d9124984e0f7466736aea23d8611fba", size = 183641, upload-time = "2025-09-25T21:32:45.407Z" },
    { url = "https://files.pythonhosted.org/packages/7b/5b/3babb19104a46945cf816d047db2788bcaf8c94527a805610b0289a01c6b/pyyaml-6.0.3-cp314-cp314t-manylinux2014_aarch64.manylinux_2_17_aarch64.manylinux_2_28_aarch64.whl", hash = "sha256:6adc77889b628398debc7b65c073bcb99c4a0237b248cacaf3fe8a557563ef6c", size = 831901, upload-time = "2025-09-25T21:32:48.83Z" },
    { url = "https://files.pythonhosted.org/packages/8b/cc/dff0684d8dc44da4d22a13f35f073d558c268780ce3c6ba1b87055bb0b87/pyyaml-6.0.3-cp314-cp314t-manylinux2014_s390x.manylinux_2_17_s390x.manylinux_2_28_s390x.whl", hash = "sha256:a80cb027f6b349846a3bf6d73b5e95e782175e52f22108cfa17876aaeff93702", size = 861132, upload-time = "2025-09-25T21:32:50.149Z" },
    { url = "https://files.pythonhosted.org/packages/b1/5e/f77dc6b9036943e285ba76b49e118d9ea929885becb0a29ba8a7c75e29fe/pyyaml-6.0.3-cp314-cp314t-manylinux2014_x86_64.manylinux_2_17_x86_64.manylinux_2_28_x86_64.whl", hash = "sha256:00c4bdeba853cc34e7dd471f16b4114f4162dc03e6b7afcc2128711f0eca823c", size = 839261, upload-time = "2025-09-25T21:32:51.808Z" },
    { url = "https://files.pythonhosted.org/packages/ce/88/a9db1376aa2a228197c58b37302f284b5617f56a5d959fd1763fb1675ce6/pyyaml-6.0.3-cp314-cp314t-musllinux_1_2_aarch64.whl", hash = "sha256:66e1674c3ef6f541c35191caae2d429b967b99e02040f5ba928632d9a7f0f065", size = 805272, upload-time = "2025-09-25T21:32:52.941Z" },
    { url = "https://files.pythonhosted.org/packages/da/92/1446574745d74df0c92e6aa4a7b0b3130706a4142b2d1a5869f2eaa423c6/pyyaml-6.0.3-cp314-cp314t-musllinux_1_2_x86_64.whl", hash = "sha256:16249ee61e95f858e83976573de0f5b2893b3677ba71c9dd36b9cf8be9ac6d65", size = 829923, upload-time = "2025-09-25T21:32:54.537Z" },
    { url = "https://files.pythonhosted.org/packages/f0/7a/1c7270340330e575b92f397352af856a8c06f230aa3e76f86b39d01b416a/pyyaml-6.0.3-cp314-cp314t-win_amd64.whl", hash = "sha256:4ad1906908f2f5ae4e5a8ddfce73c320c2a1429ec52eafd27138b7f1cbe341c9", size = 174062, upload-time = "2025-09-25T21:32:55.767Z" },
    { url = "https://files.pythonhosted.org/packages/f1/12/de94a39c2ef588c7e6455cfbe7343d3b2dc9d6b6b2f40c4c6565744c873d/pyyaml-6.0.3-cp314-cp314t-win_arm64.whl", hash = "sha256:ebc55a14a21cb14062aa4162f906cd962b28e2e9ea38f9b4391244cd8de4ae0b", size = 149341, upload-time = "2025-09-25T21:32:56.828Z" },
]

[[package]]
name = "referencing"
version = "0.36.2"
source = { registry = "https://pypi.org/simple" }
dependencies = [
    { name = "attrs" },
    { name = "rpds-py" },
    { name = "typing-extensions", marker = "python_full_version < '3.13'" },
]
sdist = { url = "https://files.pythonhosted.org/packages/2f/db/98b5c277be99dd18bfd91dd04e1b759cad18d1a338188c936e92f921c7e2/referencing-0.36.2.tar.gz", hash = "sha256:df2e89862cd09deabbdba16944cc3f10feb6b3e6f18e902f7cc25609a34775aa", size = 74744, upload-time = "2025-01-25T08:48:16.138Z" }
wheels = [
    { url = "https://files.pythonhosted.org/packages/c1/b1/3baf80dc6d2b7bc27a95a67752d0208e410351e3feb4eb78de5f77454d8d/referencing-0.36.2-py3-none-any.whl", hash = "sha256:e8699adbbf8b5c7de96d8ffa0eb5c158b3beafce084968e2ea8bb08c6794dcd0", size = 26775, upload-time = "2025-01-25T08:48:14.241Z" },
]

[[package]]
name = "requests"
version = "2.32.5"
source = { registry = "https://pypi.org/simple" }
dependencies = [
    { name = "certifi" },
    { name = "charset-normalizer" },
    { name = "idna" },
    { name = "urllib3" },
]
sdist = { url = "https://files.pythonhosted.org/packages/c9/74/b3ff8e6c8446842c3f5c837e9c3dfcfe2018ea6ecef224c710c85ef728f4/requests-2.32.5.tar.gz", hash = "sha256:dbba0bac56e100853db0ea71b82b4dfd5fe2bf6d3754a8893c3af500cec7d7cf", size = 134517, upload-time = "2025-08-18T20:46:02.573Z" }
wheels = [
    { url = "https://files.pythonhosted.org/packages/1e/db/4254e3eabe8020b458f1a747140d32277ec7a271daf1d235b70dc0b4e6e3/requests-2.32.5-py3-none-any.whl", hash = "sha256:2462f94637a34fd532264295e186976db0f5d453d1cdd31473c85a6a161affb6", size = 64738, upload-time = "2025-08-18T20:46:00.542Z" },
]

[[package]]
name = "responses"
version = "0.25.8"
source = { registry = "https://pypi.org/simple" }
dependencies = [
    { name = "pyyaml" },
    { name = "requests" },
    { name = "urllib3" },
]
sdist = { url = "https://files.pythonhosted.org/packages/0e/95/89c054ad70bfef6da605338b009b2e283485835351a9935c7bfbfaca7ffc/responses-0.25.8.tar.gz", hash = "sha256:9374d047a575c8f781b94454db5cab590b6029505f488d12899ddb10a4af1cf4", size = 79320, upload-time = "2025-08-08T19:01:46.709Z" }
wheels = [
    { url = "https://files.pythonhosted.org/packages/1c/4c/cc276ce57e572c102d9542d383b2cfd551276581dc60004cb94fe8774c11/responses-0.25.8-py3-none-any.whl", hash = "sha256:0c710af92def29c8352ceadff0c3fe340ace27cf5af1bbe46fb71275bcd2831c", size = 34769, upload-time = "2025-08-08T19:01:45.018Z" },
]

[[package]]
name = "rich"
version = "14.2.0"
source = { registry = "https://pypi.org/simple" }
dependencies = [
    { name = "markdown-it-py" },
    { name = "pygments" },
]
sdist = { url = "https://files.pythonhosted.org/packages/fb/d2/8920e102050a0de7bfabeb4c4614a49248cf8d5d7a8d01885fbb24dc767a/rich-14.2.0.tar.gz", hash = "sha256:73ff50c7c0c1c77c8243079283f4edb376f0f6442433aecb8ce7e6d0b92d1fe4", size = 219990, upload-time = "2025-10-09T14:16:53.064Z" }
wheels = [
    { url = "https://files.pythonhosted.org/packages/25/7a/b0178788f8dc6cafce37a212c99565fa1fe7872c70c6c9c1e1a372d9d88f/rich-14.2.0-py3-none-any.whl", hash = "sha256:76bc51fe2e57d2b1be1f96c524b890b816e334ab4c1e45888799bfaab0021edd", size = 243393, upload-time = "2025-10-09T14:16:51.245Z" },
]

[[package]]
name = "rich-rst"
version = "1.3.2"
source = { registry = "https://pypi.org/simple" }
dependencies = [
    { name = "docutils" },
    { name = "rich" },
]
sdist = { url = "https://files.pythonhosted.org/packages/bc/6d/a506aaa4a9eaa945ed8ab2b7347859f53593864289853c5d6d62b77246e0/rich_rst-1.3.2.tar.gz", hash = "sha256:a1196fdddf1e364b02ec68a05e8ff8f6914fee10fbca2e6b6735f166bb0da8d4", size = 14936, upload-time = "2025-10-14T16:49:45.332Z" }
wheels = [
    { url = "https://files.pythonhosted.org/packages/13/2f/b4530fbf948867702d0a3f27de4a6aab1d156f406d72852ab902c4d04de9/rich_rst-1.3.2-py3-none-any.whl", hash = "sha256:a99b4907cbe118cf9d18b0b44de272efa61f15117c61e39ebdc431baf5df722a", size = 12567, upload-time = "2025-10-14T16:49:42.953Z" },
]

[[package]]
name = "rpds-py"
version = "0.30.0"
source = { registry = "https://pypi.org/simple" }
sdist = { url = "https://files.pythonhosted.org/packages/20/af/3f2f423103f1113b36230496629986e0ef7e199d2aa8392452b484b38ced/rpds_py-0.30.0.tar.gz", hash = "sha256:dd8ff7cf90014af0c0f787eea34794ebf6415242ee1d6fa91eaba725cc441e84", size = 69469, upload-time = "2025-11-30T20:24:38.837Z" }
wheels = [
    { url = "https://files.pythonhosted.org/packages/06/0c/0c411a0ec64ccb6d104dcabe0e713e05e153a9a2c3c2bd2b32ce412166fe/rpds_py-0.30.0-cp310-cp310-macosx_10_12_x86_64.whl", hash = "sha256:679ae98e00c0e8d68a7fda324e16b90fd5260945b45d3b824c892cec9eea3288", size = 370490, upload-time = "2025-11-30T20:21:33.256Z" },
    { url = "https://files.pythonhosted.org/packages/19/6a/4ba3d0fb7297ebae71171822554abe48d7cab29c28b8f9f2c04b79988c05/rpds_py-0.30.0-cp310-cp310-macosx_11_0_arm64.whl", hash = "sha256:4cc2206b76b4f576934f0ed374b10d7ca5f457858b157ca52064bdfc26b9fc00", size = 359751, upload-time = "2025-11-30T20:21:34.591Z" },
    { url = "https://files.pythonhosted.org/packages/cd/7c/e4933565ef7f7a0818985d87c15d9d273f1a649afa6a52ea35ad011195ea/rpds_py-0.30.0-cp310-cp310-manylinux_2_17_aarch64.manylinux2014_aarch64.whl", hash = "sha256:389a2d49eded1896c3d48b0136ead37c48e221b391c052fba3f4055c367f60a6", size = 389696, upload-time = "2025-11-30T20:21:36.122Z" },
    { url = "https://files.pythonhosted.org/packages/5e/01/6271a2511ad0815f00f7ed4390cf2567bec1d4b1da39e2c27a41e6e3b4de/rpds_py-0.30.0-cp310-cp310-manylinux_2_17_armv7l.manylinux2014_armv7l.whl", hash = "sha256:32c8528634e1bf7121f3de08fa85b138f4e0dc47657866630611b03967f041d7", size = 403136, upload-time = "2025-11-30T20:21:37.728Z" },
    { url = "https://files.pythonhosted.org/packages/55/64/c857eb7cd7541e9b4eee9d49c196e833128a55b89a9850a9c9ac33ccf897/rpds_py-0.30.0-cp310-cp310-manylinux_2_17_ppc64le.manylinux2014_ppc64le.whl", hash = "sha256:f207f69853edd6f6700b86efb84999651baf3789e78a466431df1331608e5324", size = 524699, upload-time = "2025-11-30T20:21:38.92Z" },
    { url = "https://files.pythonhosted.org/packages/9c/ed/94816543404078af9ab26159c44f9e98e20fe47e2126d5d32c9d9948d10a/rpds_py-0.30.0-cp310-cp310-manylinux_2_17_s390x.manylinux2014_s390x.whl", hash = "sha256:67b02ec25ba7a9e8fa74c63b6ca44cf5707f2fbfadae3ee8e7494297d56aa9df", size = 412022, upload-time = "2025-11-30T20:21:40.407Z" },
    { url = "https://files.pythonhosted.org/packages/61/b5/707f6cf0066a6412aacc11d17920ea2e19e5b2f04081c64526eb35b5c6e7/rpds_py-0.30.0-cp310-cp310-manylinux_2_17_x86_64.manylinux2014_x86_64.whl", hash = "sha256:0c0e95f6819a19965ff420f65578bacb0b00f251fefe2c8b23347c37174271f3", size = 390522, upload-time = "2025-11-30T20:21:42.17Z" },
    { url = "https://files.pythonhosted.org/packages/13/4e/57a85fda37a229ff4226f8cbcf09f2a455d1ed20e802ce5b2b4a7f5ed053/rpds_py-0.30.0-cp310-cp310-manylinux_2_31_riscv64.whl", hash = "sha256:a452763cc5198f2f98898eb98f7569649fe5da666c2dc6b5ddb10fde5a574221", size = 404579, upload-time = "2025-11-30T20:21:43.769Z" },
    { url = "https://files.pythonhosted.org/packages/f9/da/c9339293513ec680a721e0e16bf2bac3db6e5d7e922488de471308349bba/rpds_py-0.30.0-cp310-cp310-manylinux_2_5_i686.manylinux1_i686.whl", hash = "sha256:e0b65193a413ccc930671c55153a03ee57cecb49e6227204b04fae512eb657a7", size = 421305, upload-time = "2025-11-30T20:21:44.994Z" },
    { url = "https://files.pythonhosted.org/packages/f9/be/522cb84751114f4ad9d822ff5a1aa3c98006341895d5f084779b99596e5c/rpds_py-0.30.0-cp310-cp310-musllinux_1_2_aarch64.whl", hash = "sha256:858738e9c32147f78b3ac24dc0edb6610000e56dc0f700fd5f651d0a0f0eb9ff", size = 572503, upload-time = "2025-11-30T20:21:46.91Z" },
    { url = "https://files.pythonhosted.org/packages/a2/9b/de879f7e7ceddc973ea6e4629e9b380213a6938a249e94b0cdbcc325bb66/rpds_py-0.30.0-cp310-cp310-musllinux_1_2_i686.whl", hash = "sha256:da279aa314f00acbb803da1e76fa18666778e8a8f83484fba94526da5de2cba7", size = 598322, upload-time = "2025-11-30T20:21:48.709Z" },
    { url = "https://files.pythonhosted.org/packages/48/ac/f01fc22efec3f37d8a914fc1b2fb9bcafd56a299edbe96406f3053edea5a/rpds_py-0.30.0-cp310-cp310-musllinux_1_2_x86_64.whl", hash = "sha256:7c64d38fb49b6cdeda16ab49e35fe0da2e1e9b34bc38bd78386530f218b37139", size = 560792, upload-time = "2025-11-30T20:21:50.024Z" },
    { url = "https://files.pythonhosted.org/packages/e2/da/4e2b19d0f131f35b6146425f846563d0ce036763e38913d917187307a671/rpds_py-0.30.0-cp310-cp310-win32.whl", hash = "sha256:6de2a32a1665b93233cde140ff8b3467bdb9e2af2b91079f0333a0974d12d464", size = 221901, upload-time = "2025-11-30T20:21:51.32Z" },
    { url = "https://files.pythonhosted.org/packages/96/cb/156d7a5cf4f78a7cc571465d8aec7a3c447c94f6749c5123f08438bcf7bc/rpds_py-0.30.0-cp310-cp310-win_amd64.whl", hash = "sha256:1726859cd0de969f88dc8673bdd954185b9104e05806be64bcd87badbe313169", size = 235823, upload-time = "2025-11-30T20:21:52.505Z" },
    { url = "https://files.pythonhosted.org/packages/4d/6e/f964e88b3d2abee2a82c1ac8366da848fce1c6d834dc2132c3fda3970290/rpds_py-0.30.0-cp311-cp311-macosx_10_12_x86_64.whl", hash = "sha256:a2bffea6a4ca9f01b3f8e548302470306689684e61602aa3d141e34da06cf425", size = 370157, upload-time = "2025-11-30T20:21:53.789Z" },
    { url = "https://files.pythonhosted.org/packages/94/ba/24e5ebb7c1c82e74c4e4f33b2112a5573ddc703915b13a073737b59b86e0/rpds_py-0.30.0-cp311-cp311-macosx_11_0_arm64.whl", hash = "sha256:dc4f992dfe1e2bc3ebc7444f6c7051b4bc13cd8e33e43511e8ffd13bf407010d", size = 359676, upload-time = "2025-11-30T20:21:55.475Z" },
    { url = "https://files.pythonhosted.org/packages/84/86/04dbba1b087227747d64d80c3b74df946b986c57af0a9f0c98726d4d7a3b/rpds_py-0.30.0-cp311-cp311-manylinux_2_17_aarch64.manylinux2014_aarch64.whl", hash = "sha256:422c3cb9856d80b09d30d2eb255d0754b23e090034e1deb4083f8004bd0761e4", size = 389938, upload-time = "2025-11-30T20:21:57.079Z" },
    { url = "https://files.pythonhosted.org/packages/42/bb/1463f0b1722b7f45431bdd468301991d1328b16cffe0b1c2918eba2c4eee/rpds_py-0.30.0-cp311-cp311-manylinux_2_17_armv7l.manylinux2014_armv7l.whl", hash = "sha256:07ae8a593e1c3c6b82ca3292efbe73c30b61332fd612e05abee07c79359f292f", size = 402932, upload-time = "2025-11-30T20:21:58.47Z" },
    { url = "https://files.pythonhosted.org/packages/99/ee/2520700a5c1f2d76631f948b0736cdf9b0acb25abd0ca8e889b5c62ac2e3/rpds_py-0.30.0-cp311-cp311-manylinux_2_17_ppc64le.manylinux2014_ppc64le.whl", hash = "sha256:12f90dd7557b6bd57f40abe7747e81e0c0b119bef015ea7726e69fe550e394a4", size = 525830, upload-time = "2025-11-30T20:21:59.699Z" },
    { url = "https://files.pythonhosted.org/packages/e0/ad/bd0331f740f5705cc555a5e17fdf334671262160270962e69a2bdef3bf76/rpds_py-0.30.0-cp311-cp311-manylinux_2_17_s390x.manylinux2014_s390x.whl", hash = "sha256:99b47d6ad9a6da00bec6aabe5a6279ecd3c06a329d4aa4771034a21e335c3a97", size = 412033, upload-time = "2025-11-30T20:22:00.991Z" },
    { url = "https://files.pythonhosted.org/packages/f8/1e/372195d326549bb51f0ba0f2ecb9874579906b97e08880e7a65c3bef1a99/rpds_py-0.30.0-cp311-cp311-manylinux_2_17_x86_64.manylinux2014_x86_64.whl", hash = "sha256:33f559f3104504506a44bb666b93a33f5d33133765b0c216a5bf2f1e1503af89", size = 390828, upload-time = "2025-11-30T20:22:02.723Z" },
    { url = "https://files.pythonhosted.org/packages/ab/2b/d88bb33294e3e0c76bc8f351a3721212713629ffca1700fa94979cb3eae8/rpds_py-0.30.0-cp311-cp311-manylinux_2_31_riscv64.whl", hash = "sha256:946fe926af6e44f3697abbc305ea168c2c31d3e3ef1058cf68f379bf0335a78d", size = 404683, upload-time = "2025-11-30T20:22:04.367Z" },
    { url = "https://files.pythonhosted.org/packages/50/32/c759a8d42bcb5289c1fac697cd92f6fe01a018dd937e62ae77e0e7f15702/rpds_py-0.30.0-cp311-cp311-manylinux_2_5_i686.manylinux1_i686.whl", hash = "sha256:495aeca4b93d465efde585977365187149e75383ad2684f81519f504f5c13038", size = 421583, upload-time = "2025-11-30T20:22:05.814Z" },
    { url = "https://files.pythonhosted.org/packages/2b/81/e729761dbd55ddf5d84ec4ff1f47857f4374b0f19bdabfcf929164da3e24/rpds_py-0.30.0-cp311-cp311-musllinux_1_2_aarch64.whl", hash = "sha256:d9a0ca5da0386dee0655b4ccdf46119df60e0f10da268d04fe7cc87886872ba7", size = 572496, upload-time = "2025-11-30T20:22:07.713Z" },
    { url = "https://files.pythonhosted.org/packages/14/f6/69066a924c3557c9c30baa6ec3a0aa07526305684c6f86c696b08860726c/rpds_py-0.30.0-cp311-cp311-musllinux_1_2_i686.whl", hash = "sha256:8d6d1cc13664ec13c1b84241204ff3b12f9bb82464b8ad6e7a5d3486975c2eed", size = 598669, upload-time = "2025-11-30T20:22:09.312Z" },
    { url = "https://files.pythonhosted.org/packages/5f/48/905896b1eb8a05630d20333d1d8ffd162394127b74ce0b0784ae04498d32/rpds_py-0.30.0-cp311-cp311-musllinux_1_2_x86_64.whl", hash = "sha256:3896fa1be39912cf0757753826bc8bdc8ca331a28a7c4ae46b7a21280b06bb85", size = 561011, upload-time = "2025-11-30T20:22:11.309Z" },
    { url = "https://files.pythonhosted.org/packages/22/16/cd3027c7e279d22e5eb431dd3c0fbc677bed58797fe7581e148f3f68818b/rpds_py-0.30.0-cp311-cp311-win32.whl", hash = "sha256:55f66022632205940f1827effeff17c4fa7ae1953d2b74a8581baaefb7d16f8c", size = 221406, upload-time = "2025-11-30T20:22:13.101Z" },
    { url = "https://files.pythonhosted.org/packages/fa/5b/e7b7aa136f28462b344e652ee010d4de26ee9fd16f1bfd5811f5153ccf89/rpds_py-0.30.0-cp311-cp311-win_amd64.whl", hash = "sha256:a51033ff701fca756439d641c0ad09a41d9242fa69121c7d8769604a0a629825", size = 236024, upload-time = "2025-11-30T20:22:14.853Z" },
    { url = "https://files.pythonhosted.org/packages/14/a6/364bba985e4c13658edb156640608f2c9e1d3ea3c81b27aa9d889fff0e31/rpds_py-0.30.0-cp311-cp311-win_arm64.whl", hash = "sha256:47b0ef6231c58f506ef0b74d44e330405caa8428e770fec25329ed2cb971a229", size = 229069, upload-time = "2025-11-30T20:22:16.577Z" },
    { url = "https://files.pythonhosted.org/packages/03/e7/98a2f4ac921d82f33e03f3835f5bf3a4a40aa1bfdc57975e74a97b2b4bdd/rpds_py-0.30.0-cp312-cp312-macosx_10_12_x86_64.whl", hash = "sha256:a161f20d9a43006833cd7068375a94d035714d73a172b681d8881820600abfad", size = 375086, upload-time = "2025-11-30T20:22:17.93Z" },
    { url = "https://files.pythonhosted.org/packages/4d/a1/bca7fd3d452b272e13335db8d6b0b3ecde0f90ad6f16f3328c6fb150c889/rpds_py-0.30.0-cp312-cp312-macosx_11_0_arm64.whl", hash = "sha256:6abc8880d9d036ecaafe709079969f56e876fcf107f7a8e9920ba6d5a3878d05", size = 359053, upload-time = "2025-11-30T20:22:19.297Z" },
    { url = "https://files.pythonhosted.org/packages/65/1c/ae157e83a6357eceff62ba7e52113e3ec4834a84cfe07fa4b0757a7d105f/rpds_py-0.30.0-cp312-cp312-manylinux_2_17_aarch64.manylinux2014_aarch64.whl", hash = "sha256:ca28829ae5f5d569bb62a79512c842a03a12576375d5ece7d2cadf8abe96ec28", size = 390763, upload-time = "2025-11-30T20:22:21.661Z" },
    { url = "https://files.pythonhosted.org/packages/d4/36/eb2eb8515e2ad24c0bd43c3ee9cd74c33f7ca6430755ccdb240fd3144c44/rpds_py-0.30.0-cp312-cp312-manylinux_2_17_armv7l.manylinux2014_armv7l.whl", hash = "sha256:a1010ed9524c73b94d15919ca4d41d8780980e1765babf85f9a2f90d247153dd", size = 408951, upload-time = "2025-11-30T20:22:23.408Z" },
    { url = "https://files.pythonhosted.org/packages/d6/65/ad8dc1784a331fabbd740ef6f71ce2198c7ed0890dab595adb9ea2d775a1/rpds_py-0.30.0-cp312-cp312-manylinux_2_17_ppc64le.manylinux2014_ppc64le.whl", hash = "sha256:f8d1736cfb49381ba528cd5baa46f82fdc65c06e843dab24dd70b63d09121b3f", size = 514622, upload-time = "2025-11-30T20:22:25.16Z" },
    { url = "https://files.pythonhosted.org/packages/63/8e/0cfa7ae158e15e143fe03993b5bcd743a59f541f5952e1546b1ac1b5fd45/rpds_py-0.30.0-cp312-cp312-manylinux_2_17_s390x.manylinux2014_s390x.whl", hash = "sha256:d948b135c4693daff7bc2dcfc4ec57237a29bd37e60c2fabf5aff2bbacf3e2f1", size = 414492, upload-time = "2025-11-30T20:22:26.505Z" },
    { url = "https://files.pythonhosted.org/packages/60/1b/6f8f29f3f995c7ffdde46a626ddccd7c63aefc0efae881dc13b6e5d5bb16/rpds_py-0.30.0-cp312-cp312-manylinux_2_17_x86_64.manylinux2014_x86_64.whl", hash = "sha256:47f236970bccb2233267d89173d3ad2703cd36a0e2a6e92d0560d333871a3d23", size = 394080, upload-time = "2025-11-30T20:22:27.934Z" },
    { url = "https://files.pythonhosted.org/packages/6d/d5/a266341051a7a3ca2f4b750a3aa4abc986378431fc2da508c5034d081b70/rpds_py-0.30.0-cp312-cp312-manylinux_2_31_riscv64.whl", hash = "sha256:2e6ecb5a5bcacf59c3f912155044479af1d0b6681280048b338b28e364aca1f6", size = 408680, upload-time = "2025-11-30T20:22:29.341Z" },
    { url = "https://files.pythonhosted.org/packages/10/3b/71b725851df9ab7a7a4e33cf36d241933da66040d195a84781f49c50490c/rpds_py-0.30.0-cp312-cp312-manylinux_2_5_i686.manylinux1_i686.whl", hash = "sha256:a8fa71a2e078c527c3e9dc9fc5a98c9db40bcc8a92b4e8858e36d329f8684b51", size = 423589, upload-time = "2025-11-30T20:22:31.469Z" },
    { url = "https://files.pythonhosted.org/packages/00/2b/e59e58c544dc9bd8bd8384ecdb8ea91f6727f0e37a7131baeff8d6f51661/rpds_py-0.30.0-cp312-cp312-musllinux_1_2_aarch64.whl", hash = "sha256:73c67f2db7bc334e518d097c6d1e6fed021bbc9b7d678d6cc433478365d1d5f5", size = 573289, upload-time = "2025-11-30T20:22:32.997Z" },
    { url = "https://files.pythonhosted.org/packages/da/3e/a18e6f5b460893172a7d6a680e86d3b6bc87a54c1f0b03446a3c8c7b588f/rpds_py-0.30.0-cp312-cp312-musllinux_1_2_i686.whl", hash = "sha256:5ba103fb455be00f3b1c2076c9d4264bfcb037c976167a6047ed82f23153f02e", size = 599737, upload-time = "2025-11-30T20:22:34.419Z" },
    { url = "https://files.pythonhosted.org/packages/5c/e2/714694e4b87b85a18e2c243614974413c60aa107fd815b8cbc42b873d1d7/rpds_py-0.30.0-cp312-cp312-musllinux_1_2_x86_64.whl", hash = "sha256:7cee9c752c0364588353e627da8a7e808a66873672bcb5f52890c33fd965b394", size = 563120, upload-time = "2025-11-30T20:22:35.903Z" },
    { url = "https://files.pythonhosted.org/packages/6f/ab/d5d5e3bcedb0a77f4f613706b750e50a5a3ba1c15ccd3665ecc636c968fd/rpds_py-0.30.0-cp312-cp312-win32.whl", hash = "sha256:1ab5b83dbcf55acc8b08fc62b796ef672c457b17dbd7820a11d6c52c06839bdf", size = 223782, upload-time = "2025-11-30T20:22:37.271Z" },
    { url = "https://files.pythonhosted.org/packages/39/3b/f786af9957306fdc38a74cef405b7b93180f481fb48453a114bb6465744a/rpds_py-0.30.0-cp312-cp312-win_amd64.whl", hash = "sha256:a090322ca841abd453d43456ac34db46e8b05fd9b3b4ac0c78bcde8b089f959b", size = 240463, upload-time = "2025-11-30T20:22:39.021Z" },
    { url = "https://files.pythonhosted.org/packages/f3/d2/b91dc748126c1559042cfe41990deb92c4ee3e2b415f6b5234969ffaf0cc/rpds_py-0.30.0-cp312-cp312-win_arm64.whl", hash = "sha256:669b1805bd639dd2989b281be2cfd951c6121b65e729d9b843e9639ef1fd555e", size = 230868, upload-time = "2025-11-30T20:22:40.493Z" },
    { url = "https://files.pythonhosted.org/packages/ed/dc/d61221eb88ff410de3c49143407f6f3147acf2538c86f2ab7ce65ae7d5f9/rpds_py-0.30.0-cp313-cp313-macosx_10_12_x86_64.whl", hash = "sha256:f83424d738204d9770830d35290ff3273fbb02b41f919870479fab14b9d303b2", size = 374887, upload-time = "2025-11-30T20:22:41.812Z" },
    { url = "https://files.pythonhosted.org/packages/fd/32/55fb50ae104061dbc564ef15cc43c013dc4a9f4527a1f4d99baddf56fe5f/rpds_py-0.30.0-cp313-cp313-macosx_11_0_arm64.whl", hash = "sha256:e7536cd91353c5273434b4e003cbda89034d67e7710eab8761fd918ec6c69cf8", size = 358904, upload-time = "2025-11-30T20:22:43.479Z" },
    { url = "https://files.pythonhosted.org/packages/58/70/faed8186300e3b9bdd138d0273109784eea2396c68458ed580f885dfe7ad/rpds_py-0.30.0-cp313-cp313-manylinux_2_17_aarch64.manylinux2014_aarch64.whl", hash = "sha256:2771c6c15973347f50fece41fc447c054b7ac2ae0502388ce3b6738cd366e3d4", size = 389945, upload-time = "2025-11-30T20:22:44.819Z" },
    { url = "https://files.pythonhosted.org/packages/bd/a8/073cac3ed2c6387df38f71296d002ab43496a96b92c823e76f46b8af0543/rpds_py-0.30.0-cp313-cp313-manylinux_2_17_armv7l.manylinux2014_armv7l.whl", hash = "sha256:0a59119fc6e3f460315fe9d08149f8102aa322299deaa5cab5b40092345c2136", size = 407783, upload-time = "2025-11-30T20:22:46.103Z" },
    { url = "https://files.pythonhosted.org/packages/77/57/5999eb8c58671f1c11eba084115e77a8899d6e694d2a18f69f0ba471ec8b/rpds_py-0.30.0-cp313-cp313-manylinux_2_17_ppc64le.manylinux2014_ppc64le.whl", hash = "sha256:76fec018282b4ead0364022e3c54b60bf368b9d926877957a8624b58419169b7", size = 515021, upload-time = "2025-11-30T20:22:47.458Z" },
    { url = "https://files.pythonhosted.org/packages/e0/af/5ab4833eadc36c0a8ed2bc5c0de0493c04f6c06de223170bd0798ff98ced/rpds_py-0.30.0-cp313-cp313-manylinux_2_17_s390x.manylinux2014_s390x.whl", hash = "sha256:692bef75a5525db97318e8cd061542b5a79812d711ea03dbc1f6f8dbb0c5f0d2", size = 414589, upload-time = "2025-11-30T20:22:48.872Z" },
    { url = "https://files.pythonhosted.org/packages/b7/de/f7192e12b21b9e9a68a6d0f249b4af3fdcdff8418be0767a627564afa1f1/rpds_py-0.30.0-cp313-cp313-manylinux_2_17_x86_64.manylinux2014_x86_64.whl", hash = "sha256:9027da1ce107104c50c81383cae773ef5c24d296dd11c99e2629dbd7967a20c6", size = 394025, upload-time = "2025-11-30T20:22:50.196Z" },
    { url = "https://files.pythonhosted.org/packages/91/c4/fc70cd0249496493500e7cc2de87504f5aa6509de1e88623431fec76d4b6/rpds_py-0.30.0-cp313-cp313-manylinux_2_31_riscv64.whl", hash = "sha256:9cf69cdda1f5968a30a359aba2f7f9aa648a9ce4b580d6826437f2b291cfc86e", size = 408895, upload-time = "2025-11-30T20:22:51.87Z" },
    { url = "https://files.pythonhosted.org/packages/58/95/d9275b05ab96556fefff73a385813eb66032e4c99f411d0795372d9abcea/rpds_py-0.30.0-cp313-cp313-manylinux_2_5_i686.manylinux1_i686.whl", hash = "sha256:a4796a717bf12b9da9d3ad002519a86063dcac8988b030e405704ef7d74d2d9d", size = 422799, upload-time = "2025-11-30T20:22:53.341Z" },
    { url = "https://files.pythonhosted.org/packages/06/c1/3088fc04b6624eb12a57eb814f0d4997a44b0d208d6cace713033ff1a6ba/rpds_py-0.30.0-cp313-cp313-musllinux_1_2_aarch64.whl", hash = "sha256:5d4c2aa7c50ad4728a094ebd5eb46c452e9cb7edbfdb18f9e1221f597a73e1e7", size = 572731, upload-time = "2025-11-30T20:22:54.778Z" },
    { url = "https://files.pythonhosted.org/packages/d8/42/c612a833183b39774e8ac8fecae81263a68b9583ee343db33ab571a7ce55/rpds_py-0.30.0-cp313-cp313-musllinux_1_2_i686.whl", hash = "sha256:ba81a9203d07805435eb06f536d95a266c21e5b2dfbf6517748ca40c98d19e31", size = 599027, upload-time = "2025-11-30T20:22:56.212Z" },
    { url = "https://files.pythonhosted.org/packages/5f/60/525a50f45b01d70005403ae0e25f43c0384369ad24ffe46e8d9068b50086/rpds_py-0.30.0-cp313-cp313-musllinux_1_2_x86_64.whl", hash = "sha256:945dccface01af02675628334f7cf49c2af4c1c904748efc5cf7bbdf0b579f95", size = 563020, upload-time = "2025-11-30T20:22:58.2Z" },
    { url = "https://files.pythonhosted.org/packages/0b/5d/47c4655e9bcd5ca907148535c10e7d489044243cc9941c16ed7cd53be91d/rpds_py-0.30.0-cp313-cp313-win32.whl", hash = "sha256:b40fb160a2db369a194cb27943582b38f79fc4887291417685f3ad693c5a1d5d", size = 223139, upload-time = "2025-11-30T20:23:00.209Z" },
    { url = "https://files.pythonhosted.org/packages/f2/e1/485132437d20aa4d3e1d8b3fb5a5e65aa8139f1e097080c2a8443201742c/rpds_py-0.30.0-cp313-cp313-win_amd64.whl", hash = "sha256:806f36b1b605e2d6a72716f321f20036b9489d29c51c91f4dd29a3e3afb73b15", size = 240224, upload-time = "2025-11-30T20:23:02.008Z" },
    { url = "https://files.pythonhosted.org/packages/24/95/ffd128ed1146a153d928617b0ef673960130be0009c77d8fbf0abe306713/rpds_py-0.30.0-cp313-cp313-win_arm64.whl", hash = "sha256:d96c2086587c7c30d44f31f42eae4eac89b60dabbac18c7669be3700f13c3ce1", size = 230645, upload-time = "2025-11-30T20:23:03.43Z" },
    { url = "https://files.pythonhosted.org/packages/ff/1b/b10de890a0def2a319a2626334a7f0ae388215eb60914dbac8a3bae54435/rpds_py-0.30.0-cp313-cp313t-macosx_10_12_x86_64.whl", hash = "sha256:eb0b93f2e5c2189ee831ee43f156ed34e2a89a78a66b98cadad955972548be5a", size = 364443, upload-time = "2025-11-30T20:23:04.878Z" },
    { url = "https://files.pythonhosted.org/packages/0d/bf/27e39f5971dc4f305a4fb9c672ca06f290f7c4e261c568f3dea16a410d47/rpds_py-0.30.0-cp313-cp313t-macosx_11_0_arm64.whl", hash = "sha256:922e10f31f303c7c920da8981051ff6d8c1a56207dbdf330d9047f6d30b70e5e", size = 353375, upload-time = "2025-11-30T20:23:06.342Z" },
    { url = "https://files.pythonhosted.org/packages/40/58/442ada3bba6e8e6615fc00483135c14a7538d2ffac30e2d933ccf6852232/rpds_py-0.30.0-cp313-cp313t-manylinux_2_17_aarch64.manylinux2014_aarch64.whl", hash = "sha256:cdc62c8286ba9bf7f47befdcea13ea0e26bf294bda99758fd90535cbaf408000", size = 383850, upload-time = "2025-11-30T20:23:07.825Z" },
    { url = "https://files.pythonhosted.org/packages/14/14/f59b0127409a33c6ef6f5c1ebd5ad8e32d7861c9c7adfa9a624fc3889f6c/rpds_py-0.30.0-cp313-cp313t-manylinux_2_17_armv7l.manylinux2014_armv7l.whl", hash = "sha256:47f9a91efc418b54fb8190a6b4aa7813a23fb79c51f4bb84e418f5476c38b8db", size = 392812, upload-time = "2025-11-30T20:23:09.228Z" },
    { url = "https://files.pythonhosted.org/packages/b3/66/e0be3e162ac299b3a22527e8913767d869e6cc75c46bd844aa43fb81ab62/rpds_py-0.30.0-cp313-cp313t-manylinux_2_17_ppc64le.manylinux2014_ppc64le.whl", hash = "sha256:1f3587eb9b17f3789ad50824084fa6f81921bbf9a795826570bda82cb3ed91f2", size = 517841, upload-time = "2025-11-30T20:23:11.186Z" },
    { url = "https://files.pythonhosted.org/packages/3d/55/fa3b9cf31d0c963ecf1ba777f7cf4b2a2c976795ac430d24a1f43d25a6ba/rpds_py-0.30.0-cp313-cp313t-manylinux_2_17_s390x.manylinux2014_s390x.whl", hash = "sha256:39c02563fc592411c2c61d26b6c5fe1e51eaa44a75aa2c8735ca88b0d9599daa", size = 408149, upload-time = "2025-11-30T20:23:12.864Z" },
    { url = "https://files.pythonhosted.org/packages/60/ca/780cf3b1a32b18c0f05c441958d3758f02544f1d613abf9488cd78876378/rpds_py-0.30.0-cp313-cp313t-manylinux_2_17_x86_64.manylinux2014_x86_64.whl", hash = "sha256:51a1234d8febafdfd33a42d97da7a43f5dcb120c1060e352a3fbc0c6d36e2083", size = 383843, upload-time = "2025-11-30T20:23:14.638Z" },
    { url = "https://files.pythonhosted.org/packages/82/86/d5f2e04f2aa6247c613da0c1dd87fcd08fa17107e858193566048a1e2f0a/rpds_py-0.30.0-cp313-cp313t-manylinux_2_31_riscv64.whl", hash = "sha256:eb2c4071ab598733724c08221091e8d80e89064cd472819285a9ab0f24bcedb9", size = 396507, upload-time = "2025-11-30T20:23:16.105Z" },
    { url = "https://files.pythonhosted.org/packages/4b/9a/453255d2f769fe44e07ea9785c8347edaf867f7026872e76c1ad9f7bed92/rpds_py-0.30.0-cp313-cp313t-manylinux_2_5_i686.manylinux1_i686.whl", hash = "sha256:6bdfdb946967d816e6adf9a3d8201bfad269c67efe6cefd7093ef959683c8de0", size = 414949, upload-time = "2025-11-30T20:23:17.539Z" },
    { url = "https://files.pythonhosted.org/packages/a3/31/622a86cdc0c45d6df0e9ccb6becdba5074735e7033c20e401a6d9d0e2ca0/rpds_py-0.30.0-cp313-cp313t-musllinux_1_2_aarch64.whl", hash = "sha256:c77afbd5f5250bf27bf516c7c4a016813eb2d3e116139aed0096940c5982da94", size = 565790, upload-time = "2025-11-30T20:23:19.029Z" },
    { url = "https://files.pythonhosted.org/packages/1c/5d/15bbf0fb4a3f58a3b1c67855ec1efcc4ceaef4e86644665fff03e1b66d8d/rpds_py-0.30.0-cp313-cp313t-musllinux_1_2_i686.whl", hash = "sha256:61046904275472a76c8c90c9ccee9013d70a6d0f73eecefd38c1ae7c39045a08", size = 590217, upload-time = "2025-11-30T20:23:20.885Z" },
    { url = "https://files.pythonhosted.org/packages/6d/61/21b8c41f68e60c8cc3b2e25644f0e3681926020f11d06ab0b78e3c6bbff1/rpds_py-0.30.0-cp313-cp313t-musllinux_1_2_x86_64.whl", hash = "sha256:4c5f36a861bc4b7da6516dbdf302c55313afa09b81931e8280361a4f6c9a2d27", size = 555806, upload-time = "2025-11-30T20:23:22.488Z" },
    { url = "https://files.pythonhosted.org/packages/f9/39/7e067bb06c31de48de3eb200f9fc7c58982a4d3db44b07e73963e10d3be9/rpds_py-0.30.0-cp313-cp313t-win32.whl", hash = "sha256:3d4a69de7a3e50ffc214ae16d79d8fbb0922972da0356dcf4d0fdca2878559c6", size = 211341, upload-time = "2025-11-30T20:23:24.449Z" },
    { url = "https://files.pythonhosted.org/packages/0a/4d/222ef0b46443cf4cf46764d9c630f3fe4abaa7245be9417e56e9f52b8f65/rpds_py-0.30.0-cp313-cp313t-win_amd64.whl", hash = "sha256:f14fc5df50a716f7ece6a80b6c78bb35ea2ca47c499e422aa4463455dd96d56d", size = 225768, upload-time = "2025-11-30T20:23:25.908Z" },
    { url = "https://files.pythonhosted.org/packages/86/81/dad16382ebbd3d0e0328776d8fd7ca94220e4fa0798d1dc5e7da48cb3201/rpds_py-0.30.0-cp314-cp314-macosx_10_12_x86_64.whl", hash = "sha256:68f19c879420aa08f61203801423f6cd5ac5f0ac4ac82a2368a9fcd6a9a075e0", size = 362099, upload-time = "2025-11-30T20:23:27.316Z" },
    { url = "https://files.pythonhosted.org/packages/2b/60/19f7884db5d5603edf3c6bce35408f45ad3e97e10007df0e17dd57af18f8/rpds_py-0.30.0-cp314-cp314-macosx_11_0_arm64.whl", hash = "sha256:ec7c4490c672c1a0389d319b3a9cfcd098dcdc4783991553c332a15acf7249be", size = 353192, upload-time = "2025-11-30T20:23:29.151Z" },
    { url = "https://files.pythonhosted.org/packages/bf/c4/76eb0e1e72d1a9c4703c69607cec123c29028bff28ce41588792417098ac/rpds_py-0.30.0-cp314-cp314-manylinux_2_17_aarch64.manylinux2014_aarch64.whl", hash = "sha256:f251c812357a3fed308d684a5079ddfb9d933860fc6de89f2b7ab00da481e65f", size = 384080, upload-time = "2025-11-30T20:23:30.785Z" },
    { url = "https://files.pythonhosted.org/packages/72/87/87ea665e92f3298d1b26d78814721dc39ed8d2c74b86e83348d6b48a6f31/rpds_py-0.30.0-cp314-cp314-manylinux_2_17_armv7l.manylinux2014_armv7l.whl", hash = "sha256:ac98b175585ecf4c0348fd7b29c3864bda53b805c773cbf7bfdaffc8070c976f", size = 394841, upload-time = "2025-11-30T20:23:32.209Z" },
    { url = "https://files.pythonhosted.org/packages/77/ad/7783a89ca0587c15dcbf139b4a8364a872a25f861bdb88ed99f9b0dec985/rpds_py-0.30.0-cp314-cp314-manylinux_2_17_ppc64le.manylinux2014_ppc64le.whl", hash = "sha256:3e62880792319dbeb7eb866547f2e35973289e7d5696c6e295476448f5b63c87", size = 516670, upload-time = "2025-11-30T20:23:33.742Z" },
    { url = "https://files.pythonhosted.org/packages/5b/3c/2882bdac942bd2172f3da574eab16f309ae10a3925644e969536553cb4ee/rpds_py-0.30.0-cp314-cp314-manylinux_2_17_s390x.manylinux2014_s390x.whl", hash = "sha256:4e7fc54e0900ab35d041b0601431b0a0eb495f0851a0639b6ef90f7741b39a18", size = 408005, upload-time = "2025-11-30T20:23:35.253Z" },
    { url = "https://files.pythonhosted.org/packages/ce/81/9a91c0111ce1758c92516a3e44776920b579d9a7c09b2b06b642d4de3f0f/rpds_py-0.30.0-cp314-cp314-manylinux_2_17_x86_64.manylinux2014_x86_64.whl", hash = "sha256:47e77dc9822d3ad616c3d5759ea5631a75e5809d5a28707744ef79d7a1bcfcad", size = 382112, upload-time = "2025-11-30T20:23:36.842Z" },
    { url = "https://files.pythonhosted.org/packages/cf/8e/1da49d4a107027e5fbc64daeab96a0706361a2918da10cb41769244b805d/rpds_py-0.30.0-cp314-cp314-manylinux_2_31_riscv64.whl", hash = "sha256:b4dc1a6ff022ff85ecafef7979a2c6eb423430e05f1165d6688234e62ba99a07", size = 399049, upload-time = "2025-11-30T20:23:38.343Z" },
    { url = "https://files.pythonhosted.org/packages/df/5a/7ee239b1aa48a127570ec03becbb29c9d5a9eb092febbd1699d567cae859/rpds_py-0.30.0-cp314-cp314-manylinux_2_5_i686.manylinux1_i686.whl", hash = "sha256:4559c972db3a360808309e06a74628b95eaccbf961c335c8fe0d590cf587456f", size = 415661, upload-time = "2025-11-30T20:23:40.263Z" },
    { url = "https://files.pythonhosted.org/packages/70/ea/caa143cf6b772f823bc7929a45da1fa83569ee49b11d18d0ada7f5ee6fd6/rpds_py-0.30.0-cp314-cp314-musllinux_1_2_aarch64.whl", hash = "sha256:0ed177ed9bded28f8deb6ab40c183cd1192aa0de40c12f38be4d59cd33cb5c65", size = 565606, upload-time = "2025-11-30T20:23:42.186Z" },
    { url = "https://files.pythonhosted.org/packages/64/91/ac20ba2d69303f961ad8cf55bf7dbdb4763f627291ba3d0d7d67333cced9/rpds_py-0.30.0-cp314-cp314-musllinux_1_2_i686.whl", hash = "sha256:ad1fa8db769b76ea911cb4e10f049d80bf518c104f15b3edb2371cc65375c46f", size = 591126, upload-time = "2025-11-30T20:23:44.086Z" },
    { url = "https://files.pythonhosted.org/packages/21/20/7ff5f3c8b00c8a95f75985128c26ba44503fb35b8e0259d812766ea966c7/rpds_py-0.30.0-cp314-cp314-musllinux_1_2_x86_64.whl", hash = "sha256:46e83c697b1f1c72b50e5ee5adb4353eef7406fb3f2043d64c33f20ad1c2fc53", size = 553371, upload-time = "2025-11-30T20:23:46.004Z" },
    { url = "https://files.pythonhosted.org/packages/72/c7/81dadd7b27c8ee391c132a6b192111ca58d866577ce2d9b0ca157552cce0/rpds_py-0.30.0-cp314-cp314-win32.whl", hash = "sha256:ee454b2a007d57363c2dfd5b6ca4a5d7e2c518938f8ed3b706e37e5d470801ed", size = 215298, upload-time = "2025-11-30T20:23:47.696Z" },
    { url = "https://files.pythonhosted.org/packages/3e/d2/1aaac33287e8cfb07aab2e6b8ac1deca62f6f65411344f1433c55e6f3eb8/rpds_py-0.30.0-cp314-cp314-win_amd64.whl", hash = "sha256:95f0802447ac2d10bcc69f6dc28fe95fdf17940367b21d34e34c737870758950", size = 228604, upload-time = "2025-11-30T20:23:49.501Z" },
    { url = "https://files.pythonhosted.org/packages/e8/95/ab005315818cc519ad074cb7784dae60d939163108bd2b394e60dc7b5461/rpds_py-0.30.0-cp314-cp314-win_arm64.whl", hash = "sha256:613aa4771c99f03346e54c3f038e4cc574ac09a3ddfb0e8878487335e96dead6", size = 222391, upload-time = "2025-11-30T20:23:50.96Z" },
    { url = "https://files.pythonhosted.org/packages/9e/68/154fe0194d83b973cdedcdcc88947a2752411165930182ae41d983dcefa6/rpds_py-0.30.0-cp314-cp314t-macosx_10_12_x86_64.whl", hash = "sha256:7e6ecfcb62edfd632e56983964e6884851786443739dbfe3582947e87274f7cb", size = 364868, upload-time = "2025-11-30T20:23:52.494Z" },
    { url = "https://files.pythonhosted.org/packages/83/69/8bbc8b07ec854d92a8b75668c24d2abcb1719ebf890f5604c61c9369a16f/rpds_py-0.30.0-cp314-cp314t-macosx_11_0_arm64.whl", hash = "sha256:a1d0bc22a7cdc173fedebb73ef81e07faef93692b8c1ad3733b67e31e1b6e1b8", size = 353747, upload-time = "2025-11-30T20:23:54.036Z" },
    { url = "https://files.pythonhosted.org/packages/ab/00/ba2e50183dbd9abcce9497fa5149c62b4ff3e22d338a30d690f9af970561/rpds_py-0.30.0-cp314-cp314t-manylinux_2_17_aarch64.manylinux2014_aarch64.whl", hash = "sha256:0d08f00679177226c4cb8c5265012eea897c8ca3b93f429e546600c971bcbae7", size = 383795, upload-time = "2025-11-30T20:23:55.556Z" },
    { url = "https://files.pythonhosted.org/packages/05/6f/86f0272b84926bcb0e4c972262f54223e8ecc556b3224d281e6598fc9268/rpds_py-0.30.0-cp314-cp314t-manylinux_2_17_armv7l.manylinux2014_armv7l.whl", hash = "sha256:5965af57d5848192c13534f90f9dd16464f3c37aaf166cc1da1cae1fd5a34898", size = 393330, upload-time = "2025-11-30T20:23:57.033Z" },
    { url = "https://files.pythonhosted.org/packages/cb/e9/0e02bb2e6dc63d212641da45df2b0bf29699d01715913e0d0f017ee29438/rpds_py-0.30.0-cp314-cp314t-manylinux_2_17_ppc64le.manylinux2014_ppc64le.whl", hash = "sha256:9a4e86e34e9ab6b667c27f3211ca48f73dba7cd3d90f8d5b11be56e5dbc3fb4e", size = 518194, upload-time = "2025-11-30T20:23:58.637Z" },
    { url = "https://files.pythonhosted.org/packages/ee/ca/be7bca14cf21513bdf9c0606aba17d1f389ea2b6987035eb4f62bd923f25/rpds_py-0.30.0-cp314-cp314t-manylinux_2_17_s390x.manylinux2014_s390x.whl", hash = "sha256:e5d3e6b26f2c785d65cc25ef1e5267ccbe1b069c5c21b8cc724efee290554419", size = 408340, upload-time = "2025-11-30T20:24:00.2Z" },
    { url = "https://files.pythonhosted.org/packages/c2/c7/736e00ebf39ed81d75544c0da6ef7b0998f8201b369acf842f9a90dc8fce/rpds_py-0.30.0-cp314-cp314t-manylinux_2_17_x86_64.manylinux2014_x86_64.whl", hash = "sha256:626a7433c34566535b6e56a1b39a7b17ba961e97ce3b80ec62e6f1312c025551", size = 383765, upload-time = "2025-11-30T20:24:01.759Z" },
    { url = "https://files.pythonhosted.org/packages/4a/3f/da50dfde9956aaf365c4adc9533b100008ed31aea635f2b8d7b627e25b49/rpds_py-0.30.0-cp314-cp314t-manylinux_2_31_riscv64.whl", hash = "sha256:acd7eb3f4471577b9b5a41baf02a978e8bdeb08b4b355273994f8b87032000a8", size = 396834, upload-time = "2025-11-30T20:24:03.687Z" },
    { url = "https://files.pythonhosted.org/packages/4e/00/34bcc2565b6020eab2623349efbdec810676ad571995911f1abdae62a3a0/rpds_py-0.30.0-cp314-cp314t-manylinux_2_5_i686.manylinux1_i686.whl", hash = "sha256:fe5fa731a1fa8a0a56b0977413f8cacac1768dad38d16b3a296712709476fbd5", size = 415470, upload-time = "2025-11-30T20:24:05.232Z" },
    { url = "https://files.pythonhosted.org/packages/8c/28/882e72b5b3e6f718d5453bd4d0d9cf8df36fddeb4ddbbab17869d5868616/rpds_py-0.30.0-cp314-cp314t-musllinux_1_2_aarch64.whl", hash = "sha256:74a3243a411126362712ee1524dfc90c650a503502f135d54d1b352bd01f2404", size = 565630, upload-time = "2025-11-30T20:24:06.878Z" },
    { url = "https://files.pythonhosted.org/packages/3b/97/04a65539c17692de5b85c6e293520fd01317fd878ea1995f0367d4532fb1/rpds_py-0.30.0-cp314-cp314t-musllinux_1_2_i686.whl", hash = "sha256:3e8eeb0544f2eb0d2581774be4c3410356eba189529a6b3e36bbbf9696175856", size = 591148, upload-time = "2025-11-30T20:24:08.445Z" },
    { url = "https://files.pythonhosted.org/packages/85/70/92482ccffb96f5441aab93e26c4d66489eb599efdcf96fad90c14bbfb976/rpds_py-0.30.0-cp314-cp314t-musllinux_1_2_x86_64.whl", hash = "sha256:dbd936cde57abfee19ab3213cf9c26be06d60750e60a8e4dd85d1ab12c8b1f40", size = 556030, upload-time = "2025-11-30T20:24:10.956Z" },
    { url = "https://files.pythonhosted.org/packages/20/53/7c7e784abfa500a2b6b583b147ee4bb5a2b3747a9166bab52fec4b5b5e7d/rpds_py-0.30.0-cp314-cp314t-win32.whl", hash = "sha256:dc824125c72246d924f7f796b4f63c1e9dc810c7d9e2355864b3c3a73d59ade0", size = 211570, upload-time = "2025-11-30T20:24:12.735Z" },
    { url = "https://files.pythonhosted.org/packages/d0/02/fa464cdfbe6b26e0600b62c528b72d8608f5cc49f96b8d6e38c95d60c676/rpds_py-0.30.0-cp314-cp314t-win_amd64.whl", hash = "sha256:27f4b0e92de5bfbc6f86e43959e6edd1425c33b5e69aab0984a72047f2bcf1e3", size = 226532, upload-time = "2025-11-30T20:24:14.634Z" },
    { url = "https://files.pythonhosted.org/packages/69/71/3f34339ee70521864411f8b6992e7ab13ac30d8e4e3309e07c7361767d91/rpds_py-0.30.0-pp311-pypy311_pp73-macosx_10_12_x86_64.whl", hash = "sha256:c2262bdba0ad4fc6fb5545660673925c2d2a5d9e2e0fb603aad545427be0fc58", size = 372292, upload-time = "2025-11-30T20:24:16.537Z" },
    { url = "https://files.pythonhosted.org/packages/57/09/f183df9b8f2d66720d2ef71075c59f7e1b336bec7ee4c48f0a2b06857653/rpds_py-0.30.0-pp311-pypy311_pp73-macosx_11_0_arm64.whl", hash = "sha256:ee6af14263f25eedc3bb918a3c04245106a42dfd4f5c2285ea6f997b1fc3f89a", size = 362128, upload-time = "2025-11-30T20:24:18.086Z" },
    { url = "https://files.pythonhosted.org/packages/7a/68/5c2594e937253457342e078f0cc1ded3dd7b2ad59afdbf2d354869110a02/rpds_py-0.30.0-pp311-pypy311_pp73-manylinux_2_17_aarch64.manylinux2014_aarch64.whl", hash = "sha256:3adbb8179ce342d235c31ab8ec511e66c73faa27a47e076ccc92421add53e2bb", size = 391542, upload-time = "2025-11-30T20:24:20.092Z" },
    { url = "https://files.pythonhosted.org/packages/49/5c/31ef1afd70b4b4fbdb2800249f34c57c64beb687495b10aec0365f53dfc4/rpds_py-0.30.0-pp311-pypy311_pp73-manylinux_2_17_armv7l.manylinux2014_armv7l.whl", hash = "sha256:250fa00e9543ac9b97ac258bd37367ff5256666122c2d0f2bc97577c60a1818c", size = 404004, upload-time = "2025-11-30T20:24:22.231Z" },
    { url = "https://files.pythonhosted.org/packages/e3/63/0cfbea38d05756f3440ce6534d51a491d26176ac045e2707adc99bb6e60a/rpds_py-0.30.0-pp311-pypy311_pp73-manylinux_2_17_ppc64le.manylinux2014_ppc64le.whl", hash = "sha256:9854cf4f488b3d57b9aaeb105f06d78e5529d3145b1e4a41750167e8c213c6d3", size = 527063, upload-time = "2025-11-30T20:24:24.302Z" },
    { url = "https://files.pythonhosted.org/packages/42/e6/01e1f72a2456678b0f618fc9a1a13f882061690893c192fcad9f2926553a/rpds_py-0.30.0-pp311-pypy311_pp73-manylinux_2_17_s390x.manylinux2014_s390x.whl", hash = "sha256:993914b8e560023bc0a8bf742c5f303551992dcb85e247b1e5c7f4a7d145bda5", size = 413099, upload-time = "2025-11-30T20:24:25.916Z" },
    { url = "https://files.pythonhosted.org/packages/b8/25/8df56677f209003dcbb180765520c544525e3ef21ea72279c98b9aa7c7fb/rpds_py-0.30.0-pp311-pypy311_pp73-manylinux_2_17_x86_64.manylinux2014_x86_64.whl", hash = "sha256:58edca431fb9b29950807e301826586e5bbf24163677732429770a697ffe6738", size = 392177, upload-time = "2025-11-30T20:24:27.834Z" },
    { url = "https://files.pythonhosted.org/packages/4a/b4/0a771378c5f16f8115f796d1f437950158679bcd2a7c68cf251cfb00ed5b/rpds_py-0.30.0-pp311-pypy311_pp73-manylinux_2_31_riscv64.whl", hash = "sha256:dea5b552272a944763b34394d04577cf0f9bd013207bc32323b5a89a53cf9c2f", size = 406015, upload-time = "2025-11-30T20:24:29.457Z" },
    { url = "https://files.pythonhosted.org/packages/36/d8/456dbba0af75049dc6f63ff295a2f92766b9d521fa00de67a2bd6427d57a/rpds_py-0.30.0-pp311-pypy311_pp73-manylinux_2_5_i686.manylinux1_i686.whl", hash = "sha256:ba3af48635eb83d03f6c9735dfb21785303e73d22ad03d489e88adae6eab8877", size = 423736, upload-time = "2025-11-30T20:24:31.22Z" },
    { url = "https://files.pythonhosted.org/packages/13/64/b4d76f227d5c45a7e0b796c674fd81b0a6c4fbd48dc29271857d8219571c/rpds_py-0.30.0-pp311-pypy311_pp73-musllinux_1_2_aarch64.whl", hash = "sha256:dff13836529b921e22f15cb099751209a60009731a68519630a24d61f0b1b30a", size = 573981, upload-time = "2025-11-30T20:24:32.934Z" },
    { url = "https://files.pythonhosted.org/packages/20/91/092bacadeda3edf92bf743cc96a7be133e13a39cdbfd7b5082e7ab638406/rpds_py-0.30.0-pp311-pypy311_pp73-musllinux_1_2_i686.whl", hash = "sha256:1b151685b23929ab7beec71080a8889d4d6d9fa9a983d213f07121205d48e2c4", size = 599782, upload-time = "2025-11-30T20:24:35.169Z" },
    { url = "https://files.pythonhosted.org/packages/d1/b7/b95708304cd49b7b6f82fdd039f1748b66ec2b21d6a45180910802f1abf1/rpds_py-0.30.0-pp311-pypy311_pp73-musllinux_1_2_x86_64.whl", hash = "sha256:ac37f9f516c51e5753f27dfdef11a88330f04de2d564be3991384b2f3535d02e", size = 562191, upload-time = "2025-11-30T20:24:36.853Z" },
]

[[package]]
name = "rsa"
version = "4.9.1"
source = { registry = "https://pypi.org/simple" }
dependencies = [
    { name = "pyasn1" },
]
sdist = { url = "https://files.pythonhosted.org/packages/da/8a/22b7beea3ee0d44b1916c0c1cb0ee3af23b700b6da9f04991899d0c555d4/rsa-4.9.1.tar.gz", hash = "sha256:e7bdbfdb5497da4c07dfd35530e1a902659db6ff241e39d9953cad06ebd0ae75", size = 29034, upload-time = "2025-04-16T09:51:18.218Z" }
wheels = [
    { url = "https://files.pythonhosted.org/packages/64/8d/0133e4eb4beed9e425d9a98ed6e081a55d195481b7632472be1af08d2f6b/rsa-4.9.1-py3-none-any.whl", hash = "sha256:68635866661c6836b8d39430f97a996acbd61bfa49406748ea243539fe239762", size = 34696, upload-time = "2025-04-16T09:51:17.142Z" },
]

[[package]]
name = "s3transfer"
version = "0.16.0"
source = { registry = "https://pypi.org/simple" }
dependencies = [
    { name = "botocore" },
]
sdist = { url = "https://files.pythonhosted.org/packages/05/04/74127fc843314818edfa81b5540e26dd537353b123a4edc563109d8f17dd/s3transfer-0.16.0.tar.gz", hash = "sha256:8e990f13268025792229cd52fa10cb7163744bf56e719e0b9cb925ab79abf920", size = 153827, upload-time = "2025-12-01T02:30:59.114Z" }
wheels = [
    { url = "https://files.pythonhosted.org/packages/fc/51/727abb13f44c1fcf6d145979e1535a35794db0f6e450a0cb46aa24732fe2/s3transfer-0.16.0-py3-none-any.whl", hash = "sha256:18e25d66fed509e3868dc1572b3f427ff947dd2c56f844a5bf09481ad3f3b2fe", size = 86830, upload-time = "2025-12-01T02:30:57.729Z" },
]

[[package]]
name = "secretstorage"
version = "3.5.0"
source = { registry = "https://pypi.org/simple" }
dependencies = [
    { name = "cryptography" },
    { name = "jeepney" },
]
sdist = { url = "https://files.pythonhosted.org/packages/1c/03/e834bcd866f2f8a49a85eaff47340affa3bfa391ee9912a952a1faa68c7b/secretstorage-3.5.0.tar.gz", hash = "sha256:f04b8e4689cbce351744d5537bf6b1329c6fc68f91fa666f60a380edddcd11be", size = 19884, upload-time = "2025-11-23T19:02:53.191Z" }
wheels = [
    { url = "https://files.pythonhosted.org/packages/b7/46/f5af3402b579fd5e11573ce652019a67074317e18c1935cc0b4ba9b35552/secretstorage-3.5.0-py3-none-any.whl", hash = "sha256:0ce65888c0725fcb2c5bc0fdb8e5438eece02c523557ea40ce0703c266248137", size = 15554, upload-time = "2025-11-23T19:02:51.545Z" },
]

[[package]]
name = "setuptools"
version = "80.9.0"
source = { registry = "https://pypi.org/simple" }
sdist = { url = "https://files.pythonhosted.org/packages/18/5d/3bf57dcd21979b887f014ea83c24ae194cfcd12b9e0fda66b957c69d1fca/setuptools-80.9.0.tar.gz", hash = "sha256:f36b47402ecde768dbfafc46e8e4207b4360c654f1f3bb84475f0a28628fb19c", size = 1319958, upload-time = "2025-05-27T00:56:51.443Z" }
wheels = [
    { url = "https://files.pythonhosted.org/packages/a3/dc/17031897dae0efacfea57dfd3a82fdd2a2aeb58e0ff71b77b87e44edc772/setuptools-80.9.0-py3-none-any.whl", hash = "sha256:062d34222ad13e0cc312a4c02d73f059e86a4acbfbdea8f8f76b28c99f306922", size = 1201486, upload-time = "2025-05-27T00:56:49.664Z" },
]

[[package]]
name = "six"
version = "1.17.0"
source = { registry = "https://pypi.org/simple" }
sdist = { url = "https://files.pythonhosted.org/packages/94/e7/b2c673351809dca68a0e064b6af791aa332cf192da575fd474ed7d6f16a2/six-1.17.0.tar.gz", hash = "sha256:ff70335d468e7eb6ec65b95b99d3a2836546063f63acc5171de367e834932a81", size = 34031, upload-time = "2024-12-04T17:35:28.174Z" }
wheels = [
    { url = "https://files.pythonhosted.org/packages/b7/ce/149a00dd41f10bc29e5921b496af8b574d8413afcd5e30dfa0ed46c2cc5e/six-1.17.0-py2.py3-none-any.whl", hash = "sha256:4721f391ed90541fddacab5acf947aa0d3dc7d27b2e1e8eda2be8970586c3274", size = 11050, upload-time = "2024-12-04T17:35:26.475Z" },
]

[[package]]
name = "sqlglot"
version = "28.1.0"
source = { registry = "https://pypi.org/simple" }
sdist = { url = "https://files.pythonhosted.org/packages/7e/49/cda1fc4e610ed5764de2842bb2f362f4aba267b4a7d05a3a217a25b39004/sqlglot-28.1.0.tar.gz", hash = "sha256:a3ef7344359667b51cf95e840aac70a49f847602c61c9fbaeb847f74f7877fe1", size = 5546281, upload-time = "2025-12-02T16:52:28.387Z" }
wheels = [
    { url = "https://files.pythonhosted.org/packages/2c/e8/bd016214348f65ba31107c1b81af70fc7662d96758052d5d59b516fd3858/sqlglot-28.1.0-py3-none-any.whl", hash = "sha256:2a895a31666ba947c686caa980624c82bcd0e6fdf59b4fdb9e47108bd092d1ac", size = 547889, upload-time = "2025-12-02T16:52:26.019Z" },
]

[[package]]
name = "sse-starlette"
version = "3.0.3"
source = { registry = "https://pypi.org/simple" }
dependencies = [
    { name = "anyio" },
]
sdist = { url = "https://files.pythonhosted.org/packages/db/3c/fa6517610dc641262b77cc7bf994ecd17465812c1b0585fe33e11be758ab/sse_starlette-3.0.3.tar.gz", hash = "sha256:88cfb08747e16200ea990c8ca876b03910a23b547ab3bd764c0d8eb81019b971", size = 21943, upload-time = "2025-10-30T18:44:20.117Z" }
wheels = [
    { url = "https://files.pythonhosted.org/packages/23/a0/984525d19ca5c8a6c33911a0c164b11490dd0f90ff7fd689f704f84e9a11/sse_starlette-3.0.3-py3-none-any.whl", hash = "sha256:af5bf5a6f3933df1d9c7f8539633dc8444ca6a97ab2e2a7cd3b6e431ac03a431", size = 11765, upload-time = "2025-10-30T18:44:18.834Z" },
]

[[package]]
name = "starlette"
version = "0.50.0"
source = { registry = "https://pypi.org/simple" }
dependencies = [
    { name = "anyio" },
    { name = "typing-extensions", marker = "python_full_version < '3.13'" },
]
sdist = { url = "https://files.pythonhosted.org/packages/ba/b8/73a0e6a6e079a9d9cfa64113d771e421640b6f679a52eeb9b32f72d871a1/starlette-0.50.0.tar.gz", hash = "sha256:a2a17b22203254bcbc2e1f926d2d55f3f9497f769416b3190768befe598fa3ca", size = 2646985, upload-time = "2025-11-01T15:25:27.516Z" }
wheels = [
    { url = "https://files.pythonhosted.org/packages/d9/52/1064f510b141bd54025f9b55105e26d1fa970b9be67ad766380a3c9b74b0/starlette-0.50.0-py3-none-any.whl", hash = "sha256:9e5391843ec9b6e472eed1365a78c8098cfceb7a74bfd4d6b1c0c0095efb3bca", size = 74033, upload-time = "2025-11-01T15:25:25.461Z" },
]

[[package]]
name = "tomli"
version = "2.3.0"
source = { registry = "https://pypi.org/simple" }
sdist = { url = "https://files.pythonhosted.org/packages/52/ed/3f73f72945444548f33eba9a87fc7a6e969915e7b1acc8260b30e1f76a2f/tomli-2.3.0.tar.gz", hash = "sha256:64be704a875d2a59753d80ee8a533c3fe183e3f06807ff7dc2232938ccb01549", size = 17392, upload-time = "2025-10-08T22:01:47.119Z" }
wheels = [
    { url = "https://files.pythonhosted.org/packages/b3/2e/299f62b401438d5fe1624119c723f5d877acc86a4c2492da405626665f12/tomli-2.3.0-cp311-cp311-macosx_10_9_x86_64.whl", hash = "sha256:88bd15eb972f3664f5ed4b57c1634a97153b4bac4479dcb6a495f41921eb7f45", size = 153236, upload-time = "2025-10-08T22:01:00.137Z" },
    { url = "https://files.pythonhosted.org/packages/86/7f/d8fffe6a7aefdb61bced88fcb5e280cfd71e08939da5894161bd71bea022/tomli-2.3.0-cp311-cp311-macosx_11_0_arm64.whl", hash = "sha256:883b1c0d6398a6a9d29b508c331fa56adbcdff647f6ace4dfca0f50e90dfd0ba", size = 148084, upload-time = "2025-10-08T22:01:01.63Z" },
    { url = "https://files.pythonhosted.org/packages/47/5c/24935fb6a2ee63e86d80e4d3b58b222dafaf438c416752c8b58537c8b89a/tomli-2.3.0-cp311-cp311-manylinux2014_aarch64.manylinux_2_17_aarch64.manylinux_2_28_aarch64.whl", hash = "sha256:d1381caf13ab9f300e30dd8feadb3de072aeb86f1d34a8569453ff32a7dea4bf", size = 234832, upload-time = "2025-10-08T22:01:02.543Z" },
    { url = "https://files.pythonhosted.org/packages/89/da/75dfd804fc11e6612846758a23f13271b76d577e299592b4371a4ca4cd09/tomli-2.3.0-cp311-cp311-manylinux2014_x86_64.manylinux_2_17_x86_64.manylinux_2_28_x86_64.whl", hash = "sha256:a0e285d2649b78c0d9027570d4da3425bdb49830a6156121360b3f8511ea3441", size = 242052, upload-time = "2025-10-08T22:01:03.836Z" },
    { url = "https://files.pythonhosted.org/packages/70/8c/f48ac899f7b3ca7eb13af73bacbc93aec37f9c954df3c08ad96991c8c373/tomli-2.3.0-cp311-cp311-musllinux_1_2_aarch64.whl", hash = "sha256:0a154a9ae14bfcf5d8917a59b51ffd5a3ac1fd149b71b47a3a104ca4edcfa845", size = 239555, upload-time = "2025-10-08T22:01:04.834Z" },
    { url = "https://files.pythonhosted.org/packages/ba/28/72f8afd73f1d0e7829bfc093f4cb98ce0a40ffc0cc997009ee1ed94ba705/tomli-2.3.0-cp311-cp311-musllinux_1_2_x86_64.whl", hash = "sha256:74bf8464ff93e413514fefd2be591c3b0b23231a77f901db1eb30d6f712fc42c", size = 245128, upload-time = "2025-10-08T22:01:05.84Z" },
    { url = "https://files.pythonhosted.org/packages/b6/eb/a7679c8ac85208706d27436e8d421dfa39d4c914dcf5fa8083a9305f58d9/tomli-2.3.0-cp311-cp311-win32.whl", hash = "sha256:00b5f5d95bbfc7d12f91ad8c593a1659b6387b43f054104cda404be6bda62456", size = 96445, upload-time = "2025-10-08T22:01:06.896Z" },
    { url = "https://files.pythonhosted.org/packages/0a/fe/3d3420c4cb1ad9cb462fb52967080575f15898da97e21cb6f1361d505383/tomli-2.3.0-cp311-cp311-win_amd64.whl", hash = "sha256:4dc4ce8483a5d429ab602f111a93a6ab1ed425eae3122032db7e9acf449451be", size = 107165, upload-time = "2025-10-08T22:01:08.107Z" },
    { url = "https://files.pythonhosted.org/packages/ff/b7/40f36368fcabc518bb11c8f06379a0fd631985046c038aca08c6d6a43c6e/tomli-2.3.0-cp312-cp312-macosx_10_13_x86_64.whl", hash = "sha256:d7d86942e56ded512a594786a5ba0a5e521d02529b3826e7761a05138341a2ac", size = 154891, upload-time = "2025-10-08T22:01:09.082Z" },
    { url = "https://files.pythonhosted.org/packages/f9/3f/d9dd692199e3b3aab2e4e4dd948abd0f790d9ded8cd10cbaae276a898434/tomli-2.3.0-cp312-cp312-macosx_11_0_arm64.whl", hash = "sha256:73ee0b47d4dad1c5e996e3cd33b8a76a50167ae5f96a2607cbe8cc773506ab22", size = 148796, upload-time = "2025-10-08T22:01:10.266Z" },
    { url = "https://files.pythonhosted.org/packages/60/83/59bff4996c2cf9f9387a0f5a3394629c7efa5ef16142076a23a90f1955fa/tomli-2.3.0-cp312-cp312-manylinux2014_aarch64.manylinux_2_17_aarch64.manylinux_2_28_aarch64.whl", hash = "sha256:792262b94d5d0a466afb5bc63c7daa9d75520110971ee269152083270998316f", size = 242121, upload-time = "2025-10-08T22:01:11.332Z" },
    { url = "https://files.pythonhosted.org/packages/45/e5/7c5119ff39de8693d6baab6c0b6dcb556d192c165596e9fc231ea1052041/tomli-2.3.0-cp312-cp312-manylinux2014_x86_64.manylinux_2_17_x86_64.manylinux_2_28_x86_64.whl", hash = "sha256:4f195fe57ecceac95a66a75ac24d9d5fbc98ef0962e09b2eddec5d39375aae52", size = 250070, upload-time = "2025-10-08T22:01:12.498Z" },
    { url = "https://files.pythonhosted.org/packages/45/12/ad5126d3a278f27e6701abde51d342aa78d06e27ce2bb596a01f7709a5a2/tomli-2.3.0-cp312-cp312-musllinux_1_2_aarch64.whl", hash = "sha256:e31d432427dcbf4d86958c184b9bfd1e96b5b71f8eb17e6d02531f434fd335b8", size = 245859, upload-time = "2025-10-08T22:01:13.551Z" },
    { url = "https://files.pythonhosted.org/packages/fb/a1/4d6865da6a71c603cfe6ad0e6556c73c76548557a8d658f9e3b142df245f/tomli-2.3.0-cp312-cp312-musllinux_1_2_x86_64.whl", hash = "sha256:7b0882799624980785240ab732537fcfc372601015c00f7fc367c55308c186f6", size = 250296, upload-time = "2025-10-08T22:01:14.614Z" },
    { url = "https://files.pythonhosted.org/packages/a0/b7/a7a7042715d55c9ba6e8b196d65d2cb662578b4d8cd17d882d45322b0d78/tomli-2.3.0-cp312-cp312-win32.whl", hash = "sha256:ff72b71b5d10d22ecb084d345fc26f42b5143c5533db5e2eaba7d2d335358876", size = 97124, upload-time = "2025-10-08T22:01:15.629Z" },
    { url = "https://files.pythonhosted.org/packages/06/1e/f22f100db15a68b520664eb3328fb0ae4e90530887928558112c8d1f4515/tomli-2.3.0-cp312-cp312-win_amd64.whl", hash = "sha256:1cb4ed918939151a03f33d4242ccd0aa5f11b3547d0cf30f7c74a408a5b99878", size = 107698, upload-time = "2025-10-08T22:01:16.51Z" },
    { url = "https://files.pythonhosted.org/packages/89/48/06ee6eabe4fdd9ecd48bf488f4ac783844fd777f547b8d1b61c11939974e/tomli-2.3.0-cp313-cp313-macosx_10_13_x86_64.whl", hash = "sha256:5192f562738228945d7b13d4930baffda67b69425a7f0da96d360b0a3888136b", size = 154819, upload-time = "2025-10-08T22:01:17.964Z" },
    { url = "https://files.pythonhosted.org/packages/f1/01/88793757d54d8937015c75dcdfb673c65471945f6be98e6a0410fba167ed/tomli-2.3.0-cp313-cp313-macosx_11_0_arm64.whl", hash = "sha256:be71c93a63d738597996be9528f4abe628d1adf5e6eb11607bc8fe1a510b5dae", size = 148766, upload-time = "2025-10-08T22:01:18.959Z" },
    { url = "https://files.pythonhosted.org/packages/42/17/5e2c956f0144b812e7e107f94f1cc54af734eb17b5191c0bbfb72de5e93e/tomli-2.3.0-cp313-cp313-manylinux2014_aarch64.manylinux_2_17_aarch64.manylinux_2_28_aarch64.whl", hash = "sha256:c4665508bcbac83a31ff8ab08f424b665200c0e1e645d2bd9ab3d3e557b6185b", size = 240771, upload-time = "2025-10-08T22:01:20.106Z" },
    { url = "https://files.pythonhosted.org/packages/d5/f4/0fbd014909748706c01d16824eadb0307115f9562a15cbb012cd9b3512c5/tomli-2.3.0-cp313-cp313-manylinux2014_x86_64.manylinux_2_17_x86_64.manylinux_2_28_x86_64.whl", hash = "sha256:4021923f97266babc6ccab9f5068642a0095faa0a51a246a6a02fccbb3514eaf", size = 248586, upload-time = "2025-10-08T22:01:21.164Z" },
    { url = "https://files.pythonhosted.org/packages/30/77/fed85e114bde5e81ecf9bc5da0cc69f2914b38f4708c80ae67d0c10180c5/tomli-2.3.0-cp313-cp313-musllinux_1_2_aarch64.whl", hash = "sha256:a4ea38c40145a357d513bffad0ed869f13c1773716cf71ccaa83b0fa0cc4e42f", size = 244792, upload-time = "2025-10-08T22:01:22.417Z" },
    { url = "https://files.pythonhosted.org/packages/55/92/afed3d497f7c186dc71e6ee6d4fcb0acfa5f7d0a1a2878f8beae379ae0cc/tomli-2.3.0-cp313-cp313-musllinux_1_2_x86_64.whl", hash = "sha256:ad805ea85eda330dbad64c7ea7a4556259665bdf9d2672f5dccc740eb9d3ca05", size = 248909, upload-time = "2025-10-08T22:01:23.859Z" },
    { url = "https://files.pythonhosted.org/packages/f8/84/ef50c51b5a9472e7265ce1ffc7f24cd4023d289e109f669bdb1553f6a7c2/tomli-2.3.0-cp313-cp313-win32.whl", hash = "sha256:97d5eec30149fd3294270e889b4234023f2c69747e555a27bd708828353ab606", size = 96946, upload-time = "2025-10-08T22:01:24.893Z" },
    { url = "https://files.pythonhosted.org/packages/b2/b7/718cd1da0884f281f95ccfa3a6cc572d30053cba64603f79d431d3c9b61b/tomli-2.3.0-cp313-cp313-win_amd64.whl", hash = "sha256:0c95ca56fbe89e065c6ead5b593ee64b84a26fca063b5d71a1122bf26e533999", size = 107705, upload-time = "2025-10-08T22:01:26.153Z" },
    { url = "https://files.pythonhosted.org/packages/19/94/aeafa14a52e16163008060506fcb6aa1949d13548d13752171a755c65611/tomli-2.3.0-cp314-cp314-macosx_10_13_x86_64.whl", hash = "sha256:cebc6fe843e0733ee827a282aca4999b596241195f43b4cc371d64fc6639da9e", size = 154244, upload-time = "2025-10-08T22:01:27.06Z" },
    { url = "https://files.pythonhosted.org/packages/db/e4/1e58409aa78eefa47ccd19779fc6f36787edbe7d4cd330eeeedb33a4515b/tomli-2.3.0-cp314-cp314-macosx_11_0_arm64.whl", hash = "sha256:4c2ef0244c75aba9355561272009d934953817c49f47d768070c3c94355c2aa3", size = 148637, upload-time = "2025-10-08T22:01:28.059Z" },
    { url = "https://files.pythonhosted.org/packages/26/b6/d1eccb62f665e44359226811064596dd6a366ea1f985839c566cd61525ae/tomli-2.3.0-cp314-cp314-manylinux2014_aarch64.manylinux_2_17_aarch64.manylinux_2_28_aarch64.whl", hash = "sha256:c22a8bf253bacc0cf11f35ad9808b6cb75ada2631c2d97c971122583b129afbc", size = 241925, upload-time = "2025-10-08T22:01:29.066Z" },
    { url = "https://files.pythonhosted.org/packages/70/91/7cdab9a03e6d3d2bb11beae108da5bdc1c34bdeb06e21163482544ddcc90/tomli-2.3.0-cp314-cp314-manylinux2014_x86_64.manylinux_2_17_x86_64.manylinux_2_28_x86_64.whl", hash = "sha256:0eea8cc5c5e9f89c9b90c4896a8deefc74f518db5927d0e0e8d4a80953d774d0", size = 249045, upload-time = "2025-10-08T22:01:31.98Z" },
    { url = "https://files.pythonhosted.org/packages/15/1b/8c26874ed1f6e4f1fcfeb868db8a794cbe9f227299402db58cfcc858766c/tomli-2.3.0-cp314-cp314-musllinux_1_2_aarch64.whl", hash = "sha256:b74a0e59ec5d15127acdabd75ea17726ac4c5178ae51b85bfe39c4f8a278e879", size = 245835, upload-time = "2025-10-08T22:01:32.989Z" },
    { url = "https://files.pythonhosted.org/packages/fd/42/8e3c6a9a4b1a1360c1a2a39f0b972cef2cc9ebd56025168c4137192a9321/tomli-2.3.0-cp314-cp314-musllinux_1_2_x86_64.whl", hash = "sha256:b5870b50c9db823c595983571d1296a6ff3e1b88f734a4c8f6fc6188397de005", size = 253109, upload-time = "2025-10-08T22:01:34.052Z" },
    { url = "https://files.pythonhosted.org/packages/22/0c/b4da635000a71b5f80130937eeac12e686eefb376b8dee113b4a582bba42/tomli-2.3.0-cp314-cp314-win32.whl", hash = "sha256:feb0dacc61170ed7ab602d3d972a58f14ee3ee60494292d384649a3dc38ef463", size = 97930, upload-time = "2025-10-08T22:01:35.082Z" },
    { url = "https://files.pythonhosted.org/packages/b9/74/cb1abc870a418ae99cd5c9547d6bce30701a954e0e721821df483ef7223c/tomli-2.3.0-cp314-cp314-win_amd64.whl", hash = "sha256:b273fcbd7fc64dc3600c098e39136522650c49bca95df2d11cf3b626422392c8", size = 107964, upload-time = "2025-10-08T22:01:36.057Z" },
    { url = "https://files.pythonhosted.org/packages/54/78/5c46fff6432a712af9f792944f4fcd7067d8823157949f4e40c56b8b3c83/tomli-2.3.0-cp314-cp314t-macosx_10_13_x86_64.whl", hash = "sha256:940d56ee0410fa17ee1f12b817b37a4d4e4dc4d27340863cc67236c74f582e77", size = 163065, upload-time = "2025-10-08T22:01:37.27Z" },
    { url = "https://files.pythonhosted.org/packages/39/67/f85d9bd23182f45eca8939cd2bc7050e1f90c41f4a2ecbbd5963a1d1c486/tomli-2.3.0-cp314-cp314t-macosx_11_0_arm64.whl", hash = "sha256:f85209946d1fe94416debbb88d00eb92ce9cd5266775424ff81bc959e001acaf", size = 159088, upload-time = "2025-10-08T22:01:38.235Z" },
    { url = "https://files.pythonhosted.org/packages/26/5a/4b546a0405b9cc0659b399f12b6adb750757baf04250b148d3c5059fc4eb/tomli-2.3.0-cp314-cp314t-manylinux2014_aarch64.manylinux_2_17_aarch64.manylinux_2_28_aarch64.whl", hash = "sha256:a56212bdcce682e56b0aaf79e869ba5d15a6163f88d5451cbde388d48b13f530", size = 268193, upload-time = "2025-10-08T22:01:39.712Z" },
    { url = "https://files.pythonhosted.org/packages/42/4f/2c12a72ae22cf7b59a7fe75b3465b7aba40ea9145d026ba41cb382075b0e/tomli-2.3.0-cp314-cp314t-manylinux2014_x86_64.manylinux_2_17_x86_64.manylinux_2_28_x86_64.whl", hash = "sha256:c5f3ffd1e098dfc032d4d3af5c0ac64f6d286d98bc148698356847b80fa4de1b", size = 275488, upload-time = "2025-10-08T22:01:40.773Z" },
    { url = "https://files.pythonhosted.org/packages/92/04/a038d65dbe160c3aa5a624e93ad98111090f6804027d474ba9c37c8ae186/tomli-2.3.0-cp314-cp314t-musllinux_1_2_aarch64.whl", hash = "sha256:5e01decd096b1530d97d5d85cb4dff4af2d8347bd35686654a004f8dea20fc67", size = 272669, upload-time = "2025-10-08T22:01:41.824Z" },
    { url = "https://files.pythonhosted.org/packages/be/2f/8b7c60a9d1612a7cbc39ffcca4f21a73bf368a80fc25bccf8253e2563267/tomli-2.3.0-cp314-cp314t-musllinux_1_2_x86_64.whl", hash = "sha256:8a35dd0e643bb2610f156cca8db95d213a90015c11fee76c946aa62b7ae7e02f", size = 279709, upload-time = "2025-10-08T22:01:43.177Z" },
    { url = "https://files.pythonhosted.org/packages/7e/46/cc36c679f09f27ded940281c38607716c86cf8ba4a518d524e349c8b4874/tomli-2.3.0-cp314-cp314t-win32.whl", hash = "sha256:a1f7f282fe248311650081faafa5f4732bdbfef5d45fe3f2e702fbc6f2d496e0", size = 107563, upload-time = "2025-10-08T22:01:44.233Z" },
    { url = "https://files.pythonhosted.org/packages/84/ff/426ca8683cf7b753614480484f6437f568fd2fda2edbdf57a2d3d8b27a0b/tomli-2.3.0-cp314-cp314t-win_amd64.whl", hash = "sha256:70a251f8d4ba2d9ac2542eecf008b3c8a9fc5c3f9f02c56a9d7952612be2fdba", size = 119756, upload-time = "2025-10-08T22:01:45.234Z" },
    { url = "https://files.pythonhosted.org/packages/77/b8/0135fadc89e73be292b473cb820b4f5a08197779206b33191e801feeae40/tomli-2.3.0-py3-none-any.whl", hash = "sha256:e95b1af3c5b07d9e643909b5abbec77cd9f1217e6d0bca72b0234736b9fb1f1b", size = 14408, upload-time = "2025-10-08T22:01:46.04Z" },
]

[[package]]
name = "toon-format"
version = "0.9.0b1"
source = { registry = "https://pypi.org/simple" }
sdist = { url = "https://files.pythonhosted.org/packages/fa/15/d23d6d3e36aa4ec96dd5692bc7715fe17015b669e8f0d1c5c7fa906a3ceb/toon_format-0.9.0b1.tar.gz", hash = "sha256:8f391dd6ad9677c78366bd8eb6762d064a2183f67b9b7da1f348fdb6ee8738e7", size = 87398, upload-time = "2025-11-08T19:22:53.059Z" }
wheels = [
    { url = "https://files.pythonhosted.org/packages/63/f3/27ab1d982bb81bf9ac5be70b4c774996eb8562b93c77e93c253c22be951f/toon_format-0.9.0b1-py3-none-any.whl", hash = "sha256:efeee919501f91137f017f7bed34789c067f76178111aa872a49bc8653dce3be", size = 36173, upload-time = "2025-11-08T19:22:51.523Z" },
]

[[package]]
name = "tox"
version = "4.32.0"
source = { registry = "https://pypi.org/simple" }
dependencies = [
    { name = "cachetools" },
    { name = "chardet" },
    { name = "colorama" },
    { name = "filelock" },
    { name = "packaging" },
    { name = "platformdirs" },
    { name = "pluggy" },
    { name = "pyproject-api" },
    { name = "tomli", marker = "python_full_version < '3.11'" },
    { name = "typing-extensions", marker = "python_full_version < '3.11'" },
    { name = "virtualenv" },
]
sdist = { url = "https://files.pythonhosted.org/packages/59/bf/0e4dbd42724cbae25959f0e34c95d0c730df03ab03f54d52accd9abfc614/tox-4.32.0.tar.gz", hash = "sha256:1ad476b5f4d3679455b89a992849ffc3367560bbc7e9495ee8a3963542e7c8ff", size = 203330, upload-time = "2025-10-24T18:03:38.132Z" }
wheels = [
    { url = "https://files.pythonhosted.org/packages/fc/cc/e09c0d663a004945f82beecd4f147053567910479314e8d01ba71e5d5dea/tox-4.32.0-py3-none-any.whl", hash = "sha256:451e81dc02ba8d1ed20efd52ee409641ae4b5d5830e008af10fe8823ef1bd551", size = 175905, upload-time = "2025-10-24T18:03:36.337Z" },
]

[[package]]
name = "typing-extensions"
version = "4.15.0"
source = { registry = "https://pypi.org/simple" }
sdist = { url = "https://files.pythonhosted.org/packages/72/94/1a15dd82efb362ac84269196e94cf00f187f7ed21c242792a923cdb1c61f/typing_extensions-4.15.0.tar.gz", hash = "sha256:0cea48d173cc12fa28ecabc3b837ea3cf6f38c6d1136f85cbaaf598984861466", size = 109391, upload-time = "2025-08-25T13:49:26.313Z" }
wheels = [
    { url = "https://files.pythonhosted.org/packages/18/67/36e9267722cc04a6b9f15c7f3441c2363321a3ea07da7ae0c0707beb2a9c/typing_extensions-4.15.0-py3-none-any.whl", hash = "sha256:f0fa19c6845758ab08074a0cfa8b7aecb71c999ca73d62883bc25cc018c4e548", size = 44614, upload-time = "2025-08-25T13:49:24.86Z" },
]

[[package]]
name = "typing-inspection"
version = "0.4.2"
source = { registry = "https://pypi.org/simple" }
dependencies = [
    { name = "typing-extensions" },
]
sdist = { url = "https://files.pythonhosted.org/packages/55/e3/70399cb7dd41c10ac53367ae42139cf4b1ca5f36bb3dc6c9d33acdb43655/typing_inspection-0.4.2.tar.gz", hash = "sha256:ba561c48a67c5958007083d386c3295464928b01faa735ab8547c5692e87f464", size = 75949, upload-time = "2025-10-01T02:14:41.687Z" }
wheels = [
    { url = "https://files.pythonhosted.org/packages/dc/9b/47798a6c91d8bdb567fe2698fe81e0c6b7cb7ef4d13da4114b41d239f65d/typing_inspection-0.4.2-py3-none-any.whl", hash = "sha256:4ed1cacbdc298c220f1bd249ed5287caa16f34d44ef4e9c3d0cbad5b521545e7", size = 14611, upload-time = "2025-10-01T02:14:40.154Z" },
]

[[package]]
name = "urllib3"
version = "1.26.20"
source = { registry = "https://pypi.org/simple" }
sdist = { url = "https://files.pythonhosted.org/packages/e4/e8/6ff5e6bc22095cfc59b6ea711b687e2b7ed4bdb373f7eeec370a97d7392f/urllib3-1.26.20.tar.gz", hash = "sha256:40c2dc0c681e47eb8f90e7e27bf6ff7df2e677421fd46756da1161c39ca70d32", size = 307380, upload-time = "2024-08-29T15:43:11.37Z" }
wheels = [
    { url = "https://files.pythonhosted.org/packages/33/cf/8435d5a7159e2a9c83a95896ed596f68cf798005fe107cc655b5c5c14704/urllib3-1.26.20-py2.py3-none-any.whl", hash = "sha256:0ed14ccfbf1c30a9072c7ca157e4319b70d65f623e91e7b32fadb2853431016e", size = 144225, upload-time = "2024-08-29T15:43:08.921Z" },
]

[[package]]
name = "uvicorn"
version = "0.38.0"
source = { registry = "https://pypi.org/simple" }
dependencies = [
    { name = "click" },
    { name = "h11" },
    { name = "typing-extensions", marker = "python_full_version < '3.11'" },
]
sdist = { url = "https://files.pythonhosted.org/packages/cb/ce/f06b84e2697fef4688ca63bdb2fdf113ca0a3be33f94488f2cadb690b0cf/uvicorn-0.38.0.tar.gz", hash = "sha256:fd97093bdd120a2609fc0d3afe931d4d4ad688b6e75f0f929fde1bc36fe0e91d", size = 80605, upload-time = "2025-10-18T13:46:44.63Z" }
wheels = [
    { url = "https://files.pythonhosted.org/packages/ee/d9/d88e73ca598f4f6ff671fb5fde8a32925c2e08a637303a1d12883c7305fa/uvicorn-0.38.0-py3-none-any.whl", hash = "sha256:48c0afd214ceb59340075b4a052ea1ee91c16fbc2a9b1469cca0e54566977b02", size = 68109, upload-time = "2025-10-18T13:46:42.958Z" },
]

[[package]]
name = "virtualenv"
version = "20.35.4"
source = { registry = "https://pypi.org/simple" }
dependencies = [
    { name = "distlib" },
    { name = "filelock" },
    { name = "platformdirs" },
    { name = "typing-extensions", marker = "python_full_version < '3.11'" },
]
sdist = { url = "https://files.pythonhosted.org/packages/20/28/e6f1a6f655d620846bd9df527390ecc26b3805a0c5989048c210e22c5ca9/virtualenv-20.35.4.tar.gz", hash = "sha256:643d3914d73d3eeb0c552cbb12d7e82adf0e504dbf86a3182f8771a153a1971c", size = 6028799, upload-time = "2025-10-29T06:57:40.511Z" }
wheels = [
    { url = "https://files.pythonhosted.org/packages/79/0c/c05523fa3181fdf0c9c52a6ba91a23fbf3246cc095f26f6516f9c60e6771/virtualenv-20.35.4-py3-none-any.whl", hash = "sha256:c21c9cede36c9753eeade68ba7d523529f228a403463376cf821eaae2b650f1b", size = 6005095, upload-time = "2025-10-29T06:57:37.598Z" },
]

[[package]]
name = "websockets"
version = "15.0.1"
source = { registry = "https://pypi.org/simple" }
sdist = { url = "https://files.pythonhosted.org/packages/21/e6/26d09fab466b7ca9c7737474c52be4f76a40301b08362eb2dbc19dcc16c1/websockets-15.0.1.tar.gz", hash = "sha256:82544de02076bafba038ce055ee6412d68da13ab47f0c60cab827346de828dee", size = 177016, upload-time = "2025-03-05T20:03:41.606Z" }
wheels = [
    { url = "https://files.pythonhosted.org/packages/1e/da/6462a9f510c0c49837bbc9345aca92d767a56c1fb2939e1579df1e1cdcf7/websockets-15.0.1-cp310-cp310-macosx_10_9_universal2.whl", hash = "sha256:d63efaa0cd96cf0c5fe4d581521d9fa87744540d4bc999ae6e08595a1014b45b", size = 175423, upload-time = "2025-03-05T20:01:35.363Z" },
    { url = "https://files.pythonhosted.org/packages/1c/9f/9d11c1a4eb046a9e106483b9ff69bce7ac880443f00e5ce64261b47b07e7/websockets-15.0.1-cp310-cp310-macosx_10_9_x86_64.whl", hash = "sha256:ac60e3b188ec7574cb761b08d50fcedf9d77f1530352db4eef1707fe9dee7205", size = 173080, upload-time = "2025-03-05T20:01:37.304Z" },
    { url = "https://files.pythonhosted.org/packages/d5/4f/b462242432d93ea45f297b6179c7333dd0402b855a912a04e7fc61c0d71f/websockets-15.0.1-cp310-cp310-macosx_11_0_arm64.whl", hash = "sha256:5756779642579d902eed757b21b0164cd6fe338506a8083eb58af5c372e39d9a", size = 173329, upload-time = "2025-03-05T20:01:39.668Z" },
    { url = "https://files.pythonhosted.org/packages/6e/0c/6afa1f4644d7ed50284ac59cc70ef8abd44ccf7d45850d989ea7310538d0/websockets-15.0.1-cp310-cp310-manylinux_2_17_aarch64.manylinux2014_aarch64.whl", hash = "sha256:0fdfe3e2a29e4db3659dbd5bbf04560cea53dd9610273917799f1cde46aa725e", size = 182312, upload-time = "2025-03-05T20:01:41.815Z" },
    { url = "https://files.pythonhosted.org/packages/dd/d4/ffc8bd1350b229ca7a4db2a3e1c482cf87cea1baccd0ef3e72bc720caeec/websockets-15.0.1-cp310-cp310-manylinux_2_5_i686.manylinux1_i686.manylinux_2_17_i686.manylinux2014_i686.whl", hash = "sha256:4c2529b320eb9e35af0fa3016c187dffb84a3ecc572bcee7c3ce302bfeba52bf", size = 181319, upload-time = "2025-03-05T20:01:43.967Z" },
    { url = "https://files.pythonhosted.org/packages/97/3a/5323a6bb94917af13bbb34009fac01e55c51dfde354f63692bf2533ffbc2/websockets-15.0.1-cp310-cp310-manylinux_2_5_x86_64.manylinux1_x86_64.manylinux_2_17_x86_64.manylinux2014_x86_64.whl", hash = "sha256:ac1e5c9054fe23226fb11e05a6e630837f074174c4c2f0fe442996112a6de4fb", size = 181631, upload-time = "2025-03-05T20:01:46.104Z" },
    { url = "https://files.pythonhosted.org/packages/a6/cc/1aeb0f7cee59ef065724041bb7ed667b6ab1eeffe5141696cccec2687b66/websockets-15.0.1-cp310-cp310-musllinux_1_2_aarch64.whl", hash = "sha256:5df592cd503496351d6dc14f7cdad49f268d8e618f80dce0cd5a36b93c3fc08d", size = 182016, upload-time = "2025-03-05T20:01:47.603Z" },
    { url = "https://files.pythonhosted.org/packages/79/f9/c86f8f7af208e4161a7f7e02774e9d0a81c632ae76db2ff22549e1718a51/websockets-15.0.1-cp310-cp310-musllinux_1_2_i686.whl", hash = "sha256:0a34631031a8f05657e8e90903e656959234f3a04552259458aac0b0f9ae6fd9", size = 181426, upload-time = "2025-03-05T20:01:48.949Z" },
    { url = "https://files.pythonhosted.org/packages/c7/b9/828b0bc6753db905b91df6ae477c0b14a141090df64fb17f8a9d7e3516cf/websockets-15.0.1-cp310-cp310-musllinux_1_2_x86_64.whl", hash = "sha256:3d00075aa65772e7ce9e990cab3ff1de702aa09be3940d1dc88d5abf1ab8a09c", size = 181360, upload-time = "2025-03-05T20:01:50.938Z" },
    { url = "https://files.pythonhosted.org/packages/89/fb/250f5533ec468ba6327055b7d98b9df056fb1ce623b8b6aaafb30b55d02e/websockets-15.0.1-cp310-cp310-win32.whl", hash = "sha256:1234d4ef35db82f5446dca8e35a7da7964d02c127b095e172e54397fb6a6c256", size = 176388, upload-time = "2025-03-05T20:01:52.213Z" },
    { url = "https://files.pythonhosted.org/packages/1c/46/aca7082012768bb98e5608f01658ff3ac8437e563eca41cf068bd5849a5e/websockets-15.0.1-cp310-cp310-win_amd64.whl", hash = "sha256:39c1fec2c11dc8d89bba6b2bf1556af381611a173ac2b511cf7231622058af41", size = 176830, upload-time = "2025-03-05T20:01:53.922Z" },
    { url = "https://files.pythonhosted.org/packages/9f/32/18fcd5919c293a398db67443acd33fde142f283853076049824fc58e6f75/websockets-15.0.1-cp311-cp311-macosx_10_9_universal2.whl", hash = "sha256:823c248b690b2fd9303ba00c4f66cd5e2d8c3ba4aa968b2779be9532a4dad431", size = 175423, upload-time = "2025-03-05T20:01:56.276Z" },
    { url = "https://files.pythonhosted.org/packages/76/70/ba1ad96b07869275ef42e2ce21f07a5b0148936688c2baf7e4a1f60d5058/websockets-15.0.1-cp311-cp311-macosx_10_9_x86_64.whl", hash = "sha256:678999709e68425ae2593acf2e3ebcbcf2e69885a5ee78f9eb80e6e371f1bf57", size = 173082, upload-time = "2025-03-05T20:01:57.563Z" },
    { url = "https://files.pythonhosted.org/packages/86/f2/10b55821dd40eb696ce4704a87d57774696f9451108cff0d2824c97e0f97/websockets-15.0.1-cp311-cp311-macosx_11_0_arm64.whl", hash = "sha256:d50fd1ee42388dcfb2b3676132c78116490976f1300da28eb629272d5d93e905", size = 173330, upload-time = "2025-03-05T20:01:59.063Z" },
    { url = "https://files.pythonhosted.org/packages/a5/90/1c37ae8b8a113d3daf1065222b6af61cc44102da95388ac0018fcb7d93d9/websockets-15.0.1-cp311-cp311-manylinux_2_17_aarch64.manylinux2014_aarch64.whl", hash = "sha256:d99e5546bf73dbad5bf3547174cd6cb8ba7273062a23808ffea025ecb1cf8562", size = 182878, upload-time = "2025-03-05T20:02:00.305Z" },
    { url = "https://files.pythonhosted.org/packages/8e/8d/96e8e288b2a41dffafb78e8904ea7367ee4f891dafc2ab8d87e2124cb3d3/websockets-15.0.1-cp311-cp311-manylinux_2_5_i686.manylinux1_i686.manylinux_2_17_i686.manylinux2014_i686.whl", hash = "sha256:66dd88c918e3287efc22409d426c8f729688d89a0c587c88971a0faa2c2f3792", size = 181883, upload-time = "2025-03-05T20:02:03.148Z" },
    { url = "https://files.pythonhosted.org/packages/93/1f/5d6dbf551766308f6f50f8baf8e9860be6182911e8106da7a7f73785f4c4/websockets-15.0.1-cp311-cp311-manylinux_2_5_x86_64.manylinux1_x86_64.manylinux_2_17_x86_64.manylinux2014_x86_64.whl", hash = "sha256:8dd8327c795b3e3f219760fa603dcae1dcc148172290a8ab15158cf85a953413", size = 182252, upload-time = "2025-03-05T20:02:05.29Z" },
    { url = "https://files.pythonhosted.org/packages/d4/78/2d4fed9123e6620cbf1706c0de8a1632e1a28e7774d94346d7de1bba2ca3/websockets-15.0.1-cp311-cp311-musllinux_1_2_aarch64.whl", hash = "sha256:8fdc51055e6ff4adeb88d58a11042ec9a5eae317a0a53d12c062c8a8865909e8", size = 182521, upload-time = "2025-03-05T20:02:07.458Z" },
    { url = "https://files.pythonhosted.org/packages/e7/3b/66d4c1b444dd1a9823c4a81f50231b921bab54eee2f69e70319b4e21f1ca/websockets-15.0.1-cp311-cp311-musllinux_1_2_i686.whl", hash = "sha256:693f0192126df6c2327cce3baa7c06f2a117575e32ab2308f7f8216c29d9e2e3", size = 181958, upload-time = "2025-03-05T20:02:09.842Z" },
    { url = "https://files.pythonhosted.org/packages/08/ff/e9eed2ee5fed6f76fdd6032ca5cd38c57ca9661430bb3d5fb2872dc8703c/websockets-15.0.1-cp311-cp311-musllinux_1_2_x86_64.whl", hash = "sha256:54479983bd5fb469c38f2f5c7e3a24f9a4e70594cd68cd1fa6b9340dadaff7cf", size = 181918, upload-time = "2025-03-05T20:02:11.968Z" },
    { url = "https://files.pythonhosted.org/packages/d8/75/994634a49b7e12532be6a42103597b71098fd25900f7437d6055ed39930a/websockets-15.0.1-cp311-cp311-win32.whl", hash = "sha256:16b6c1b3e57799b9d38427dda63edcbe4926352c47cf88588c0be4ace18dac85", size = 176388, upload-time = "2025-03-05T20:02:13.32Z" },
    { url = "https://files.pythonhosted.org/packages/98/93/e36c73f78400a65f5e236cd376713c34182e6663f6889cd45a4a04d8f203/websockets-15.0.1-cp311-cp311-win_amd64.whl", hash = "sha256:27ccee0071a0e75d22cb35849b1db43f2ecd3e161041ac1ee9d2352ddf72f065", size = 176828, upload-time = "2025-03-05T20:02:14.585Z" },
    { url = "https://files.pythonhosted.org/packages/51/6b/4545a0d843594f5d0771e86463606a3988b5a09ca5123136f8a76580dd63/websockets-15.0.1-cp312-cp312-macosx_10_13_universal2.whl", hash = "sha256:3e90baa811a5d73f3ca0bcbf32064d663ed81318ab225ee4f427ad4e26e5aff3", size = 175437, upload-time = "2025-03-05T20:02:16.706Z" },
    { url = "https://files.pythonhosted.org/packages/f4/71/809a0f5f6a06522af902e0f2ea2757f71ead94610010cf570ab5c98e99ed/websockets-15.0.1-cp312-cp312-macosx_10_13_x86_64.whl", hash = "sha256:592f1a9fe869c778694f0aa806ba0374e97648ab57936f092fd9d87f8bc03665", size = 173096, upload-time = "2025-03-05T20:02:18.832Z" },
    { url = "https://files.pythonhosted.org/packages/3d/69/1a681dd6f02180916f116894181eab8b2e25b31e484c5d0eae637ec01f7c/websockets-15.0.1-cp312-cp312-macosx_11_0_arm64.whl", hash = "sha256:0701bc3cfcb9164d04a14b149fd74be7347a530ad3bbf15ab2c678a2cd3dd9a2", size = 173332, upload-time = "2025-03-05T20:02:20.187Z" },
    { url = "https://files.pythonhosted.org/packages/a6/02/0073b3952f5bce97eafbb35757f8d0d54812b6174ed8dd952aa08429bcc3/websockets-15.0.1-cp312-cp312-manylinux_2_17_aarch64.manylinux2014_aarch64.whl", hash = "sha256:e8b56bdcdb4505c8078cb6c7157d9811a85790f2f2b3632c7d1462ab5783d215", size = 183152, upload-time = "2025-03-05T20:02:22.286Z" },
    { url = "https://files.pythonhosted.org/packages/74/45/c205c8480eafd114b428284840da0b1be9ffd0e4f87338dc95dc6ff961a1/websockets-15.0.1-cp312-cp312-manylinux_2_5_i686.manylinux1_i686.manylinux_2_17_i686.manylinux2014_i686.whl", hash = "sha256:0af68c55afbd5f07986df82831c7bff04846928ea8d1fd7f30052638788bc9b5", size = 182096, upload-time = "2025-03-05T20:02:24.368Z" },
    { url = "https://files.pythonhosted.org/packages/14/8f/aa61f528fba38578ec553c145857a181384c72b98156f858ca5c8e82d9d3/websockets-15.0.1-cp312-cp312-manylinux_2_5_x86_64.manylinux1_x86_64.manylinux_2_17_x86_64.manylinux2014_x86_64.whl", hash = "sha256:64dee438fed052b52e4f98f76c5790513235efaa1ef7f3f2192c392cd7c91b65", size = 182523, upload-time = "2025-03-05T20:02:25.669Z" },
    { url = "https://files.pythonhosted.org/packages/ec/6d/0267396610add5bc0d0d3e77f546d4cd287200804fe02323797de77dbce9/websockets-15.0.1-cp312-cp312-musllinux_1_2_aarch64.whl", hash = "sha256:d5f6b181bb38171a8ad1d6aa58a67a6aa9d4b38d0f8c5f496b9e42561dfc62fe", size = 182790, upload-time = "2025-03-05T20:02:26.99Z" },
    { url = "https://files.pythonhosted.org/packages/02/05/c68c5adbf679cf610ae2f74a9b871ae84564462955d991178f95a1ddb7dd/websockets-15.0.1-cp312-cp312-musllinux_1_2_i686.whl", hash = "sha256:5d54b09eba2bada6011aea5375542a157637b91029687eb4fdb2dab11059c1b4", size = 182165, upload-time = "2025-03-05T20:02:30.291Z" },
    { url = "https://files.pythonhosted.org/packages/29/93/bb672df7b2f5faac89761cb5fa34f5cec45a4026c383a4b5761c6cea5c16/websockets-15.0.1-cp312-cp312-musllinux_1_2_x86_64.whl", hash = "sha256:3be571a8b5afed347da347bfcf27ba12b069d9d7f42cb8c7028b5e98bbb12597", size = 182160, upload-time = "2025-03-05T20:02:31.634Z" },
    { url = "https://files.pythonhosted.org/packages/ff/83/de1f7709376dc3ca9b7eeb4b9a07b4526b14876b6d372a4dc62312bebee0/websockets-15.0.1-cp312-cp312-win32.whl", hash = "sha256:c338ffa0520bdb12fbc527265235639fb76e7bc7faafbb93f6ba80d9c06578a9", size = 176395, upload-time = "2025-03-05T20:02:33.017Z" },
    { url = "https://files.pythonhosted.org/packages/7d/71/abf2ebc3bbfa40f391ce1428c7168fb20582d0ff57019b69ea20fa698043/websockets-15.0.1-cp312-cp312-win_amd64.whl", hash = "sha256:fcd5cf9e305d7b8338754470cf69cf81f420459dbae8a3b40cee57417f4614a7", size = 176841, upload-time = "2025-03-05T20:02:34.498Z" },
    { url = "https://files.pythonhosted.org/packages/cb/9f/51f0cf64471a9d2b4d0fc6c534f323b664e7095640c34562f5182e5a7195/websockets-15.0.1-cp313-cp313-macosx_10_13_universal2.whl", hash = "sha256:ee443ef070bb3b6ed74514f5efaa37a252af57c90eb33b956d35c8e9c10a1931", size = 175440, upload-time = "2025-03-05T20:02:36.695Z" },
    { url = "https://files.pythonhosted.org/packages/8a/05/aa116ec9943c718905997412c5989f7ed671bc0188ee2ba89520e8765d7b/websockets-15.0.1-cp313-cp313-macosx_10_13_x86_64.whl", hash = "sha256:5a939de6b7b4e18ca683218320fc67ea886038265fd1ed30173f5ce3f8e85675", size = 173098, upload-time = "2025-03-05T20:02:37.985Z" },
    { url = "https://files.pythonhosted.org/packages/ff/0b/33cef55ff24f2d92924923c99926dcce78e7bd922d649467f0eda8368923/websockets-15.0.1-cp313-cp313-macosx_11_0_arm64.whl", hash = "sha256:746ee8dba912cd6fc889a8147168991d50ed70447bf18bcda7039f7d2e3d9151", size = 173329, upload-time = "2025-03-05T20:02:39.298Z" },
    { url = "https://files.pythonhosted.org/packages/31/1d/063b25dcc01faa8fada1469bdf769de3768b7044eac9d41f734fd7b6ad6d/websockets-15.0.1-cp313-cp313-manylinux_2_17_aarch64.manylinux2014_aarch64.whl", hash = "sha256:595b6c3969023ecf9041b2936ac3827e4623bfa3ccf007575f04c5a6aa318c22", size = 183111, upload-time = "2025-03-05T20:02:40.595Z" },
    { url = "https://files.pythonhosted.org/packages/93/53/9a87ee494a51bf63e4ec9241c1ccc4f7c2f45fff85d5bde2ff74fcb68b9e/websockets-15.0.1-cp313-cp313-manylinux_2_5_i686.manylinux1_i686.manylinux_2_17_i686.manylinux2014_i686.whl", hash = "sha256:3c714d2fc58b5ca3e285461a4cc0c9a66bd0e24c5da9911e30158286c9b5be7f", size = 182054, upload-time = "2025-03-05T20:02:41.926Z" },
    { url = "https://files.pythonhosted.org/packages/ff/b2/83a6ddf56cdcbad4e3d841fcc55d6ba7d19aeb89c50f24dd7e859ec0805f/websockets-15.0.1-cp313-cp313-manylinux_2_5_x86_64.manylinux1_x86_64.manylinux_2_17_x86_64.manylinux2014_x86_64.whl", hash = "sha256:0f3c1e2ab208db911594ae5b4f79addeb3501604a165019dd221c0bdcabe4db8", size = 182496, upload-time = "2025-03-05T20:02:43.304Z" },
    { url = "https://files.pythonhosted.org/packages/98/41/e7038944ed0abf34c45aa4635ba28136f06052e08fc2168520bb8b25149f/websockets-15.0.1-cp313-cp313-musllinux_1_2_aarch64.whl", hash = "sha256:229cf1d3ca6c1804400b0a9790dc66528e08a6a1feec0d5040e8b9eb14422375", size = 182829, upload-time = "2025-03-05T20:02:48.812Z" },
    { url = "https://files.pythonhosted.org/packages/e0/17/de15b6158680c7623c6ef0db361da965ab25d813ae54fcfeae2e5b9ef910/websockets-15.0.1-cp313-cp313-musllinux_1_2_i686.whl", hash = "sha256:756c56e867a90fb00177d530dca4b097dd753cde348448a1012ed6c5131f8b7d", size = 182217, upload-time = "2025-03-05T20:02:50.14Z" },
    { url = "https://files.pythonhosted.org/packages/33/2b/1f168cb6041853eef0362fb9554c3824367c5560cbdaad89ac40f8c2edfc/websockets-15.0.1-cp313-cp313-musllinux_1_2_x86_64.whl", hash = "sha256:558d023b3df0bffe50a04e710bc87742de35060580a293c2a984299ed83bc4e4", size = 182195, upload-time = "2025-03-05T20:02:51.561Z" },
    { url = "https://files.pythonhosted.org/packages/86/eb/20b6cdf273913d0ad05a6a14aed4b9a85591c18a987a3d47f20fa13dcc47/websockets-15.0.1-cp313-cp313-win32.whl", hash = "sha256:ba9e56e8ceeeedb2e080147ba85ffcd5cd0711b89576b83784d8605a7df455fa", size = 176393, upload-time = "2025-03-05T20:02:53.814Z" },
    { url = "https://files.pythonhosted.org/packages/1b/6c/c65773d6cab416a64d191d6ee8a8b1c68a09970ea6909d16965d26bfed1e/websockets-15.0.1-cp313-cp313-win_amd64.whl", hash = "sha256:e09473f095a819042ecb2ab9465aee615bd9c2028e4ef7d933600a8401c79561", size = 176837, upload-time = "2025-03-05T20:02:55.237Z" },
    { url = "https://files.pythonhosted.org/packages/02/9e/d40f779fa16f74d3468357197af8d6ad07e7c5a27ea1ca74ceb38986f77a/websockets-15.0.1-pp310-pypy310_pp73-macosx_10_15_x86_64.whl", hash = "sha256:0c9e74d766f2818bb95f84c25be4dea09841ac0f734d1966f415e4edfc4ef1c3", size = 173109, upload-time = "2025-03-05T20:03:17.769Z" },
    { url = "https://files.pythonhosted.org/packages/bc/cd/5b887b8585a593073fd92f7c23ecd3985cd2c3175025a91b0d69b0551372/websockets-15.0.1-pp310-pypy310_pp73-macosx_11_0_arm64.whl", hash = "sha256:1009ee0c7739c08a0cd59de430d6de452a55e42d6b522de7aa15e6f67db0b8e1", size = 173343, upload-time = "2025-03-05T20:03:19.094Z" },
    { url = "https://files.pythonhosted.org/packages/fe/ae/d34f7556890341e900a95acf4886833646306269f899d58ad62f588bf410/websockets-15.0.1-pp310-pypy310_pp73-manylinux_2_17_aarch64.manylinux2014_aarch64.whl", hash = "sha256:76d1f20b1c7a2fa82367e04982e708723ba0e7b8d43aa643d3dcd404d74f1475", size = 174599, upload-time = "2025-03-05T20:03:21.1Z" },
    { url = "https://files.pythonhosted.org/packages/71/e6/5fd43993a87db364ec60fc1d608273a1a465c0caba69176dd160e197ce42/websockets-15.0.1-pp310-pypy310_pp73-manylinux_2_5_i686.manylinux1_i686.manylinux_2_17_i686.manylinux2014_i686.whl", hash = "sha256:f29d80eb9a9263b8d109135351caf568cc3f80b9928bccde535c235de55c22d9", size = 174207, upload-time = "2025-03-05T20:03:23.221Z" },
    { url = "https://files.pythonhosted.org/packages/2b/fb/c492d6daa5ec067c2988ac80c61359ace5c4c674c532985ac5a123436cec/websockets-15.0.1-pp310-pypy310_pp73-manylinux_2_5_x86_64.manylinux1_x86_64.manylinux_2_17_x86_64.manylinux2014_x86_64.whl", hash = "sha256:b359ed09954d7c18bbc1680f380c7301f92c60bf924171629c5db97febb12f04", size = 174155, upload-time = "2025-03-05T20:03:25.321Z" },
    { url = "https://files.pythonhosted.org/packages/68/a1/dcb68430b1d00b698ae7a7e0194433bce4f07ded185f0ee5fb21e2a2e91e/websockets-15.0.1-pp310-pypy310_pp73-win_amd64.whl", hash = "sha256:cad21560da69f4ce7658ca2cb83138fb4cf695a2ba3e475e0559e05991aa8122", size = 176884, upload-time = "2025-03-05T20:03:27.934Z" },
    { url = "https://files.pythonhosted.org/packages/fa/a8/5b41e0da817d64113292ab1f8247140aac61cbf6cfd085d6a0fa77f4984f/websockets-15.0.1-py3-none-any.whl", hash = "sha256:f7a866fbc1e97b5c617ee4116daaa09b722101d4a3c170c787450ba409f9736f", size = 169743, upload-time = "2025-03-05T20:03:39.41Z" },
]

[[package]]
name = "zipp"
version = "3.23.0"
source = { registry = "https://pypi.org/simple" }
sdist = { url = "https://files.pythonhosted.org/packages/e3/02/0f2892c661036d50ede074e376733dca2ae7c6eb617489437771209d4180/zipp-3.23.0.tar.gz", hash = "sha256:a07157588a12518c9d4034df3fbbee09c814741a33ff63c05fa29d26a2404166", size = 25547, upload-time = "2025-06-08T17:06:39.4Z" }
wheels = [
    { url = "https://files.pythonhosted.org/packages/2e/54/647ade08bf0db230bfea292f893923872fd20be6ac6f53b2b936ba839d75/zipp-3.23.0-py3-none-any.whl", hash = "sha256:071652d6115ed432f5ce1d34c336c0adfd6a884660d1e9712a256d3d3bd4b14e", size = 10276, upload-time = "2025-06-08T17:06:38.034Z" },
]<|MERGE_RESOLUTION|>--- conflicted
+++ resolved
@@ -1137,11 +1137,7 @@
 
 [[package]]
 name = "keboola-mcp-server"
-<<<<<<< HEAD
-version = "1.35.1"
-=======
-version = "1.36.0"
->>>>>>> 973e1e56
+version = "1.36.1"
 source = { editable = "." }
 dependencies = [
     { name = "cryptography" },
