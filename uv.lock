--- conflicted
+++ resolved
@@ -1,9 +1,5 @@
 version = 1
-<<<<<<< HEAD
-revision = 1
-=======
 revision = 2
->>>>>>> c786f664
 requires-python = ">=3.10"
 resolution-markers = [
     "python_full_version >= '3.13'",
@@ -930,11 +926,7 @@
 
 [[package]]
 name = "keboola-mcp-server"
-<<<<<<< HEAD
-version = "1.20.4"
-=======
 version = "1.21.0"
->>>>>>> c786f664
 source = { editable = "." }
 dependencies = [
     { name = "cryptography" },
