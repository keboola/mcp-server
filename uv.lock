version = 1
revision = 2
requires-python = ">=3.10"
resolution-markers = [
    "python_full_version >= '3.13'",
    "python_full_version < '3.13'",
]

[[package]]
name = "annotated-types"
version = "0.7.0"
source = { registry = "https://pypi.org/simple" }
sdist = { url = "https://files.pythonhosted.org/packages/ee/67/531ea369ba64dcff5ec9c3402f9f51bf748cec26dde048a2f973a4eea7f5/annotated_types-0.7.0.tar.gz", hash = "sha256:aff07c09a53a08bc8cfccb9c85b05f1aa9a2a6f23728d790723543408344ce89", size = 16081, upload-time = "2024-05-20T21:33:25.928Z" }
wheels = [
    { url = "https://files.pythonhosted.org/packages/78/b6/6307fbef88d9b5ee7421e68d78a9f162e0da4900bc5f5793f6d3d0e34fb8/annotated_types-0.7.0-py3-none-any.whl", hash = "sha256:1f02e8b43a8fbbc3f3e0d4f0f4bfc8131bcb4eebe8849b8e5c773f3a1c582a53", size = 13643, upload-time = "2024-05-20T21:33:24.1Z" },
]

[[package]]
name = "anyio"
version = "4.10.0"
source = { registry = "https://pypi.org/simple" }
dependencies = [
    { name = "exceptiongroup", marker = "python_full_version < '3.11'" },
    { name = "idna" },
    { name = "sniffio" },
    { name = "typing-extensions", marker = "python_full_version < '3.13'" },
]
sdist = { url = "https://files.pythonhosted.org/packages/f1/b4/636b3b65173d3ce9a38ef5f0522789614e590dab6a8d505340a4efe4c567/anyio-4.10.0.tar.gz", hash = "sha256:3f3fae35c96039744587aa5b8371e7e8e603c0702999535961dd336026973ba6", size = 213252, upload-time = "2025-08-04T08:54:26.451Z" }
wheels = [
    { url = "https://files.pythonhosted.org/packages/6f/12/e5e0282d673bb9746bacfb6e2dba8719989d3660cdb2ea79aee9a9651afb/anyio-4.10.0-py3-none-any.whl", hash = "sha256:60e474ac86736bbfd6f210f7a61218939c318f43f9972497381f1c5e930ed3d1", size = 107213, upload-time = "2025-08-04T08:54:24.882Z" },
]

[[package]]
name = "attrs"
version = "25.3.0"
source = { registry = "https://pypi.org/simple" }
sdist = { url = "https://files.pythonhosted.org/packages/5a/b0/1367933a8532ee6ff8d63537de4f1177af4bff9f3e829baf7331f595bb24/attrs-25.3.0.tar.gz", hash = "sha256:75d7cefc7fb576747b2c81b4442d4d4a1ce0900973527c011d1030fd3bf4af1b", size = 812032, upload-time = "2025-03-13T11:10:22.779Z" }
wheels = [
    { url = "https://files.pythonhosted.org/packages/77/06/bb80f5f86020c4551da315d78b3ab75e8228f89f0162f2c3a819e407941a/attrs-25.3.0-py3-none-any.whl", hash = "sha256:427318ce031701fea540783410126f03899a97ffc6f61596ad581ac2e40e3bc3", size = 63815, upload-time = "2025-03-13T11:10:21.14Z" },
]

[[package]]
name = "authlib"
version = "1.6.1"
source = { registry = "https://pypi.org/simple" }
dependencies = [
    { name = "cryptography" },
]
sdist = { url = "https://files.pythonhosted.org/packages/8e/a1/d8d1c6f8bc922c0b87ae0d933a8ed57be1bef6970894ed79c2852a153cd3/authlib-1.6.1.tar.gz", hash = "sha256:4dffdbb1460ba6ec8c17981a4c67af7d8af131231b5a36a88a1e8c80c111cdfd", size = 159988, upload-time = "2025-07-20T07:38:42.834Z" }
wheels = [
    { url = "https://files.pythonhosted.org/packages/f9/58/cc6a08053f822f98f334d38a27687b69c6655fb05cd74a7a5e70a2aeed95/authlib-1.6.1-py2.py3-none-any.whl", hash = "sha256:e9d2031c34c6309373ab845afc24168fe9e93dc52d252631f52642f21f5ed06e", size = 239299, upload-time = "2025-07-20T07:38:39.259Z" },
]

[[package]]
name = "azure-core"
version = "1.35.0"
source = { registry = "https://pypi.org/simple" }
dependencies = [
    { name = "requests" },
    { name = "six" },
    { name = "typing-extensions" },
]
sdist = { url = "https://files.pythonhosted.org/packages/ce/89/f53968635b1b2e53e4aad2dd641488929fef4ca9dfb0b97927fa7697ddf3/azure_core-1.35.0.tar.gz", hash = "sha256:c0be528489485e9ede59b6971eb63c1eaacf83ef53001bfe3904e475e972be5c", size = 339689, upload-time = "2025-07-03T00:55:23.496Z" }
wheels = [
    { url = "https://files.pythonhosted.org/packages/d4/78/bf94897361fdd650850f0f2e405b2293e2f12808239046232bdedf554301/azure_core-1.35.0-py3-none-any.whl", hash = "sha256:8db78c72868a58f3de8991eb4d22c4d368fae226dac1002998d6c50437e7dad1", size = 210708, upload-time = "2025-07-03T00:55:25.238Z" },
]

[[package]]
name = "azure-storage-blob"
version = "12.26.0"
source = { registry = "https://pypi.org/simple" }
dependencies = [
    { name = "azure-core" },
    { name = "cryptography" },
    { name = "isodate" },
    { name = "typing-extensions" },
]
sdist = { url = "https://files.pythonhosted.org/packages/96/95/3e3414491ce45025a1cde107b6ae72bf72049e6021597c201cd6a3029b9a/azure_storage_blob-12.26.0.tar.gz", hash = "sha256:5dd7d7824224f7de00bfeb032753601c982655173061e242f13be6e26d78d71f", size = 583332, upload-time = "2025-07-16T21:34:07.644Z" }
wheels = [
    { url = "https://files.pythonhosted.org/packages/5b/64/63dbfdd83b31200ac58820a7951ddfdeed1fbee9285b0f3eae12d1357155/azure_storage_blob-12.26.0-py3-none-any.whl", hash = "sha256:8c5631b8b22b4f53ec5fff2f3bededf34cfef111e2af613ad42c9e6de00a77fe", size = 412907, upload-time = "2025-07-16T21:34:09.367Z" },
]

[[package]]
name = "black"
version = "25.1.0"
source = { registry = "https://pypi.org/simple" }
dependencies = [
    { name = "click" },
    { name = "mypy-extensions" },
    { name = "packaging" },
    { name = "pathspec" },
    { name = "platformdirs" },
    { name = "tomli", marker = "python_full_version < '3.11'" },
    { name = "typing-extensions", marker = "python_full_version < '3.11'" },
]
sdist = { url = "https://files.pythonhosted.org/packages/94/49/26a7b0f3f35da4b5a65f081943b7bcd22d7002f5f0fb8098ec1ff21cb6ef/black-25.1.0.tar.gz", hash = "sha256:33496d5cd1222ad73391352b4ae8da15253c5de89b93a80b3e2c8d9a19ec2666", size = 649449, upload-time = "2025-01-29T04:15:40.373Z" }
wheels = [
    { url = "https://files.pythonhosted.org/packages/4d/3b/4ba3f93ac8d90410423fdd31d7541ada9bcee1df32fb90d26de41ed40e1d/black-25.1.0-cp310-cp310-macosx_10_9_x86_64.whl", hash = "sha256:759e7ec1e050a15f89b770cefbf91ebee8917aac5c20483bc2d80a6c3a04df32", size = 1629419, upload-time = "2025-01-29T05:37:06.642Z" },
    { url = "https://files.pythonhosted.org/packages/b4/02/0bde0485146a8a5e694daed47561785e8b77a0466ccc1f3e485d5ef2925e/black-25.1.0-cp310-cp310-macosx_11_0_arm64.whl", hash = "sha256:0e519ecf93120f34243e6b0054db49c00a35f84f195d5bce7e9f5cfc578fc2da", size = 1461080, upload-time = "2025-01-29T05:37:09.321Z" },
    { url = "https://files.pythonhosted.org/packages/52/0e/abdf75183c830eaca7589144ff96d49bce73d7ec6ad12ef62185cc0f79a2/black-25.1.0-cp310-cp310-manylinux_2_17_x86_64.manylinux2014_x86_64.manylinux_2_28_x86_64.whl", hash = "sha256:055e59b198df7ac0b7efca5ad7ff2516bca343276c466be72eb04a3bcc1f82d7", size = 1766886, upload-time = "2025-01-29T04:18:24.432Z" },
    { url = "https://files.pythonhosted.org/packages/dc/a6/97d8bb65b1d8a41f8a6736222ba0a334db7b7b77b8023ab4568288f23973/black-25.1.0-cp310-cp310-win_amd64.whl", hash = "sha256:db8ea9917d6f8fc62abd90d944920d95e73c83a5ee3383493e35d271aca872e9", size = 1419404, upload-time = "2025-01-29T04:19:04.296Z" },
    { url = "https://files.pythonhosted.org/packages/7e/4f/87f596aca05c3ce5b94b8663dbfe242a12843caaa82dd3f85f1ffdc3f177/black-25.1.0-cp311-cp311-macosx_10_9_x86_64.whl", hash = "sha256:a39337598244de4bae26475f77dda852ea00a93bd4c728e09eacd827ec929df0", size = 1614372, upload-time = "2025-01-29T05:37:11.71Z" },
    { url = "https://files.pythonhosted.org/packages/e7/d0/2c34c36190b741c59c901e56ab7f6e54dad8df05a6272a9747ecef7c6036/black-25.1.0-cp311-cp311-macosx_11_0_arm64.whl", hash = "sha256:96c1c7cd856bba8e20094e36e0f948718dc688dba4a9d78c3adde52b9e6c2299", size = 1442865, upload-time = "2025-01-29T05:37:14.309Z" },
    { url = "https://files.pythonhosted.org/packages/21/d4/7518c72262468430ead45cf22bd86c883a6448b9eb43672765d69a8f1248/black-25.1.0-cp311-cp311-manylinux_2_17_x86_64.manylinux2014_x86_64.manylinux_2_28_x86_64.whl", hash = "sha256:bce2e264d59c91e52d8000d507eb20a9aca4a778731a08cfff7e5ac4a4bb7096", size = 1749699, upload-time = "2025-01-29T04:18:17.688Z" },
    { url = "https://files.pythonhosted.org/packages/58/db/4f5beb989b547f79096e035c4981ceb36ac2b552d0ac5f2620e941501c99/black-25.1.0-cp311-cp311-win_amd64.whl", hash = "sha256:172b1dbff09f86ce6f4eb8edf9dede08b1fce58ba194c87d7a4f1a5aa2f5b3c2", size = 1428028, upload-time = "2025-01-29T04:18:51.711Z" },
    { url = "https://files.pythonhosted.org/packages/83/71/3fe4741df7adf015ad8dfa082dd36c94ca86bb21f25608eb247b4afb15b2/black-25.1.0-cp312-cp312-macosx_10_13_x86_64.whl", hash = "sha256:4b60580e829091e6f9238c848ea6750efed72140b91b048770b64e74fe04908b", size = 1650988, upload-time = "2025-01-29T05:37:16.707Z" },
    { url = "https://files.pythonhosted.org/packages/13/f3/89aac8a83d73937ccd39bbe8fc6ac8860c11cfa0af5b1c96d081facac844/black-25.1.0-cp312-cp312-macosx_11_0_arm64.whl", hash = "sha256:1e2978f6df243b155ef5fa7e558a43037c3079093ed5d10fd84c43900f2d8ecc", size = 1453985, upload-time = "2025-01-29T05:37:18.273Z" },
    { url = "https://files.pythonhosted.org/packages/6f/22/b99efca33f1f3a1d2552c714b1e1b5ae92efac6c43e790ad539a163d1754/black-25.1.0-cp312-cp312-manylinux_2_17_x86_64.manylinux2014_x86_64.manylinux_2_28_x86_64.whl", hash = "sha256:3b48735872ec535027d979e8dcb20bf4f70b5ac75a8ea99f127c106a7d7aba9f", size = 1783816, upload-time = "2025-01-29T04:18:33.823Z" },
    { url = "https://files.pythonhosted.org/packages/18/7e/a27c3ad3822b6f2e0e00d63d58ff6299a99a5b3aee69fa77cd4b0076b261/black-25.1.0-cp312-cp312-win_amd64.whl", hash = "sha256:ea0213189960bda9cf99be5b8c8ce66bb054af5e9e861249cd23471bd7b0b3ba", size = 1440860, upload-time = "2025-01-29T04:19:12.944Z" },
    { url = "https://files.pythonhosted.org/packages/98/87/0edf98916640efa5d0696e1abb0a8357b52e69e82322628f25bf14d263d1/black-25.1.0-cp313-cp313-macosx_10_13_x86_64.whl", hash = "sha256:8f0b18a02996a836cc9c9c78e5babec10930862827b1b724ddfe98ccf2f2fe4f", size = 1650673, upload-time = "2025-01-29T05:37:20.574Z" },
    { url = "https://files.pythonhosted.org/packages/52/e5/f7bf17207cf87fa6e9b676576749c6b6ed0d70f179a3d812c997870291c3/black-25.1.0-cp313-cp313-macosx_11_0_arm64.whl", hash = "sha256:afebb7098bfbc70037a053b91ae8437c3857482d3a690fefc03e9ff7aa9a5fd3", size = 1453190, upload-time = "2025-01-29T05:37:22.106Z" },
    { url = "https://files.pythonhosted.org/packages/e3/ee/adda3d46d4a9120772fae6de454c8495603c37c4c3b9c60f25b1ab6401fe/black-25.1.0-cp313-cp313-manylinux_2_17_x86_64.manylinux2014_x86_64.manylinux_2_28_x86_64.whl", hash = "sha256:030b9759066a4ee5e5aca28c3c77f9c64789cdd4de8ac1df642c40b708be6171", size = 1782926, upload-time = "2025-01-29T04:18:58.564Z" },
    { url = "https://files.pythonhosted.org/packages/cc/64/94eb5f45dcb997d2082f097a3944cfc7fe87e071907f677e80788a2d7b7a/black-25.1.0-cp313-cp313-win_amd64.whl", hash = "sha256:a22f402b410566e2d1c950708c77ebf5ebd5d0d88a6a2e87c86d9fb48afa0d18", size = 1442613, upload-time = "2025-01-29T04:19:27.63Z" },
    { url = "https://files.pythonhosted.org/packages/09/71/54e999902aed72baf26bca0d50781b01838251a462612966e9fc4891eadd/black-25.1.0-py3-none-any.whl", hash = "sha256:95e8176dae143ba9097f351d174fdaf0ccd29efb414b362ae3fd72bf0f710717", size = 207646, upload-time = "2025-01-29T04:15:38.082Z" },
]

[[package]]
name = "boto3"
version = "1.40.15"
source = { registry = "https://pypi.org/simple" }
dependencies = [
    { name = "botocore" },
    { name = "jmespath" },
    { name = "s3transfer" },
]
sdist = { url = "https://files.pythonhosted.org/packages/d3/1d/e7928de166f328d5c7993924c4df048de1c8de759f8d088aab0fa1a0e6b5/boto3-1.40.15.tar.gz", hash = "sha256:271b379ce5ad35ca82f1009e917528a182eed0e2de197ccffb0c51acadec5c79", size = 111977, upload-time = "2025-08-21T19:28:39.416Z" }
wheels = [
    { url = "https://files.pythonhosted.org/packages/1e/c1/25a79b651e916c5205740b6ad9d3039c81f588447821232667170afdb9bb/boto3-1.40.15-py3-none-any.whl", hash = "sha256:52b8aa78c9906c4e49dcec6817c041df33c9825073bf66e7df8fc00afbe47b4b", size = 140075, upload-time = "2025-08-21T19:28:38.166Z" },
]

[[package]]
name = "botocore"
version = "1.40.15"
source = { registry = "https://pypi.org/simple" }
dependencies = [
    { name = "jmespath" },
    { name = "python-dateutil" },
    { name = "urllib3" },
]
sdist = { url = "https://files.pythonhosted.org/packages/f0/ed/b99cdd9d415f8dcb6313e64458958ba5e305927896068e1b69fed5979e50/botocore-1.40.15.tar.gz", hash = "sha256:4960800e4c5a7b43db22550979c22f5a324cbaf75ef494bbb2cf400ef1e6aca7", size = 14369447, upload-time = "2025-08-21T19:28:30.279Z" }
wheels = [
    { url = "https://files.pythonhosted.org/packages/de/d7/9490322303df0c0dfa62a3c8c7e15e31259f1a435adacaf058a437cf4e6b/botocore-1.40.15-py3-none-any.whl", hash = "sha256:b364e039d2b67e509cfb089cb39b295251e48a60cc68fd591defbe10b44d83f9", size = 14028055, upload-time = "2025-08-21T19:28:25.62Z" },
]

[[package]]
name = "cachetools"
version = "5.5.2"
source = { registry = "https://pypi.org/simple" }
sdist = { url = "https://files.pythonhosted.org/packages/6c/81/3747dad6b14fa2cf53fcf10548cf5aea6913e96fab41a3c198676f8948a5/cachetools-5.5.2.tar.gz", hash = "sha256:1a661caa9175d26759571b2e19580f9d6393969e5dfca11fdb1f947a23e640d4", size = 28380, upload-time = "2025-02-20T21:01:19.524Z" }
wheels = [
    { url = "https://files.pythonhosted.org/packages/72/76/20fa66124dbe6be5cafeb312ece67de6b61dd91a0247d1ea13db4ebb33c2/cachetools-5.5.2-py3-none-any.whl", hash = "sha256:d26a22bcc62eb95c3beabd9f1ee5e820d3d2704fe2967cbe350e20c8ffcd3f0a", size = 10080, upload-time = "2025-02-20T21:01:16.647Z" },
]

[[package]]
name = "certifi"
version = "2025.8.3"
source = { registry = "https://pypi.org/simple" }
sdist = { url = "https://files.pythonhosted.org/packages/dc/67/960ebe6bf230a96cda2e0abcf73af550ec4f090005363542f0765df162e0/certifi-2025.8.3.tar.gz", hash = "sha256:e564105f78ded564e3ae7c923924435e1daa7463faeab5bb932bc53ffae63407", size = 162386, upload-time = "2025-08-03T03:07:47.08Z" }
wheels = [
    { url = "https://files.pythonhosted.org/packages/e5/48/1549795ba7742c948d2ad169c1c8cdbae65bc450d6cd753d124b17c8cd32/certifi-2025.8.3-py3-none-any.whl", hash = "sha256:f6c12493cfb1b06ba2ff328595af9350c65d6644968e5d3a2ffd78699af217a5", size = 161216, upload-time = "2025-08-03T03:07:45.777Z" },
]

[[package]]
name = "cffi"
version = "1.17.1"
source = { registry = "https://pypi.org/simple" }
dependencies = [
    { name = "pycparser" },
]
sdist = { url = "https://files.pythonhosted.org/packages/fc/97/c783634659c2920c3fc70419e3af40972dbaf758daa229a7d6ea6135c90d/cffi-1.17.1.tar.gz", hash = "sha256:1c39c6016c32bc48dd54561950ebd6836e1670f2ae46128f67cf49e789c52824", size = 516621, upload-time = "2024-09-04T20:45:21.852Z" }
wheels = [
    { url = "https://files.pythonhosted.org/packages/90/07/f44ca684db4e4f08a3fdc6eeb9a0d15dc6883efc7b8c90357fdbf74e186c/cffi-1.17.1-cp310-cp310-macosx_10_9_x86_64.whl", hash = "sha256:df8b1c11f177bc2313ec4b2d46baec87a5f3e71fc8b45dab2ee7cae86d9aba14", size = 182191, upload-time = "2024-09-04T20:43:30.027Z" },
    { url = "https://files.pythonhosted.org/packages/08/fd/cc2fedbd887223f9f5d170c96e57cbf655df9831a6546c1727ae13fa977a/cffi-1.17.1-cp310-cp310-macosx_11_0_arm64.whl", hash = "sha256:8f2cdc858323644ab277e9bb925ad72ae0e67f69e804f4898c070998d50b1a67", size = 178592, upload-time = "2024-09-04T20:43:32.108Z" },
    { url = "https://files.pythonhosted.org/packages/de/cc/4635c320081c78d6ffc2cab0a76025b691a91204f4aa317d568ff9280a2d/cffi-1.17.1-cp310-cp310-manylinux_2_12_i686.manylinux2010_i686.manylinux_2_17_i686.manylinux2014_i686.whl", hash = "sha256:edae79245293e15384b51f88b00613ba9f7198016a5948b5dddf4917d4d26382", size = 426024, upload-time = "2024-09-04T20:43:34.186Z" },
    { url = "https://files.pythonhosted.org/packages/b6/7b/3b2b250f3aab91abe5f8a51ada1b717935fdaec53f790ad4100fe2ec64d1/cffi-1.17.1-cp310-cp310-manylinux_2_17_aarch64.manylinux2014_aarch64.whl", hash = "sha256:45398b671ac6d70e67da8e4224a065cec6a93541bb7aebe1b198a61b58c7b702", size = 448188, upload-time = "2024-09-04T20:43:36.286Z" },
    { url = "https://files.pythonhosted.org/packages/d3/48/1b9283ebbf0ec065148d8de05d647a986c5f22586b18120020452fff8f5d/cffi-1.17.1-cp310-cp310-manylinux_2_17_ppc64le.manylinux2014_ppc64le.whl", hash = "sha256:ad9413ccdeda48c5afdae7e4fa2192157e991ff761e7ab8fdd8926f40b160cc3", size = 455571, upload-time = "2024-09-04T20:43:38.586Z" },
    { url = "https://files.pythonhosted.org/packages/40/87/3b8452525437b40f39ca7ff70276679772ee7e8b394934ff60e63b7b090c/cffi-1.17.1-cp310-cp310-manylinux_2_17_s390x.manylinux2014_s390x.whl", hash = "sha256:5da5719280082ac6bd9aa7becb3938dc9f9cbd57fac7d2871717b1feb0902ab6", size = 436687, upload-time = "2024-09-04T20:43:40.084Z" },
    { url = "https://files.pythonhosted.org/packages/8d/fb/4da72871d177d63649ac449aec2e8a29efe0274035880c7af59101ca2232/cffi-1.17.1-cp310-cp310-manylinux_2_17_x86_64.manylinux2014_x86_64.whl", hash = "sha256:2bb1a08b8008b281856e5971307cc386a8e9c5b625ac297e853d36da6efe9c17", size = 446211, upload-time = "2024-09-04T20:43:41.526Z" },
    { url = "https://files.pythonhosted.org/packages/ab/a0/62f00bcb411332106c02b663b26f3545a9ef136f80d5df746c05878f8c4b/cffi-1.17.1-cp310-cp310-musllinux_1_1_aarch64.whl", hash = "sha256:045d61c734659cc045141be4bae381a41d89b741f795af1dd018bfb532fd0df8", size = 461325, upload-time = "2024-09-04T20:43:43.117Z" },
    { url = "https://files.pythonhosted.org/packages/36/83/76127035ed2e7e27b0787604d99da630ac3123bfb02d8e80c633f218a11d/cffi-1.17.1-cp310-cp310-musllinux_1_1_i686.whl", hash = "sha256:6883e737d7d9e4899a8a695e00ec36bd4e5e4f18fabe0aca0efe0a4b44cdb13e", size = 438784, upload-time = "2024-09-04T20:43:45.256Z" },
    { url = "https://files.pythonhosted.org/packages/21/81/a6cd025db2f08ac88b901b745c163d884641909641f9b826e8cb87645942/cffi-1.17.1-cp310-cp310-musllinux_1_1_x86_64.whl", hash = "sha256:6b8b4a92e1c65048ff98cfe1f735ef8f1ceb72e3d5f0c25fdb12087a23da22be", size = 461564, upload-time = "2024-09-04T20:43:46.779Z" },
    { url = "https://files.pythonhosted.org/packages/f8/fe/4d41c2f200c4a457933dbd98d3cf4e911870877bd94d9656cc0fcb390681/cffi-1.17.1-cp310-cp310-win32.whl", hash = "sha256:c9c3d058ebabb74db66e431095118094d06abf53284d9c81f27300d0e0d8bc7c", size = 171804, upload-time = "2024-09-04T20:43:48.186Z" },
    { url = "https://files.pythonhosted.org/packages/d1/b6/0b0f5ab93b0df4acc49cae758c81fe4e5ef26c3ae2e10cc69249dfd8b3ab/cffi-1.17.1-cp310-cp310-win_amd64.whl", hash = "sha256:0f048dcf80db46f0098ccac01132761580d28e28bc0f78ae0d58048063317e15", size = 181299, upload-time = "2024-09-04T20:43:49.812Z" },
    { url = "https://files.pythonhosted.org/packages/6b/f4/927e3a8899e52a27fa57a48607ff7dc91a9ebe97399b357b85a0c7892e00/cffi-1.17.1-cp311-cp311-macosx_10_9_x86_64.whl", hash = "sha256:a45e3c6913c5b87b3ff120dcdc03f6131fa0065027d0ed7ee6190736a74cd401", size = 182264, upload-time = "2024-09-04T20:43:51.124Z" },
    { url = "https://files.pythonhosted.org/packages/6c/f5/6c3a8efe5f503175aaddcbea6ad0d2c96dad6f5abb205750d1b3df44ef29/cffi-1.17.1-cp311-cp311-macosx_11_0_arm64.whl", hash = "sha256:30c5e0cb5ae493c04c8b42916e52ca38079f1b235c2f8ae5f4527b963c401caf", size = 178651, upload-time = "2024-09-04T20:43:52.872Z" },
    { url = "https://files.pythonhosted.org/packages/94/dd/a3f0118e688d1b1a57553da23b16bdade96d2f9bcda4d32e7d2838047ff7/cffi-1.17.1-cp311-cp311-manylinux_2_12_i686.manylinux2010_i686.manylinux_2_17_i686.manylinux2014_i686.whl", hash = "sha256:f75c7ab1f9e4aca5414ed4d8e5c0e303a34f4421f8a0d47a4d019ceff0ab6af4", size = 445259, upload-time = "2024-09-04T20:43:56.123Z" },
    { url = "https://files.pythonhosted.org/packages/2e/ea/70ce63780f096e16ce8588efe039d3c4f91deb1dc01e9c73a287939c79a6/cffi-1.17.1-cp311-cp311-manylinux_2_17_aarch64.manylinux2014_aarch64.whl", hash = "sha256:a1ed2dd2972641495a3ec98445e09766f077aee98a1c896dcb4ad0d303628e41", size = 469200, upload-time = "2024-09-04T20:43:57.891Z" },
    { url = "https://files.pythonhosted.org/packages/1c/a0/a4fa9f4f781bda074c3ddd57a572b060fa0df7655d2a4247bbe277200146/cffi-1.17.1-cp311-cp311-manylinux_2_17_ppc64le.manylinux2014_ppc64le.whl", hash = "sha256:46bf43160c1a35f7ec506d254e5c890f3c03648a4dbac12d624e4490a7046cd1", size = 477235, upload-time = "2024-09-04T20:44:00.18Z" },
    { url = "https://files.pythonhosted.org/packages/62/12/ce8710b5b8affbcdd5c6e367217c242524ad17a02fe5beec3ee339f69f85/cffi-1.17.1-cp311-cp311-manylinux_2_17_s390x.manylinux2014_s390x.whl", hash = "sha256:a24ed04c8ffd54b0729c07cee15a81d964e6fee0e3d4d342a27b020d22959dc6", size = 459721, upload-time = "2024-09-04T20:44:01.585Z" },
    { url = "https://files.pythonhosted.org/packages/ff/6b/d45873c5e0242196f042d555526f92aa9e0c32355a1be1ff8c27f077fd37/cffi-1.17.1-cp311-cp311-manylinux_2_17_x86_64.manylinux2014_x86_64.whl", hash = "sha256:610faea79c43e44c71e1ec53a554553fa22321b65fae24889706c0a84d4ad86d", size = 467242, upload-time = "2024-09-04T20:44:03.467Z" },
    { url = "https://files.pythonhosted.org/packages/1a/52/d9a0e523a572fbccf2955f5abe883cfa8bcc570d7faeee06336fbd50c9fc/cffi-1.17.1-cp311-cp311-musllinux_1_1_aarch64.whl", hash = "sha256:a9b15d491f3ad5d692e11f6b71f7857e7835eb677955c00cc0aefcd0669adaf6", size = 477999, upload-time = "2024-09-04T20:44:05.023Z" },
    { url = "https://files.pythonhosted.org/packages/44/74/f2a2460684a1a2d00ca799ad880d54652841a780c4c97b87754f660c7603/cffi-1.17.1-cp311-cp311-musllinux_1_1_i686.whl", hash = "sha256:de2ea4b5833625383e464549fec1bc395c1bdeeb5f25c4a3a82b5a8c756ec22f", size = 454242, upload-time = "2024-09-04T20:44:06.444Z" },
    { url = "https://files.pythonhosted.org/packages/f8/4a/34599cac7dfcd888ff54e801afe06a19c17787dfd94495ab0c8d35fe99fb/cffi-1.17.1-cp311-cp311-musllinux_1_1_x86_64.whl", hash = "sha256:fc48c783f9c87e60831201f2cce7f3b2e4846bf4d8728eabe54d60700b318a0b", size = 478604, upload-time = "2024-09-04T20:44:08.206Z" },
    { url = "https://files.pythonhosted.org/packages/34/33/e1b8a1ba29025adbdcda5fb3a36f94c03d771c1b7b12f726ff7fef2ebe36/cffi-1.17.1-cp311-cp311-win32.whl", hash = "sha256:85a950a4ac9c359340d5963966e3e0a94a676bd6245a4b55bc43949eee26a655", size = 171727, upload-time = "2024-09-04T20:44:09.481Z" },
    { url = "https://files.pythonhosted.org/packages/3d/97/50228be003bb2802627d28ec0627837ac0bf35c90cf769812056f235b2d1/cffi-1.17.1-cp311-cp311-win_amd64.whl", hash = "sha256:caaf0640ef5f5517f49bc275eca1406b0ffa6aa184892812030f04c2abf589a0", size = 181400, upload-time = "2024-09-04T20:44:10.873Z" },
    { url = "https://files.pythonhosted.org/packages/5a/84/e94227139ee5fb4d600a7a4927f322e1d4aea6fdc50bd3fca8493caba23f/cffi-1.17.1-cp312-cp312-macosx_10_9_x86_64.whl", hash = "sha256:805b4371bf7197c329fcb3ead37e710d1bca9da5d583f5073b799d5c5bd1eee4", size = 183178, upload-time = "2024-09-04T20:44:12.232Z" },
    { url = "https://files.pythonhosted.org/packages/da/ee/fb72c2b48656111c4ef27f0f91da355e130a923473bf5ee75c5643d00cca/cffi-1.17.1-cp312-cp312-macosx_11_0_arm64.whl", hash = "sha256:733e99bc2df47476e3848417c5a4540522f234dfd4ef3ab7fafdf555b082ec0c", size = 178840, upload-time = "2024-09-04T20:44:13.739Z" },
    { url = "https://files.pythonhosted.org/packages/cc/b6/db007700f67d151abadf508cbfd6a1884f57eab90b1bb985c4c8c02b0f28/cffi-1.17.1-cp312-cp312-manylinux_2_12_i686.manylinux2010_i686.manylinux_2_17_i686.manylinux2014_i686.whl", hash = "sha256:1257bdabf294dceb59f5e70c64a3e2f462c30c7ad68092d01bbbfb1c16b1ba36", size = 454803, upload-time = "2024-09-04T20:44:15.231Z" },
    { url = "https://files.pythonhosted.org/packages/1a/df/f8d151540d8c200eb1c6fba8cd0dfd40904f1b0682ea705c36e6c2e97ab3/cffi-1.17.1-cp312-cp312-manylinux_2_17_aarch64.manylinux2014_aarch64.whl", hash = "sha256:da95af8214998d77a98cc14e3a3bd00aa191526343078b530ceb0bd710fb48a5", size = 478850, upload-time = "2024-09-04T20:44:17.188Z" },
    { url = "https://files.pythonhosted.org/packages/28/c0/b31116332a547fd2677ae5b78a2ef662dfc8023d67f41b2a83f7c2aa78b1/cffi-1.17.1-cp312-cp312-manylinux_2_17_ppc64le.manylinux2014_ppc64le.whl", hash = "sha256:d63afe322132c194cf832bfec0dc69a99fb9bb6bbd550f161a49e9e855cc78ff", size = 485729, upload-time = "2024-09-04T20:44:18.688Z" },
    { url = "https://files.pythonhosted.org/packages/91/2b/9a1ddfa5c7f13cab007a2c9cc295b70fbbda7cb10a286aa6810338e60ea1/cffi-1.17.1-cp312-cp312-manylinux_2_17_s390x.manylinux2014_s390x.whl", hash = "sha256:f79fc4fc25f1c8698ff97788206bb3c2598949bfe0fef03d299eb1b5356ada99", size = 471256, upload-time = "2024-09-04T20:44:20.248Z" },
    { url = "https://files.pythonhosted.org/packages/b2/d5/da47df7004cb17e4955df6a43d14b3b4ae77737dff8bf7f8f333196717bf/cffi-1.17.1-cp312-cp312-manylinux_2_17_x86_64.manylinux2014_x86_64.whl", hash = "sha256:b62ce867176a75d03a665bad002af8e6d54644fad99a3c70905c543130e39d93", size = 479424, upload-time = "2024-09-04T20:44:21.673Z" },
    { url = "https://files.pythonhosted.org/packages/0b/ac/2a28bcf513e93a219c8a4e8e125534f4f6db03e3179ba1c45e949b76212c/cffi-1.17.1-cp312-cp312-musllinux_1_1_aarch64.whl", hash = "sha256:386c8bf53c502fff58903061338ce4f4950cbdcb23e2902d86c0f722b786bbe3", size = 484568, upload-time = "2024-09-04T20:44:23.245Z" },
    { url = "https://files.pythonhosted.org/packages/d4/38/ca8a4f639065f14ae0f1d9751e70447a261f1a30fa7547a828ae08142465/cffi-1.17.1-cp312-cp312-musllinux_1_1_x86_64.whl", hash = "sha256:4ceb10419a9adf4460ea14cfd6bc43d08701f0835e979bf821052f1805850fe8", size = 488736, upload-time = "2024-09-04T20:44:24.757Z" },
    { url = "https://files.pythonhosted.org/packages/86/c5/28b2d6f799ec0bdecf44dced2ec5ed43e0eb63097b0f58c293583b406582/cffi-1.17.1-cp312-cp312-win32.whl", hash = "sha256:a08d7e755f8ed21095a310a693525137cfe756ce62d066e53f502a83dc550f65", size = 172448, upload-time = "2024-09-04T20:44:26.208Z" },
    { url = "https://files.pythonhosted.org/packages/50/b9/db34c4755a7bd1cb2d1603ac3863f22bcecbd1ba29e5ee841a4bc510b294/cffi-1.17.1-cp312-cp312-win_amd64.whl", hash = "sha256:51392eae71afec0d0c8fb1a53b204dbb3bcabcb3c9b807eedf3e1e6ccf2de903", size = 181976, upload-time = "2024-09-04T20:44:27.578Z" },
    { url = "https://files.pythonhosted.org/packages/8d/f8/dd6c246b148639254dad4d6803eb6a54e8c85c6e11ec9df2cffa87571dbe/cffi-1.17.1-cp313-cp313-macosx_10_13_x86_64.whl", hash = "sha256:f3a2b4222ce6b60e2e8b337bb9596923045681d71e5a082783484d845390938e", size = 182989, upload-time = "2024-09-04T20:44:28.956Z" },
    { url = "https://files.pythonhosted.org/packages/8b/f1/672d303ddf17c24fc83afd712316fda78dc6fce1cd53011b839483e1ecc8/cffi-1.17.1-cp313-cp313-macosx_11_0_arm64.whl", hash = "sha256:0984a4925a435b1da406122d4d7968dd861c1385afe3b45ba82b750f229811e2", size = 178802, upload-time = "2024-09-04T20:44:30.289Z" },
    { url = "https://files.pythonhosted.org/packages/0e/2d/eab2e858a91fdff70533cab61dcff4a1f55ec60425832ddfdc9cd36bc8af/cffi-1.17.1-cp313-cp313-manylinux_2_12_i686.manylinux2010_i686.manylinux_2_17_i686.manylinux2014_i686.whl", hash = "sha256:d01b12eeeb4427d3110de311e1774046ad344f5b1a7403101878976ecd7a10f3", size = 454792, upload-time = "2024-09-04T20:44:32.01Z" },
    { url = "https://files.pythonhosted.org/packages/75/b2/fbaec7c4455c604e29388d55599b99ebcc250a60050610fadde58932b7ee/cffi-1.17.1-cp313-cp313-manylinux_2_17_aarch64.manylinux2014_aarch64.whl", hash = "sha256:706510fe141c86a69c8ddc029c7910003a17353970cff3b904ff0686a5927683", size = 478893, upload-time = "2024-09-04T20:44:33.606Z" },
    { url = "https://files.pythonhosted.org/packages/4f/b7/6e4a2162178bf1935c336d4da8a9352cccab4d3a5d7914065490f08c0690/cffi-1.17.1-cp313-cp313-manylinux_2_17_ppc64le.manylinux2014_ppc64le.whl", hash = "sha256:de55b766c7aa2e2a3092c51e0483d700341182f08e67c63630d5b6f200bb28e5", size = 485810, upload-time = "2024-09-04T20:44:35.191Z" },
    { url = "https://files.pythonhosted.org/packages/c7/8a/1d0e4a9c26e54746dc08c2c6c037889124d4f59dffd853a659fa545f1b40/cffi-1.17.1-cp313-cp313-manylinux_2_17_s390x.manylinux2014_s390x.whl", hash = "sha256:c59d6e989d07460165cc5ad3c61f9fd8f1b4796eacbd81cee78957842b834af4", size = 471200, upload-time = "2024-09-04T20:44:36.743Z" },
    { url = "https://files.pythonhosted.org/packages/26/9f/1aab65a6c0db35f43c4d1b4f580e8df53914310afc10ae0397d29d697af4/cffi-1.17.1-cp313-cp313-manylinux_2_17_x86_64.manylinux2014_x86_64.whl", hash = "sha256:dd398dbc6773384a17fe0d3e7eeb8d1a21c2200473ee6806bb5e6a8e62bb73dd", size = 479447, upload-time = "2024-09-04T20:44:38.492Z" },
    { url = "https://files.pythonhosted.org/packages/5f/e4/fb8b3dd8dc0e98edf1135ff067ae070bb32ef9d509d6cb0f538cd6f7483f/cffi-1.17.1-cp313-cp313-musllinux_1_1_aarch64.whl", hash = "sha256:3edc8d958eb099c634dace3c7e16560ae474aa3803a5df240542b305d14e14ed", size = 484358, upload-time = "2024-09-04T20:44:40.046Z" },
    { url = "https://files.pythonhosted.org/packages/f1/47/d7145bf2dc04684935d57d67dff9d6d795b2ba2796806bb109864be3a151/cffi-1.17.1-cp313-cp313-musllinux_1_1_x86_64.whl", hash = "sha256:72e72408cad3d5419375fc87d289076ee319835bdfa2caad331e377589aebba9", size = 488469, upload-time = "2024-09-04T20:44:41.616Z" },
    { url = "https://files.pythonhosted.org/packages/bf/ee/f94057fa6426481d663b88637a9a10e859e492c73d0384514a17d78ee205/cffi-1.17.1-cp313-cp313-win32.whl", hash = "sha256:e03eab0a8677fa80d646b5ddece1cbeaf556c313dcfac435ba11f107ba117b5d", size = 172475, upload-time = "2024-09-04T20:44:43.733Z" },
    { url = "https://files.pythonhosted.org/packages/7c/fc/6a8cb64e5f0324877d503c854da15d76c1e50eb722e320b15345c4d0c6de/cffi-1.17.1-cp313-cp313-win_amd64.whl", hash = "sha256:f6a16c31041f09ead72d69f583767292f750d24913dadacf5756b966aacb3f1a", size = 182009, upload-time = "2024-09-04T20:44:45.309Z" },
]

[[package]]
name = "chardet"
version = "5.2.0"
source = { registry = "https://pypi.org/simple" }
sdist = { url = "https://files.pythonhosted.org/packages/f3/0d/f7b6ab21ec75897ed80c17d79b15951a719226b9fababf1e40ea74d69079/chardet-5.2.0.tar.gz", hash = "sha256:1b3b6ff479a8c414bc3fa2c0852995695c4a026dcd6d0633b2dd092ca39c1cf7", size = 2069618, upload-time = "2023-08-01T19:23:02.662Z" }
wheels = [
    { url = "https://files.pythonhosted.org/packages/38/6f/f5fbc992a329ee4e0f288c1fe0e2ad9485ed064cac731ed2fe47dcc38cbf/chardet-5.2.0-py3-none-any.whl", hash = "sha256:e1cf59446890a00105fe7b7912492ea04b6e6f06d4b742b2c788469e34c82970", size = 199385, upload-time = "2023-08-01T19:23:00.661Z" },
]

[[package]]
name = "charset-normalizer"
version = "3.4.3"
source = { registry = "https://pypi.org/simple" }
sdist = { url = "https://files.pythonhosted.org/packages/83/2d/5fd176ceb9b2fc619e63405525573493ca23441330fcdaee6bef9460e924/charset_normalizer-3.4.3.tar.gz", hash = "sha256:6fce4b8500244f6fcb71465d4a4930d132ba9ab8e71a7859e6a5d59851068d14", size = 122371, upload-time = "2025-08-09T07:57:28.46Z" }
wheels = [
    { url = "https://files.pythonhosted.org/packages/d6/98/f3b8013223728a99b908c9344da3aa04ee6e3fa235f19409033eda92fb78/charset_normalizer-3.4.3-cp310-cp310-macosx_10_9_universal2.whl", hash = "sha256:fb7f67a1bfa6e40b438170ebdc8158b78dc465a5a67b6dde178a46987b244a72", size = 207695, upload-time = "2025-08-09T07:55:36.452Z" },
    { url = "https://files.pythonhosted.org/packages/21/40/5188be1e3118c82dcb7c2a5ba101b783822cfb413a0268ed3be0468532de/charset_normalizer-3.4.3-cp310-cp310-manylinux2014_aarch64.manylinux_2_17_aarch64.manylinux_2_28_aarch64.whl", hash = "sha256:cc9370a2da1ac13f0153780040f465839e6cccb4a1e44810124b4e22483c93fe", size = 147153, upload-time = "2025-08-09T07:55:38.467Z" },
    { url = "https://files.pythonhosted.org/packages/37/60/5d0d74bc1e1380f0b72c327948d9c2aca14b46a9efd87604e724260f384c/charset_normalizer-3.4.3-cp310-cp310-manylinux2014_ppc64le.manylinux_2_17_ppc64le.manylinux_2_28_ppc64le.whl", hash = "sha256:07a0eae9e2787b586e129fdcbe1af6997f8d0e5abaa0bc98c0e20e124d67e601", size = 160428, upload-time = "2025-08-09T07:55:40.072Z" },
    { url = "https://files.pythonhosted.org/packages/85/9a/d891f63722d9158688de58d050c59dc3da560ea7f04f4c53e769de5140f5/charset_normalizer-3.4.3-cp310-cp310-manylinux2014_s390x.manylinux_2_17_s390x.manylinux_2_28_s390x.whl", hash = "sha256:74d77e25adda8581ffc1c720f1c81ca082921329452eba58b16233ab1842141c", size = 157627, upload-time = "2025-08-09T07:55:41.706Z" },
    { url = "https://files.pythonhosted.org/packages/65/1a/7425c952944a6521a9cfa7e675343f83fd82085b8af2b1373a2409c683dc/charset_normalizer-3.4.3-cp310-cp310-manylinux2014_x86_64.manylinux_2_17_x86_64.manylinux_2_28_x86_64.whl", hash = "sha256:d0e909868420b7049dafd3a31d45125b31143eec59235311fc4c57ea26a4acd2", size = 152388, upload-time = "2025-08-09T07:55:43.262Z" },
    { url = "https://files.pythonhosted.org/packages/f0/c9/a2c9c2a355a8594ce2446085e2ec97fd44d323c684ff32042e2a6b718e1d/charset_normalizer-3.4.3-cp310-cp310-musllinux_1_2_aarch64.whl", hash = "sha256:c6f162aabe9a91a309510d74eeb6507fab5fff92337a15acbe77753d88d9dcf0", size = 150077, upload-time = "2025-08-09T07:55:44.903Z" },
    { url = "https://files.pythonhosted.org/packages/3b/38/20a1f44e4851aa1c9105d6e7110c9d020e093dfa5836d712a5f074a12bf7/charset_normalizer-3.4.3-cp310-cp310-musllinux_1_2_ppc64le.whl", hash = "sha256:4ca4c094de7771a98d7fbd67d9e5dbf1eb73efa4f744a730437d8a3a5cf994f0", size = 161631, upload-time = "2025-08-09T07:55:46.346Z" },
    { url = "https://files.pythonhosted.org/packages/a4/fa/384d2c0f57edad03d7bec3ebefb462090d8905b4ff5a2d2525f3bb711fac/charset_normalizer-3.4.3-cp310-cp310-musllinux_1_2_s390x.whl", hash = "sha256:02425242e96bcf29a49711b0ca9f37e451da7c70562bc10e8ed992a5a7a25cc0", size = 159210, upload-time = "2025-08-09T07:55:47.539Z" },
    { url = "https://files.pythonhosted.org/packages/33/9e/eca49d35867ca2db336b6ca27617deed4653b97ebf45dfc21311ce473c37/charset_normalizer-3.4.3-cp310-cp310-musllinux_1_2_x86_64.whl", hash = "sha256:78deba4d8f9590fe4dae384aeff04082510a709957e968753ff3c48399f6f92a", size = 153739, upload-time = "2025-08-09T07:55:48.744Z" },
    { url = "https://files.pythonhosted.org/packages/2a/91/26c3036e62dfe8de8061182d33be5025e2424002125c9500faff74a6735e/charset_normalizer-3.4.3-cp310-cp310-win32.whl", hash = "sha256:d79c198e27580c8e958906f803e63cddb77653731be08851c7df0b1a14a8fc0f", size = 99825, upload-time = "2025-08-09T07:55:50.305Z" },
    { url = "https://files.pythonhosted.org/packages/e2/c6/f05db471f81af1fa01839d44ae2a8bfeec8d2a8b4590f16c4e7393afd323/charset_normalizer-3.4.3-cp310-cp310-win_amd64.whl", hash = "sha256:c6e490913a46fa054e03699c70019ab869e990270597018cef1d8562132c2669", size = 107452, upload-time = "2025-08-09T07:55:51.461Z" },
    { url = "https://files.pythonhosted.org/packages/7f/b5/991245018615474a60965a7c9cd2b4efbaabd16d582a5547c47ee1c7730b/charset_normalizer-3.4.3-cp311-cp311-macosx_10_9_universal2.whl", hash = "sha256:b256ee2e749283ef3ddcff51a675ff43798d92d746d1a6e4631bf8c707d22d0b", size = 204483, upload-time = "2025-08-09T07:55:53.12Z" },
    { url = "https://files.pythonhosted.org/packages/c7/2a/ae245c41c06299ec18262825c1569c5d3298fc920e4ddf56ab011b417efd/charset_normalizer-3.4.3-cp311-cp311-manylinux2014_aarch64.manylinux_2_17_aarch64.manylinux_2_28_aarch64.whl", hash = "sha256:13faeacfe61784e2559e690fc53fa4c5ae97c6fcedb8eb6fb8d0a15b475d2c64", size = 145520, upload-time = "2025-08-09T07:55:54.712Z" },
    { url = "https://files.pythonhosted.org/packages/3a/a4/b3b6c76e7a635748c4421d2b92c7b8f90a432f98bda5082049af37ffc8e3/charset_normalizer-3.4.3-cp311-cp311-manylinux2014_ppc64le.manylinux_2_17_ppc64le.manylinux_2_28_ppc64le.whl", hash = "sha256:00237675befef519d9af72169d8604a067d92755e84fe76492fef5441db05b91", size = 158876, upload-time = "2025-08-09T07:55:56.024Z" },
    { url = "https://files.pythonhosted.org/packages/e2/e6/63bb0e10f90a8243c5def74b5b105b3bbbfb3e7bb753915fe333fb0c11ea/charset_normalizer-3.4.3-cp311-cp311-manylinux2014_s390x.manylinux_2_17_s390x.manylinux_2_28_s390x.whl", hash = "sha256:585f3b2a80fbd26b048a0be90c5aae8f06605d3c92615911c3a2b03a8a3b796f", size = 156083, upload-time = "2025-08-09T07:55:57.582Z" },
    { url = "https://files.pythonhosted.org/packages/87/df/b7737ff046c974b183ea9aa111b74185ac8c3a326c6262d413bd5a1b8c69/charset_normalizer-3.4.3-cp311-cp311-manylinux2014_x86_64.manylinux_2_17_x86_64.manylinux_2_28_x86_64.whl", hash = "sha256:0e78314bdc32fa80696f72fa16dc61168fda4d6a0c014e0380f9d02f0e5d8a07", size = 150295, upload-time = "2025-08-09T07:55:59.147Z" },
    { url = "https://files.pythonhosted.org/packages/61/f1/190d9977e0084d3f1dc169acd060d479bbbc71b90bf3e7bf7b9927dec3eb/charset_normalizer-3.4.3-cp311-cp311-musllinux_1_2_aarch64.whl", hash = "sha256:96b2b3d1a83ad55310de8c7b4a2d04d9277d5591f40761274856635acc5fcb30", size = 148379, upload-time = "2025-08-09T07:56:00.364Z" },
    { url = "https://files.pythonhosted.org/packages/4c/92/27dbe365d34c68cfe0ca76f1edd70e8705d82b378cb54ebbaeabc2e3029d/charset_normalizer-3.4.3-cp311-cp311-musllinux_1_2_ppc64le.whl", hash = "sha256:939578d9d8fd4299220161fdd76e86c6a251987476f5243e8864a7844476ba14", size = 160018, upload-time = "2025-08-09T07:56:01.678Z" },
    { url = "https://files.pythonhosted.org/packages/99/04/baae2a1ea1893a01635d475b9261c889a18fd48393634b6270827869fa34/charset_normalizer-3.4.3-cp311-cp311-musllinux_1_2_s390x.whl", hash = "sha256:fd10de089bcdcd1be95a2f73dbe6254798ec1bda9f450d5828c96f93e2536b9c", size = 157430, upload-time = "2025-08-09T07:56:02.87Z" },
    { url = "https://files.pythonhosted.org/packages/2f/36/77da9c6a328c54d17b960c89eccacfab8271fdaaa228305330915b88afa9/charset_normalizer-3.4.3-cp311-cp311-musllinux_1_2_x86_64.whl", hash = "sha256:1e8ac75d72fa3775e0b7cb7e4629cec13b7514d928d15ef8ea06bca03ef01cae", size = 151600, upload-time = "2025-08-09T07:56:04.089Z" },
    { url = "https://files.pythonhosted.org/packages/64/d4/9eb4ff2c167edbbf08cdd28e19078bf195762e9bd63371689cab5ecd3d0d/charset_normalizer-3.4.3-cp311-cp311-win32.whl", hash = "sha256:6cf8fd4c04756b6b60146d98cd8a77d0cdae0e1ca20329da2ac85eed779b6849", size = 99616, upload-time = "2025-08-09T07:56:05.658Z" },
    { url = "https://files.pythonhosted.org/packages/f4/9c/996a4a028222e7761a96634d1820de8a744ff4327a00ada9c8942033089b/charset_normalizer-3.4.3-cp311-cp311-win_amd64.whl", hash = "sha256:31a9a6f775f9bcd865d88ee350f0ffb0e25936a7f930ca98995c05abf1faf21c", size = 107108, upload-time = "2025-08-09T07:56:07.176Z" },
    { url = "https://files.pythonhosted.org/packages/e9/5e/14c94999e418d9b87682734589404a25854d5f5d0408df68bc15b6ff54bb/charset_normalizer-3.4.3-cp312-cp312-macosx_10_13_universal2.whl", hash = "sha256:e28e334d3ff134e88989d90ba04b47d84382a828c061d0d1027b1b12a62b39b1", size = 205655, upload-time = "2025-08-09T07:56:08.475Z" },
    { url = "https://files.pythonhosted.org/packages/7d/a8/c6ec5d389672521f644505a257f50544c074cf5fc292d5390331cd6fc9c3/charset_normalizer-3.4.3-cp312-cp312-manylinux2014_aarch64.manylinux_2_17_aarch64.manylinux_2_28_aarch64.whl", hash = "sha256:0cacf8f7297b0c4fcb74227692ca46b4a5852f8f4f24b3c766dd94a1075c4884", size = 146223, upload-time = "2025-08-09T07:56:09.708Z" },
    { url = "https://files.pythonhosted.org/packages/fc/eb/a2ffb08547f4e1e5415fb69eb7db25932c52a52bed371429648db4d84fb1/charset_normalizer-3.4.3-cp312-cp312-manylinux2014_ppc64le.manylinux_2_17_ppc64le.manylinux_2_28_ppc64le.whl", hash = "sha256:c6fd51128a41297f5409deab284fecbe5305ebd7e5a1f959bee1c054622b7018", size = 159366, upload-time = "2025-08-09T07:56:11.326Z" },
    { url = "https://files.pythonhosted.org/packages/82/10/0fd19f20c624b278dddaf83b8464dcddc2456cb4b02bb902a6da126b87a1/charset_normalizer-3.4.3-cp312-cp312-manylinux2014_s390x.manylinux_2_17_s390x.manylinux_2_28_s390x.whl", hash = "sha256:3cfb2aad70f2c6debfbcb717f23b7eb55febc0bb23dcffc0f076009da10c6392", size = 157104, upload-time = "2025-08-09T07:56:13.014Z" },
    { url = "https://files.pythonhosted.org/packages/16/ab/0233c3231af734f5dfcf0844aa9582d5a1466c985bbed6cedab85af9bfe3/charset_normalizer-3.4.3-cp312-cp312-manylinux2014_x86_64.manylinux_2_17_x86_64.manylinux_2_28_x86_64.whl", hash = "sha256:1606f4a55c0fd363d754049cdf400175ee96c992b1f8018b993941f221221c5f", size = 151830, upload-time = "2025-08-09T07:56:14.428Z" },
    { url = "https://files.pythonhosted.org/packages/ae/02/e29e22b4e02839a0e4a06557b1999d0a47db3567e82989b5bb21f3fbbd9f/charset_normalizer-3.4.3-cp312-cp312-musllinux_1_2_aarch64.whl", hash = "sha256:027b776c26d38b7f15b26a5da1044f376455fb3766df8fc38563b4efbc515154", size = 148854, upload-time = "2025-08-09T07:56:16.051Z" },
    { url = "https://files.pythonhosted.org/packages/05/6b/e2539a0a4be302b481e8cafb5af8792da8093b486885a1ae4d15d452bcec/charset_normalizer-3.4.3-cp312-cp312-musllinux_1_2_ppc64le.whl", hash = "sha256:42e5088973e56e31e4fa58eb6bd709e42fc03799c11c42929592889a2e54c491", size = 160670, upload-time = "2025-08-09T07:56:17.314Z" },
    { url = "https://files.pythonhosted.org/packages/31/e7/883ee5676a2ef217a40ce0bffcc3d0dfbf9e64cbcfbdf822c52981c3304b/charset_normalizer-3.4.3-cp312-cp312-musllinux_1_2_s390x.whl", hash = "sha256:cc34f233c9e71701040d772aa7490318673aa7164a0efe3172b2981218c26d93", size = 158501, upload-time = "2025-08-09T07:56:18.641Z" },
    { url = "https://files.pythonhosted.org/packages/c1/35/6525b21aa0db614cf8b5792d232021dca3df7f90a1944db934efa5d20bb1/charset_normalizer-3.4.3-cp312-cp312-musllinux_1_2_x86_64.whl", hash = "sha256:320e8e66157cc4e247d9ddca8e21f427efc7a04bbd0ac8a9faf56583fa543f9f", size = 153173, upload-time = "2025-08-09T07:56:20.289Z" },
    { url = "https://files.pythonhosted.org/packages/50/ee/f4704bad8201de513fdc8aac1cabc87e38c5818c93857140e06e772b5892/charset_normalizer-3.4.3-cp312-cp312-win32.whl", hash = "sha256:fb6fecfd65564f208cbf0fba07f107fb661bcd1a7c389edbced3f7a493f70e37", size = 99822, upload-time = "2025-08-09T07:56:21.551Z" },
    { url = "https://files.pythonhosted.org/packages/39/f5/3b3836ca6064d0992c58c7561c6b6eee1b3892e9665d650c803bd5614522/charset_normalizer-3.4.3-cp312-cp312-win_amd64.whl", hash = "sha256:86df271bf921c2ee3818f0522e9a5b8092ca2ad8b065ece5d7d9d0e9f4849bcc", size = 107543, upload-time = "2025-08-09T07:56:23.115Z" },
    { url = "https://files.pythonhosted.org/packages/65/ca/2135ac97709b400c7654b4b764daf5c5567c2da45a30cdd20f9eefe2d658/charset_normalizer-3.4.3-cp313-cp313-macosx_10_13_universal2.whl", hash = "sha256:14c2a87c65b351109f6abfc424cab3927b3bdece6f706e4d12faaf3d52ee5efe", size = 205326, upload-time = "2025-08-09T07:56:24.721Z" },
    { url = "https://files.pythonhosted.org/packages/71/11/98a04c3c97dd34e49c7d247083af03645ca3730809a5509443f3c37f7c99/charset_normalizer-3.4.3-cp313-cp313-manylinux2014_aarch64.manylinux_2_17_aarch64.manylinux_2_28_aarch64.whl", hash = "sha256:41d1fc408ff5fdfb910200ec0e74abc40387bccb3252f3f27c0676731df2b2c8", size = 146008, upload-time = "2025-08-09T07:56:26.004Z" },
    { url = "https://files.pythonhosted.org/packages/60/f5/4659a4cb3c4ec146bec80c32d8bb16033752574c20b1252ee842a95d1a1e/charset_normalizer-3.4.3-cp313-cp313-manylinux2014_ppc64le.manylinux_2_17_ppc64le.manylinux_2_28_ppc64le.whl", hash = "sha256:1bb60174149316da1c35fa5233681f7c0f9f514509b8e399ab70fea5f17e45c9", size = 159196, upload-time = "2025-08-09T07:56:27.25Z" },
    { url = "https://files.pythonhosted.org/packages/86/9e/f552f7a00611f168b9a5865a1414179b2c6de8235a4fa40189f6f79a1753/charset_normalizer-3.4.3-cp313-cp313-manylinux2014_s390x.manylinux_2_17_s390x.manylinux_2_28_s390x.whl", hash = "sha256:30d006f98569de3459c2fc1f2acde170b7b2bd265dc1943e87e1a4efe1b67c31", size = 156819, upload-time = "2025-08-09T07:56:28.515Z" },
    { url = "https://files.pythonhosted.org/packages/7e/95/42aa2156235cbc8fa61208aded06ef46111c4d3f0de233107b3f38631803/charset_normalizer-3.4.3-cp313-cp313-manylinux2014_x86_64.manylinux_2_17_x86_64.manylinux_2_28_x86_64.whl", hash = "sha256:416175faf02e4b0810f1f38bcb54682878a4af94059a1cd63b8747244420801f", size = 151350, upload-time = "2025-08-09T07:56:29.716Z" },
    { url = "https://files.pythonhosted.org/packages/c2/a9/3865b02c56f300a6f94fc631ef54f0a8a29da74fb45a773dfd3dcd380af7/charset_normalizer-3.4.3-cp313-cp313-musllinux_1_2_aarch64.whl", hash = "sha256:6aab0f181c486f973bc7262a97f5aca3ee7e1437011ef0c2ec04b5a11d16c927", size = 148644, upload-time = "2025-08-09T07:56:30.984Z" },
    { url = "https://files.pythonhosted.org/packages/77/d9/cbcf1a2a5c7d7856f11e7ac2d782aec12bdfea60d104e60e0aa1c97849dc/charset_normalizer-3.4.3-cp313-cp313-musllinux_1_2_ppc64le.whl", hash = "sha256:fdabf8315679312cfa71302f9bd509ded4f2f263fb5b765cf1433b39106c3cc9", size = 160468, upload-time = "2025-08-09T07:56:32.252Z" },
    { url = "https://files.pythonhosted.org/packages/f6/42/6f45efee8697b89fda4d50580f292b8f7f9306cb2971d4b53f8914e4d890/charset_normalizer-3.4.3-cp313-cp313-musllinux_1_2_s390x.whl", hash = "sha256:bd28b817ea8c70215401f657edef3a8aa83c29d447fb0b622c35403780ba11d5", size = 158187, upload-time = "2025-08-09T07:56:33.481Z" },
    { url = "https://files.pythonhosted.org/packages/70/99/f1c3bdcfaa9c45b3ce96f70b14f070411366fa19549c1d4832c935d8e2c3/charset_normalizer-3.4.3-cp313-cp313-musllinux_1_2_x86_64.whl", hash = "sha256:18343b2d246dc6761a249ba1fb13f9ee9a2bcd95decc767319506056ea4ad4dc", size = 152699, upload-time = "2025-08-09T07:56:34.739Z" },
    { url = "https://files.pythonhosted.org/packages/a3/ad/b0081f2f99a4b194bcbb1934ef3b12aa4d9702ced80a37026b7607c72e58/charset_normalizer-3.4.3-cp313-cp313-win32.whl", hash = "sha256:6fb70de56f1859a3f71261cbe41005f56a7842cc348d3aeb26237560bfa5e0ce", size = 99580, upload-time = "2025-08-09T07:56:35.981Z" },
    { url = "https://files.pythonhosted.org/packages/9a/8f/ae790790c7b64f925e5c953b924aaa42a243fb778fed9e41f147b2a5715a/charset_normalizer-3.4.3-cp313-cp313-win_amd64.whl", hash = "sha256:cf1ebb7d78e1ad8ec2a8c4732c7be2e736f6e5123a4146c5b89c9d1f585f8cef", size = 107366, upload-time = "2025-08-09T07:56:37.339Z" },
    { url = "https://files.pythonhosted.org/packages/8e/91/b5a06ad970ddc7a0e513112d40113e834638f4ca1120eb727a249fb2715e/charset_normalizer-3.4.3-cp314-cp314-macosx_10_13_universal2.whl", hash = "sha256:3cd35b7e8aedeb9e34c41385fda4f73ba609e561faedfae0a9e75e44ac558a15", size = 204342, upload-time = "2025-08-09T07:56:38.687Z" },
    { url = "https://files.pythonhosted.org/packages/ce/ec/1edc30a377f0a02689342f214455c3f6c2fbedd896a1d2f856c002fc3062/charset_normalizer-3.4.3-cp314-cp314-manylinux2014_aarch64.manylinux_2_17_aarch64.manylinux_2_28_aarch64.whl", hash = "sha256:b89bc04de1d83006373429975f8ef9e7932534b8cc9ca582e4db7d20d91816db", size = 145995, upload-time = "2025-08-09T07:56:40.048Z" },
    { url = "https://files.pythonhosted.org/packages/17/e5/5e67ab85e6d22b04641acb5399c8684f4d37caf7558a53859f0283a650e9/charset_normalizer-3.4.3-cp314-cp314-manylinux2014_ppc64le.manylinux_2_17_ppc64le.manylinux_2_28_ppc64le.whl", hash = "sha256:2001a39612b241dae17b4687898843f254f8748b796a2e16f1051a17078d991d", size = 158640, upload-time = "2025-08-09T07:56:41.311Z" },
    { url = "https://files.pythonhosted.org/packages/f1/e5/38421987f6c697ee3722981289d554957c4be652f963d71c5e46a262e135/charset_normalizer-3.4.3-cp314-cp314-manylinux2014_s390x.manylinux_2_17_s390x.manylinux_2_28_s390x.whl", hash = "sha256:8dcfc373f888e4fb39a7bc57e93e3b845e7f462dacc008d9749568b1c4ece096", size = 156636, upload-time = "2025-08-09T07:56:43.195Z" },
    { url = "https://files.pythonhosted.org/packages/a0/e4/5a075de8daa3ec0745a9a3b54467e0c2967daaaf2cec04c845f73493e9a1/charset_normalizer-3.4.3-cp314-cp314-manylinux2014_x86_64.manylinux_2_17_x86_64.manylinux_2_28_x86_64.whl", hash = "sha256:18b97b8404387b96cdbd30ad660f6407799126d26a39ca65729162fd810a99aa", size = 150939, upload-time = "2025-08-09T07:56:44.819Z" },
    { url = "https://files.pythonhosted.org/packages/02/f7/3611b32318b30974131db62b4043f335861d4d9b49adc6d57c1149cc49d4/charset_normalizer-3.4.3-cp314-cp314-musllinux_1_2_aarch64.whl", hash = "sha256:ccf600859c183d70eb47e05a44cd80a4ce77394d1ac0f79dbd2dd90a69a3a049", size = 148580, upload-time = "2025-08-09T07:56:46.684Z" },
    { url = "https://files.pythonhosted.org/packages/7e/61/19b36f4bd67f2793ab6a99b979b4e4f3d8fc754cbdffb805335df4337126/charset_normalizer-3.4.3-cp314-cp314-musllinux_1_2_ppc64le.whl", hash = "sha256:53cd68b185d98dde4ad8990e56a58dea83a4162161b1ea9272e5c9182ce415e0", size = 159870, upload-time = "2025-08-09T07:56:47.941Z" },
    { url = "https://files.pythonhosted.org/packages/06/57/84722eefdd338c04cf3030ada66889298eaedf3e7a30a624201e0cbe424a/charset_normalizer-3.4.3-cp314-cp314-musllinux_1_2_s390x.whl", hash = "sha256:30a96e1e1f865f78b030d65241c1ee850cdf422d869e9028e2fc1d5e4db73b92", size = 157797, upload-time = "2025-08-09T07:56:49.756Z" },
    { url = "https://files.pythonhosted.org/packages/72/2a/aff5dd112b2f14bcc3462c312dce5445806bfc8ab3a7328555da95330e4b/charset_normalizer-3.4.3-cp314-cp314-musllinux_1_2_x86_64.whl", hash = "sha256:d716a916938e03231e86e43782ca7878fb602a125a91e7acb8b5112e2e96ac16", size = 152224, upload-time = "2025-08-09T07:56:51.369Z" },
    { url = "https://files.pythonhosted.org/packages/b7/8c/9839225320046ed279c6e839d51f028342eb77c91c89b8ef2549f951f3ec/charset_normalizer-3.4.3-cp314-cp314-win32.whl", hash = "sha256:c6dbd0ccdda3a2ba7c2ecd9d77b37f3b5831687d8dc1b6ca5f56a4880cc7b7ce", size = 100086, upload-time = "2025-08-09T07:56:52.722Z" },
    { url = "https://files.pythonhosted.org/packages/ee/7a/36fbcf646e41f710ce0a563c1c9a343c6edf9be80786edeb15b6f62e17db/charset_normalizer-3.4.3-cp314-cp314-win_amd64.whl", hash = "sha256:73dc19b562516fc9bcf6e5d6e596df0b4eb98d87e4f79f3ae71840e6ed21361c", size = 107400, upload-time = "2025-08-09T07:56:55.172Z" },
    { url = "https://files.pythonhosted.org/packages/8a/1f/f041989e93b001bc4e44bb1669ccdcf54d3f00e628229a85b08d330615c5/charset_normalizer-3.4.3-py3-none-any.whl", hash = "sha256:ce571ab16d890d23b5c278547ba694193a45011ff86a9162a71307ed9f86759a", size = 53175, upload-time = "2025-08-09T07:57:26.864Z" },
]

[[package]]
name = "click"
version = "8.2.1"
source = { registry = "https://pypi.org/simple" }
dependencies = [
    { name = "colorama", marker = "sys_platform == 'win32'" },
]
sdist = { url = "https://files.pythonhosted.org/packages/60/6c/8ca2efa64cf75a977a0d7fac081354553ebe483345c734fb6b6515d96bbc/click-8.2.1.tar.gz", hash = "sha256:27c491cc05d968d271d5a1db13e3b5a184636d9d930f148c50b038f0d0646202", size = 286342, upload-time = "2025-05-20T23:19:49.832Z" }
wheels = [
    { url = "https://files.pythonhosted.org/packages/85/32/10bb5764d90a8eee674e9dc6f4db6a0ab47c8c4d0d83c27f7c39ac415a4d/click-8.2.1-py3-none-any.whl", hash = "sha256:61a3265b914e850b85317d0b3109c7f8cd35a670f963866005d6ef1d5175a12b", size = 102215, upload-time = "2025-05-20T23:19:47.796Z" },
]

[[package]]
name = "colorama"
version = "0.4.6"
source = { registry = "https://pypi.org/simple" }
sdist = { url = "https://files.pythonhosted.org/packages/d8/53/6f443c9a4a8358a93a6792e2acffb9d9d5cb0a5cfd8802644b7b1c9a02e4/colorama-0.4.6.tar.gz", hash = "sha256:08695f5cb7ed6e0531a20572697297273c47b8cae5a63ffc6d6ed5c201be6e44", size = 27697, upload-time = "2022-10-25T02:36:22.414Z" }
wheels = [
    { url = "https://files.pythonhosted.org/packages/d1/d6/3965ed04c63042e047cb6a3e6ed1a63a35087b6a609aa3a15ed8ac56c221/colorama-0.4.6-py2.py3-none-any.whl", hash = "sha256:4f1d9991f5acc0ca119f9d443620b77f9d6b33703e51011c16baf57afb285fc6", size = 25335, upload-time = "2022-10-25T02:36:20.889Z" },
]

[[package]]
name = "coverage"
version = "7.10.4"
source = { registry = "https://pypi.org/simple" }
sdist = { url = "https://files.pythonhosted.org/packages/d6/4e/08b493f1f1d8a5182df0044acc970799b58a8d289608e0d891a03e9d269a/coverage-7.10.4.tar.gz", hash = "sha256:25f5130af6c8e7297fd14634955ba9e1697f47143f289e2a23284177c0061d27", size = 823798, upload-time = "2025-08-17T00:26:43.314Z" }
wheels = [
    { url = "https://files.pythonhosted.org/packages/9c/f4/350759710db50362685f922259c140592dba15eb4e2325656a98413864d9/coverage-7.10.4-cp310-cp310-macosx_10_9_x86_64.whl", hash = "sha256:d92d6edb0ccafd20c6fbf9891ca720b39c2a6a4b4a6f9cf323ca2c986f33e475", size = 216403, upload-time = "2025-08-17T00:24:19.083Z" },
    { url = "https://files.pythonhosted.org/packages/29/7e/e467c2bb4d5ecfd166bfd22c405cce4c50de2763ba1d78e2729c59539a42/coverage-7.10.4-cp310-cp310-macosx_11_0_arm64.whl", hash = "sha256:7202da14dc0236884fcc45665ffb2d79d4991a53fbdf152ab22f69f70923cc22", size = 216802, upload-time = "2025-08-17T00:24:21.824Z" },
    { url = "https://files.pythonhosted.org/packages/62/ab/2accdd1ccfe63b890e5eb39118f63c155202df287798364868a2884a50af/coverage-7.10.4-cp310-cp310-manylinux1_i686.manylinux_2_28_i686.manylinux_2_5_i686.whl", hash = "sha256:ada418633ae24ec8d0fcad5efe6fc7aa3c62497c6ed86589e57844ad04365674", size = 243558, upload-time = "2025-08-17T00:24:23.569Z" },
    { url = "https://files.pythonhosted.org/packages/43/04/c14c33d0cfc0f4db6b3504d01a47f4c798563d932a836fd5f2dbc0521d3d/coverage-7.10.4-cp310-cp310-manylinux1_x86_64.manylinux_2_28_x86_64.manylinux_2_5_x86_64.whl", hash = "sha256:b828e33eca6c3322adda3b5884456f98c435182a44917ded05005adfa1415500", size = 245370, upload-time = "2025-08-17T00:24:24.858Z" },
    { url = "https://files.pythonhosted.org/packages/99/71/147053061f1f51c1d3b3d040c3cb26876964a3a0dca0765d2441411ca568/coverage-7.10.4-cp310-cp310-manylinux2014_aarch64.manylinux_2_17_aarch64.manylinux_2_28_aarch64.whl", hash = "sha256:802793ba397afcfdbe9f91f89d65ae88b958d95edc8caf948e1f47d8b6b2b606", size = 247228, upload-time = "2025-08-17T00:24:26.167Z" },
    { url = "https://files.pythonhosted.org/packages/cc/92/7ef882205d4d4eb502e6154ee7122c1a1b1ce3f29d0166921e0fb550a5d3/coverage-7.10.4-cp310-cp310-musllinux_1_2_aarch64.whl", hash = "sha256:d0b23512338c54101d3bf7a1ab107d9d75abda1d5f69bc0887fd079253e4c27e", size = 245270, upload-time = "2025-08-17T00:24:27.424Z" },
    { url = "https://files.pythonhosted.org/packages/ab/3d/297a20603abcc6c7d89d801286eb477b0b861f3c5a4222730f1c9837be3e/coverage-7.10.4-cp310-cp310-musllinux_1_2_i686.whl", hash = "sha256:f36b7dcf72d06a8c5e2dd3aca02be2b1b5db5f86404627dff834396efce958f2", size = 243287, upload-time = "2025-08-17T00:24:28.697Z" },
    { url = "https://files.pythonhosted.org/packages/65/f9/b04111438f41f1ddd5dc88706d5f8064ae5bb962203c49fe417fa23a362d/coverage-7.10.4-cp310-cp310-musllinux_1_2_x86_64.whl", hash = "sha256:fce316c367a1dc2c411821365592eeb335ff1781956d87a0410eae248188ba51", size = 244164, upload-time = "2025-08-17T00:24:30.393Z" },
    { url = "https://files.pythonhosted.org/packages/1e/e5/c7d9eb7a9ea66cf92d069077719fb2b07782dcd7050b01a9b88766b52154/coverage-7.10.4-cp310-cp310-win32.whl", hash = "sha256:8c5dab29fc8070b3766b5fc85f8d89b19634584429a2da6d42da5edfadaf32ae", size = 218917, upload-time = "2025-08-17T00:24:31.67Z" },
    { url = "https://files.pythonhosted.org/packages/66/30/4d9d3b81f5a836b31a7428b8a25e6d490d4dca5ff2952492af130153c35c/coverage-7.10.4-cp310-cp310-win_amd64.whl", hash = "sha256:4b0d114616f0fccb529a1817457d5fb52a10e106f86c5fb3b0bd0d45d0d69b93", size = 219822, upload-time = "2025-08-17T00:24:32.89Z" },
    { url = "https://files.pythonhosted.org/packages/ec/ba/2c9817e62018e7d480d14f684c160b3038df9ff69c5af7d80e97d143e4d1/coverage-7.10.4-cp311-cp311-macosx_10_9_x86_64.whl", hash = "sha256:05d5f98ec893d4a2abc8bc5f046f2f4367404e7e5d5d18b83de8fde1093ebc4f", size = 216514, upload-time = "2025-08-17T00:24:34.188Z" },
    { url = "https://files.pythonhosted.org/packages/e3/5a/093412a959a6b6261446221ba9fb23bb63f661a5de70b5d130763c87f916/coverage-7.10.4-cp311-cp311-macosx_11_0_arm64.whl", hash = "sha256:9267efd28f8994b750d171e58e481e3bbd69e44baed540e4c789f8e368b24b88", size = 216914, upload-time = "2025-08-17T00:24:35.881Z" },
    { url = "https://files.pythonhosted.org/packages/2c/1f/2fdf4a71cfe93b07eae845ebf763267539a7d8b7e16b062f959d56d7e433/coverage-7.10.4-cp311-cp311-manylinux1_i686.manylinux_2_28_i686.manylinux_2_5_i686.whl", hash = "sha256:4456a039fdc1a89ea60823d0330f1ac6f97b0dbe9e2b6fb4873e889584b085fb", size = 247308, upload-time = "2025-08-17T00:24:37.61Z" },
    { url = "https://files.pythonhosted.org/packages/ba/16/33f6cded458e84f008b9f6bc379609a6a1eda7bffe349153b9960803fc11/coverage-7.10.4-cp311-cp311-manylinux1_x86_64.manylinux_2_28_x86_64.manylinux_2_5_x86_64.whl", hash = "sha256:c2bfbd2a9f7e68a21c5bd191be94bfdb2691ac40d325bac9ef3ae45ff5c753d9", size = 249241, upload-time = "2025-08-17T00:24:38.919Z" },
    { url = "https://files.pythonhosted.org/packages/84/98/9c18e47c889be58339ff2157c63b91a219272503ee32b49d926eea2337f2/coverage-7.10.4-cp311-cp311-manylinux2014_aarch64.manylinux_2_17_aarch64.manylinux_2_28_aarch64.whl", hash = "sha256:0ab7765f10ae1df7e7fe37de9e64b5a269b812ee22e2da3f84f97b1c7732a0d8", size = 251346, upload-time = "2025-08-17T00:24:40.507Z" },
    { url = "https://files.pythonhosted.org/packages/6d/07/00a6c0d53e9a22d36d8e95ddd049b860eef8f4b9fd299f7ce34d8e323356/coverage-7.10.4-cp311-cp311-musllinux_1_2_aarch64.whl", hash = "sha256:0a09b13695166236e171ec1627ff8434b9a9bae47528d0ba9d944c912d33b3d2", size = 249037, upload-time = "2025-08-17T00:24:41.904Z" },
    { url = "https://files.pythonhosted.org/packages/3e/0e/1e1b944d6a6483d07bab5ef6ce063fcf3d0cc555a16a8c05ebaab11f5607/coverage-7.10.4-cp311-cp311-musllinux_1_2_i686.whl", hash = "sha256:5c9e75dfdc0167d5675e9804f04a56b2cf47fb83a524654297000b578b8adcb7", size = 247090, upload-time = "2025-08-17T00:24:43.193Z" },
    { url = "https://files.pythonhosted.org/packages/62/43/2ce5ab8a728b8e25ced077111581290ffaef9efaf860a28e25435ab925cf/coverage-7.10.4-cp311-cp311-musllinux_1_2_x86_64.whl", hash = "sha256:c751261bfe6481caba15ec005a194cb60aad06f29235a74c24f18546d8377df0", size = 247732, upload-time = "2025-08-17T00:24:44.906Z" },
    { url = "https://files.pythonhosted.org/packages/a4/f3/706c4a24f42c1c5f3a2ca56637ab1270f84d9e75355160dc34d5e39bb5b7/coverage-7.10.4-cp311-cp311-win32.whl", hash = "sha256:051c7c9e765f003c2ff6e8c81ccea28a70fb5b0142671e4e3ede7cebd45c80af", size = 218961, upload-time = "2025-08-17T00:24:46.241Z" },
    { url = "https://files.pythonhosted.org/packages/e8/aa/6b9ea06e0290bf1cf2a2765bba89d561c5c563b4e9db8298bf83699c8b67/coverage-7.10.4-cp311-cp311-win_amd64.whl", hash = "sha256:1a647b152f10be08fb771ae4a1421dbff66141e3d8ab27d543b5eb9ea5af8e52", size = 219851, upload-time = "2025-08-17T00:24:48.795Z" },
    { url = "https://files.pythonhosted.org/packages/8b/be/f0dc9ad50ee183369e643cd7ed8f2ef5c491bc20b4c3387cbed97dd6e0d1/coverage-7.10.4-cp311-cp311-win_arm64.whl", hash = "sha256:b09b9e4e1de0d406ca9f19a371c2beefe3193b542f64a6dd40cfcf435b7d6aa0", size = 218530, upload-time = "2025-08-17T00:24:50.164Z" },
    { url = "https://files.pythonhosted.org/packages/9e/4a/781c9e4dd57cabda2a28e2ce5b00b6be416015265851060945a5ed4bd85e/coverage-7.10.4-cp312-cp312-macosx_10_13_x86_64.whl", hash = "sha256:a1f0264abcabd4853d4cb9b3d164adbf1565da7dab1da1669e93f3ea60162d79", size = 216706, upload-time = "2025-08-17T00:24:51.528Z" },
    { url = "https://files.pythonhosted.org/packages/6a/8c/51255202ca03d2e7b664770289f80db6f47b05138e06cce112b3957d5dfd/coverage-7.10.4-cp312-cp312-macosx_11_0_arm64.whl", hash = "sha256:536cbe6b118a4df231b11af3e0f974a72a095182ff8ec5f4868c931e8043ef3e", size = 216939, upload-time = "2025-08-17T00:24:53.171Z" },
    { url = "https://files.pythonhosted.org/packages/06/7f/df11131483698660f94d3c847dc76461369782d7a7644fcd72ac90da8fd0/coverage-7.10.4-cp312-cp312-manylinux1_i686.manylinux_2_28_i686.manylinux_2_5_i686.whl", hash = "sha256:9a4c0d84134797b7bf3f080599d0cd501471f6c98b715405166860d79cfaa97e", size = 248429, upload-time = "2025-08-17T00:24:54.934Z" },
    { url = "https://files.pythonhosted.org/packages/eb/fa/13ac5eda7300e160bf98f082e75f5c5b4189bf3a883dd1ee42dbedfdc617/coverage-7.10.4-cp312-cp312-manylinux1_x86_64.manylinux_2_28_x86_64.manylinux_2_5_x86_64.whl", hash = "sha256:7c155fc0f9cee8c9803ea0ad153ab6a3b956baa5d4cd993405dc0b45b2a0b9e0", size = 251178, upload-time = "2025-08-17T00:24:56.353Z" },
    { url = "https://files.pythonhosted.org/packages/9a/bc/f63b56a58ad0bec68a840e7be6b7ed9d6f6288d790760647bb88f5fea41e/coverage-7.10.4-cp312-cp312-manylinux2014_aarch64.manylinux_2_17_aarch64.manylinux_2_28_aarch64.whl", hash = "sha256:0a5f2ab6e451d4b07855d8bcf063adf11e199bff421a4ba57f5bb95b7444ca62", size = 252313, upload-time = "2025-08-17T00:24:57.692Z" },
    { url = "https://files.pythonhosted.org/packages/2b/b6/79338f1ea27b01266f845afb4485976211264ab92407d1c307babe3592a7/coverage-7.10.4-cp312-cp312-musllinux_1_2_aarch64.whl", hash = "sha256:685b67d99b945b0c221be0780c336b303a7753b3e0ec0d618c795aada25d5e7a", size = 250230, upload-time = "2025-08-17T00:24:59.293Z" },
    { url = "https://files.pythonhosted.org/packages/bc/93/3b24f1da3e0286a4dc5832427e1d448d5296f8287464b1ff4a222abeeeb5/coverage-7.10.4-cp312-cp312-musllinux_1_2_i686.whl", hash = "sha256:0c079027e50c2ae44da51c2e294596cbc9dbb58f7ca45b30651c7e411060fc23", size = 248351, upload-time = "2025-08-17T00:25:00.676Z" },
    { url = "https://files.pythonhosted.org/packages/de/5f/d59412f869e49dcc5b89398ef3146c8bfaec870b179cc344d27932e0554b/coverage-7.10.4-cp312-cp312-musllinux_1_2_x86_64.whl", hash = "sha256:3749aa72b93ce516f77cf5034d8e3c0dfd45c6e8a163a602ede2dc5f9a0bb927", size = 249788, upload-time = "2025-08-17T00:25:02.354Z" },
    { url = "https://files.pythonhosted.org/packages/cc/52/04a3b733f40a0cc7c4a5b9b010844111dbf906df3e868b13e1ce7b39ac31/coverage-7.10.4-cp312-cp312-win32.whl", hash = "sha256:fecb97b3a52fa9bcd5a7375e72fae209088faf671d39fae67261f37772d5559a", size = 219131, upload-time = "2025-08-17T00:25:03.79Z" },
    { url = "https://files.pythonhosted.org/packages/83/dd/12909fc0b83888197b3ec43a4ac7753589591c08d00d9deda4158df2734e/coverage-7.10.4-cp312-cp312-win_amd64.whl", hash = "sha256:26de58f355626628a21fe6a70e1e1fad95702dafebfb0685280962ae1449f17b", size = 219939, upload-time = "2025-08-17T00:25:05.494Z" },
    { url = "https://files.pythonhosted.org/packages/83/c7/058bb3220fdd6821bada9685eadac2940429ab3c97025ce53549ff423cc1/coverage-7.10.4-cp312-cp312-win_arm64.whl", hash = "sha256:67e8885408f8325198862bc487038a4980c9277d753cb8812510927f2176437a", size = 218572, upload-time = "2025-08-17T00:25:06.897Z" },
    { url = "https://files.pythonhosted.org/packages/46/b0/4a3662de81f2ed792a4e425d59c4ae50d8dd1d844de252838c200beed65a/coverage-7.10.4-cp313-cp313-macosx_10_13_x86_64.whl", hash = "sha256:2b8e1d2015d5dfdbf964ecef12944c0c8c55b885bb5c0467ae8ef55e0e151233", size = 216735, upload-time = "2025-08-17T00:25:08.617Z" },
    { url = "https://files.pythonhosted.org/packages/c5/e8/e2dcffea01921bfffc6170fb4406cffb763a3b43a047bbd7923566708193/coverage-7.10.4-cp313-cp313-macosx_11_0_arm64.whl", hash = "sha256:25735c299439018d66eb2dccf54f625aceb78645687a05f9f848f6e6c751e169", size = 216982, upload-time = "2025-08-17T00:25:10.384Z" },
    { url = "https://files.pythonhosted.org/packages/9d/59/cc89bb6ac869704d2781c2f5f7957d07097c77da0e8fdd4fd50dbf2ac9c0/coverage-7.10.4-cp313-cp313-manylinux1_i686.manylinux_2_28_i686.manylinux_2_5_i686.whl", hash = "sha256:715c06cb5eceac4d9b7cdf783ce04aa495f6aff657543fea75c30215b28ddb74", size = 247981, upload-time = "2025-08-17T00:25:11.854Z" },
    { url = "https://files.pythonhosted.org/packages/aa/23/3da089aa177ceaf0d3f96754ebc1318597822e6387560914cc480086e730/coverage-7.10.4-cp313-cp313-manylinux1_x86_64.manylinux_2_28_x86_64.manylinux_2_5_x86_64.whl", hash = "sha256:e017ac69fac9aacd7df6dc464c05833e834dc5b00c914d7af9a5249fcccf07ef", size = 250584, upload-time = "2025-08-17T00:25:13.483Z" },
    { url = "https://files.pythonhosted.org/packages/ad/82/e8693c368535b4e5fad05252a366a1794d481c79ae0333ed943472fd778d/coverage-7.10.4-cp313-cp313-manylinux2014_aarch64.manylinux_2_17_aarch64.manylinux_2_28_aarch64.whl", hash = "sha256:bad180cc40b3fccb0f0e8c702d781492654ac2580d468e3ffc8065e38c6c2408", size = 251856, upload-time = "2025-08-17T00:25:15.27Z" },
    { url = "https://files.pythonhosted.org/packages/56/19/8b9cb13292e602fa4135b10a26ac4ce169a7fc7c285ff08bedd42ff6acca/coverage-7.10.4-cp313-cp313-musllinux_1_2_aarch64.whl", hash = "sha256:becbdcd14f685fada010a5f792bf0895675ecf7481304fe159f0cd3f289550bd", size = 250015, upload-time = "2025-08-17T00:25:16.759Z" },
    { url = "https://files.pythonhosted.org/packages/10/e7/e5903990ce089527cf1c4f88b702985bd65c61ac245923f1ff1257dbcc02/coverage-7.10.4-cp313-cp313-musllinux_1_2_i686.whl", hash = "sha256:0b485ca21e16a76f68060911f97ebbe3e0d891da1dbbce6af7ca1ab3f98b9097", size = 247908, upload-time = "2025-08-17T00:25:18.232Z" },
    { url = "https://files.pythonhosted.org/packages/dd/c9/7d464f116df1df7fe340669af1ddbe1a371fc60f3082ff3dc837c4f1f2ab/coverage-7.10.4-cp313-cp313-musllinux_1_2_x86_64.whl", hash = "sha256:6c1d098ccfe8e1e0a1ed9a0249138899948afd2978cbf48eb1cc3fcd38469690", size = 249525, upload-time = "2025-08-17T00:25:20.141Z" },
    { url = "https://files.pythonhosted.org/packages/ce/42/722e0cdbf6c19e7235c2020837d4e00f3b07820fd012201a983238cc3a30/coverage-7.10.4-cp313-cp313-win32.whl", hash = "sha256:8630f8af2ca84b5c367c3df907b1706621abe06d6929f5045fd628968d421e6e", size = 219173, upload-time = "2025-08-17T00:25:21.56Z" },
    { url = "https://files.pythonhosted.org/packages/97/7e/aa70366f8275955cd51fa1ed52a521c7fcebcc0fc279f53c8c1ee6006dfe/coverage-7.10.4-cp313-cp313-win_amd64.whl", hash = "sha256:f68835d31c421736be367d32f179e14ca932978293fe1b4c7a6a49b555dff5b2", size = 219969, upload-time = "2025-08-17T00:25:23.501Z" },
    { url = "https://files.pythonhosted.org/packages/ac/96/c39d92d5aad8fec28d4606556bfc92b6fee0ab51e4a548d9b49fb15a777c/coverage-7.10.4-cp313-cp313-win_arm64.whl", hash = "sha256:6eaa61ff6724ca7ebc5326d1fae062d85e19b38dd922d50903702e6078370ae7", size = 218601, upload-time = "2025-08-17T00:25:25.295Z" },
    { url = "https://files.pythonhosted.org/packages/79/13/34d549a6177bd80fa5db758cb6fd3057b7ad9296d8707d4ab7f480b0135f/coverage-7.10.4-cp313-cp313t-macosx_10_13_x86_64.whl", hash = "sha256:702978108876bfb3d997604930b05fe769462cc3000150b0e607b7b444f2fd84", size = 217445, upload-time = "2025-08-17T00:25:27.129Z" },
    { url = "https://files.pythonhosted.org/packages/6a/c0/433da866359bf39bf595f46d134ff2d6b4293aeea7f3328b6898733b0633/coverage-7.10.4-cp313-cp313t-macosx_11_0_arm64.whl", hash = "sha256:e8f978e8c5521d9c8f2086ac60d931d583fab0a16f382f6eb89453fe998e2484", size = 217676, upload-time = "2025-08-17T00:25:28.641Z" },
    { url = "https://files.pythonhosted.org/packages/7e/d7/2b99aa8737f7801fd95222c79a4ebc8c5dd4460d4bed7ef26b17a60c8d74/coverage-7.10.4-cp313-cp313t-manylinux1_i686.manylinux_2_28_i686.manylinux_2_5_i686.whl", hash = "sha256:df0ac2ccfd19351411c45e43ab60932b74472e4648b0a9edf6a3b58846e246a9", size = 259002, upload-time = "2025-08-17T00:25:30.065Z" },
    { url = "https://files.pythonhosted.org/packages/08/cf/86432b69d57debaef5abf19aae661ba8f4fcd2882fa762e14added4bd334/coverage-7.10.4-cp313-cp313t-manylinux1_x86_64.manylinux_2_28_x86_64.manylinux_2_5_x86_64.whl", hash = "sha256:73a0d1aaaa3796179f336448e1576a3de6fc95ff4f07c2d7251d4caf5d18cf8d", size = 261178, upload-time = "2025-08-17T00:25:31.517Z" },
    { url = "https://files.pythonhosted.org/packages/23/78/85176593f4aa6e869cbed7a8098da3448a50e3fac5cb2ecba57729a5220d/coverage-7.10.4-cp313-cp313t-manylinux2014_aarch64.manylinux_2_17_aarch64.manylinux_2_28_aarch64.whl", hash = "sha256:873da6d0ed6b3ffc0bc01f2c7e3ad7e2023751c0d8d86c26fe7322c314b031dc", size = 263402, upload-time = "2025-08-17T00:25:33.339Z" },
    { url = "https://files.pythonhosted.org/packages/88/1d/57a27b6789b79abcac0cc5805b31320d7a97fa20f728a6a7c562db9a3733/coverage-7.10.4-cp313-cp313t-musllinux_1_2_aarch64.whl", hash = "sha256:c6446c75b0e7dda5daa876a1c87b480b2b52affb972fedd6c22edf1aaf2e00ec", size = 260957, upload-time = "2025-08-17T00:25:34.795Z" },
    { url = "https://files.pythonhosted.org/packages/fa/e5/3e5ddfd42835c6def6cd5b2bdb3348da2e34c08d9c1211e91a49e9fd709d/coverage-7.10.4-cp313-cp313t-musllinux_1_2_i686.whl", hash = "sha256:6e73933e296634e520390c44758d553d3b573b321608118363e52113790633b9", size = 258718, upload-time = "2025-08-17T00:25:36.259Z" },
    { url = "https://files.pythonhosted.org/packages/1a/0b/d364f0f7ef111615dc4e05a6ed02cac7b6f2ac169884aa57faeae9eb5fa0/coverage-7.10.4-cp313-cp313t-musllinux_1_2_x86_64.whl", hash = "sha256:52073d4b08d2cb571234c8a71eb32af3c6923149cf644a51d5957ac128cf6aa4", size = 259848, upload-time = "2025-08-17T00:25:37.754Z" },
    { url = "https://files.pythonhosted.org/packages/10/c6/bbea60a3b309621162e53faf7fac740daaf083048ea22077418e1ecaba3f/coverage-7.10.4-cp313-cp313t-win32.whl", hash = "sha256:e24afb178f21f9ceb1aefbc73eb524769aa9b504a42b26857243f881af56880c", size = 219833, upload-time = "2025-08-17T00:25:39.252Z" },
    { url = "https://files.pythonhosted.org/packages/44/a5/f9f080d49cfb117ddffe672f21eab41bd23a46179a907820743afac7c021/coverage-7.10.4-cp313-cp313t-win_amd64.whl", hash = "sha256:be04507ff1ad206f4be3d156a674e3fb84bbb751ea1b23b142979ac9eebaa15f", size = 220897, upload-time = "2025-08-17T00:25:40.772Z" },
    { url = "https://files.pythonhosted.org/packages/46/89/49a3fc784fa73d707f603e586d84a18c2e7796707044e9d73d13260930b7/coverage-7.10.4-cp313-cp313t-win_arm64.whl", hash = "sha256:f3e3ff3f69d02b5dad67a6eac68cc9c71ae343b6328aae96e914f9f2f23a22e2", size = 219160, upload-time = "2025-08-17T00:25:42.229Z" },
    { url = "https://files.pythonhosted.org/packages/b5/22/525f84b4cbcff66024d29f6909d7ecde97223f998116d3677cfba0d115b5/coverage-7.10.4-cp314-cp314-macosx_10_13_x86_64.whl", hash = "sha256:a59fe0af7dd7211ba595cf7e2867458381f7e5d7b4cffe46274e0b2f5b9f4eb4", size = 216717, upload-time = "2025-08-17T00:25:43.875Z" },
    { url = "https://files.pythonhosted.org/packages/a6/58/213577f77efe44333a416d4bcb251471e7f64b19b5886bb515561b5ce389/coverage-7.10.4-cp314-cp314-macosx_11_0_arm64.whl", hash = "sha256:3a6c35c5b70f569ee38dc3350cd14fdd0347a8b389a18bb37538cc43e6f730e6", size = 216994, upload-time = "2025-08-17T00:25:45.405Z" },
    { url = "https://files.pythonhosted.org/packages/17/85/34ac02d0985a09472f41b609a1d7babc32df87c726c7612dc93d30679b5a/coverage-7.10.4-cp314-cp314-manylinux1_i686.manylinux_2_28_i686.manylinux_2_5_i686.whl", hash = "sha256:acb7baf49f513554c4af6ef8e2bd6e8ac74e6ea0c7386df8b3eb586d82ccccc4", size = 248038, upload-time = "2025-08-17T00:25:46.981Z" },
    { url = "https://files.pythonhosted.org/packages/47/4f/2140305ec93642fdaf988f139813629cbb6d8efa661b30a04b6f7c67c31e/coverage-7.10.4-cp314-cp314-manylinux1_x86_64.manylinux_2_28_x86_64.manylinux_2_5_x86_64.whl", hash = "sha256:a89afecec1ed12ac13ed203238b560cbfad3522bae37d91c102e690b8b1dc46c", size = 250575, upload-time = "2025-08-17T00:25:48.613Z" },
    { url = "https://files.pythonhosted.org/packages/f2/b5/41b5784180b82a083c76aeba8f2c72ea1cb789e5382157b7dc852832aea2/coverage-7.10.4-cp314-cp314-manylinux2014_aarch64.manylinux_2_17_aarch64.manylinux_2_28_aarch64.whl", hash = "sha256:480442727f464407d8ade6e677b7f21f3b96a9838ab541b9a28ce9e44123c14e", size = 251927, upload-time = "2025-08-17T00:25:50.881Z" },
    { url = "https://files.pythonhosted.org/packages/78/ca/c1dd063e50b71f5aea2ebb27a1c404e7b5ecf5714c8b5301f20e4e8831ac/coverage-7.10.4-cp314-cp314-musllinux_1_2_aarch64.whl", hash = "sha256:a89bf193707f4a17f1ed461504031074d87f035153239f16ce86dfb8f8c7ac76", size = 249930, upload-time = "2025-08-17T00:25:52.422Z" },
    { url = "https://files.pythonhosted.org/packages/8d/66/d8907408612ffee100d731798e6090aedb3ba766ecf929df296c1a7ee4fb/coverage-7.10.4-cp314-cp314-musllinux_1_2_i686.whl", hash = "sha256:3ddd912c2fc440f0fb3229e764feec85669d5d80a988ff1b336a27d73f63c818", size = 247862, upload-time = "2025-08-17T00:25:54.316Z" },
    { url = "https://files.pythonhosted.org/packages/29/db/53cd8ec8b1c9c52d8e22a25434785bfc2d1e70c0cfb4d278a1326c87f741/coverage-7.10.4-cp314-cp314-musllinux_1_2_x86_64.whl", hash = "sha256:8a538944ee3a42265e61c7298aeba9ea43f31c01271cf028f437a7b4075592cf", size = 249360, upload-time = "2025-08-17T00:25:55.833Z" },
    { url = "https://files.pythonhosted.org/packages/4f/75/5ec0a28ae4a0804124ea5a5becd2b0fa3adf30967ac656711fb5cdf67c60/coverage-7.10.4-cp314-cp314-win32.whl", hash = "sha256:fd2e6002be1c62476eb862b8514b1ba7e7684c50165f2a8d389e77da6c9a2ebd", size = 219449, upload-time = "2025-08-17T00:25:57.984Z" },
    { url = "https://files.pythonhosted.org/packages/9d/ab/66e2ee085ec60672bf5250f11101ad8143b81f24989e8c0e575d16bb1e53/coverage-7.10.4-cp314-cp314-win_amd64.whl", hash = "sha256:ec113277f2b5cf188d95fb66a65c7431f2b9192ee7e6ec9b72b30bbfb53c244a", size = 220246, upload-time = "2025-08-17T00:25:59.868Z" },
    { url = "https://files.pythonhosted.org/packages/37/3b/00b448d385f149143190846217797d730b973c3c0ec2045a7e0f5db3a7d0/coverage-7.10.4-cp314-cp314-win_arm64.whl", hash = "sha256:9744954bfd387796c6a091b50d55ca7cac3d08767795b5eec69ad0f7dbf12d38", size = 218825, upload-time = "2025-08-17T00:26:01.44Z" },
    { url = "https://files.pythonhosted.org/packages/ee/2e/55e20d3d1ce00b513efb6fd35f13899e1c6d4f76c6cbcc9851c7227cd469/coverage-7.10.4-cp314-cp314t-macosx_10_13_x86_64.whl", hash = "sha256:5af4829904dda6aabb54a23879f0f4412094ba9ef153aaa464e3c1b1c9bc98e6", size = 217462, upload-time = "2025-08-17T00:26:03.014Z" },
    { url = "https://files.pythonhosted.org/packages/47/b3/aab1260df5876f5921e2c57519e73a6f6eeacc0ae451e109d44ee747563e/coverage-7.10.4-cp314-cp314t-macosx_11_0_arm64.whl", hash = "sha256:7bba5ed85e034831fac761ae506c0644d24fd5594727e174b5a73aff343a7508", size = 217675, upload-time = "2025-08-17T00:26:04.606Z" },
    { url = "https://files.pythonhosted.org/packages/67/23/1cfe2aa50c7026180989f0bfc242168ac7c8399ccc66eb816b171e0ab05e/coverage-7.10.4-cp314-cp314t-manylinux1_i686.manylinux_2_28_i686.manylinux_2_5_i686.whl", hash = "sha256:d57d555b0719834b55ad35045de6cc80fc2b28e05adb6b03c98479f9553b387f", size = 259176, upload-time = "2025-08-17T00:26:06.159Z" },
    { url = "https://files.pythonhosted.org/packages/9d/72/5882b6aeed3f9de7fc4049874fd7d24213bf1d06882f5c754c8a682606ec/coverage-7.10.4-cp314-cp314t-manylinux1_x86_64.manylinux_2_28_x86_64.manylinux_2_5_x86_64.whl", hash = "sha256:ba62c51a72048bb1ea72db265e6bd8beaabf9809cd2125bbb5306c6ce105f214", size = 261341, upload-time = "2025-08-17T00:26:08.137Z" },
    { url = "https://files.pythonhosted.org/packages/1b/70/a0c76e3087596ae155f8e71a49c2c534c58b92aeacaf4d9d0cbbf2dde53b/coverage-7.10.4-cp314-cp314t-manylinux2014_aarch64.manylinux_2_17_aarch64.manylinux_2_28_aarch64.whl", hash = "sha256:0acf0c62a6095f07e9db4ec365cc58c0ef5babb757e54745a1aa2ea2a2564af1", size = 263600, upload-time = "2025-08-17T00:26:11.045Z" },
    { url = "https://files.pythonhosted.org/packages/cb/5f/27e4cd4505b9a3c05257fb7fc509acbc778c830c450cb4ace00bf2b7bda7/coverage-7.10.4-cp314-cp314t-musllinux_1_2_aarch64.whl", hash = "sha256:e1033bf0f763f5cf49ffe6594314b11027dcc1073ac590b415ea93463466deec", size = 261036, upload-time = "2025-08-17T00:26:12.693Z" },
    { url = "https://files.pythonhosted.org/packages/02/d6/cf2ae3a7f90ab226ea765a104c4e76c5126f73c93a92eaea41e1dc6a1892/coverage-7.10.4-cp314-cp314t-musllinux_1_2_i686.whl", hash = "sha256:92c29eff894832b6a40da1789b1f252305af921750b03ee4535919db9179453d", size = 258794, upload-time = "2025-08-17T00:26:14.261Z" },
    { url = "https://files.pythonhosted.org/packages/9e/b1/39f222eab0d78aa2001cdb7852aa1140bba632db23a5cfd832218b496d6c/coverage-7.10.4-cp314-cp314t-musllinux_1_2_x86_64.whl", hash = "sha256:822c4c830989c2093527e92acd97be4638a44eb042b1bdc0e7a278d84a070bd3", size = 259946, upload-time = "2025-08-17T00:26:15.899Z" },
    { url = "https://files.pythonhosted.org/packages/74/b2/49d82acefe2fe7c777436a3097f928c7242a842538b190f66aac01f29321/coverage-7.10.4-cp314-cp314t-win32.whl", hash = "sha256:e694d855dac2e7cf194ba33653e4ba7aad7267a802a7b3fc4347d0517d5d65cd", size = 220226, upload-time = "2025-08-17T00:26:17.566Z" },
    { url = "https://files.pythonhosted.org/packages/06/b0/afb942b6b2fc30bdbc7b05b087beae11c2b0daaa08e160586cf012b6ad70/coverage-7.10.4-cp314-cp314t-win_amd64.whl", hash = "sha256:efcc54b38ef7d5bfa98050f220b415bc5bb3d432bd6350a861cf6da0ede2cdcd", size = 221346, upload-time = "2025-08-17T00:26:19.311Z" },
    { url = "https://files.pythonhosted.org/packages/d8/66/e0531c9d1525cb6eac5b5733c76f27f3053ee92665f83f8899516fea6e76/coverage-7.10.4-cp314-cp314t-win_arm64.whl", hash = "sha256:6f3a3496c0fa26bfac4ebc458747b778cff201c8ae94fa05e1391bab0dbc473c", size = 219368, upload-time = "2025-08-17T00:26:21.011Z" },
    { url = "https://files.pythonhosted.org/packages/bb/78/983efd23200921d9edb6bd40512e1aa04af553d7d5a171e50f9b2b45d109/coverage-7.10.4-py3-none-any.whl", hash = "sha256:065d75447228d05121e5c938ca8f0e91eed60a1eb2d1258d42d5084fecfc3302", size = 208365, upload-time = "2025-08-17T00:26:41.479Z" },
]

[package.optional-dependencies]
toml = [
    { name = "tomli", marker = "python_full_version <= '3.11'" },
]

[[package]]
name = "cryptography"
version = "45.0.6"
source = { registry = "https://pypi.org/simple" }
dependencies = [
    { name = "cffi", marker = "platform_python_implementation != 'PyPy'" },
]
sdist = { url = "https://files.pythonhosted.org/packages/d6/0d/d13399c94234ee8f3df384819dc67e0c5ce215fb751d567a55a1f4b028c7/cryptography-45.0.6.tar.gz", hash = "sha256:5c966c732cf6e4a276ce83b6e4c729edda2df6929083a952cc7da973c539c719", size = 744949, upload-time = "2025-08-05T23:59:27.93Z" }
wheels = [
    { url = "https://files.pythonhosted.org/packages/8c/29/2793d178d0eda1ca4a09a7c4e09a5185e75738cc6d526433e8663b460ea6/cryptography-45.0.6-cp311-abi3-macosx_10_9_universal2.whl", hash = "sha256:048e7ad9e08cf4c0ab07ff7f36cc3115924e22e2266e034450a890d9e312dd74", size = 7042702, upload-time = "2025-08-05T23:58:23.464Z" },
    { url = "https://files.pythonhosted.org/packages/b3/b6/cabd07410f222f32c8d55486c464f432808abaa1f12af9afcbe8f2f19030/cryptography-45.0.6-cp311-abi3-manylinux2014_aarch64.manylinux_2_17_aarch64.whl", hash = "sha256:44647c5d796f5fc042bbc6d61307d04bf29bccb74d188f18051b635f20a9c75f", size = 4206483, upload-time = "2025-08-05T23:58:27.132Z" },
    { url = "https://files.pythonhosted.org/packages/8b/9e/f9c7d36a38b1cfeb1cc74849aabe9bf817990f7603ff6eb485e0d70e0b27/cryptography-45.0.6-cp311-abi3-manylinux2014_x86_64.manylinux_2_17_x86_64.whl", hash = "sha256:e40b80ecf35ec265c452eea0ba94c9587ca763e739b8e559c128d23bff7ebbbf", size = 4429679, upload-time = "2025-08-05T23:58:29.152Z" },
    { url = "https://files.pythonhosted.org/packages/9c/2a/4434c17eb32ef30b254b9e8b9830cee4e516f08b47fdd291c5b1255b8101/cryptography-45.0.6-cp311-abi3-manylinux_2_28_aarch64.whl", hash = "sha256:00e8724bdad672d75e6f069b27970883179bd472cd24a63f6e620ca7e41cc0c5", size = 4210553, upload-time = "2025-08-05T23:58:30.596Z" },
    { url = "https://files.pythonhosted.org/packages/ef/1d/09a5df8e0c4b7970f5d1f3aff1b640df6d4be28a64cae970d56c6cf1c772/cryptography-45.0.6-cp311-abi3-manylinux_2_28_armv7l.manylinux_2_31_armv7l.whl", hash = "sha256:7a3085d1b319d35296176af31c90338eeb2ddac8104661df79f80e1d9787b8b2", size = 3894499, upload-time = "2025-08-05T23:58:32.03Z" },
    { url = "https://files.pythonhosted.org/packages/79/62/120842ab20d9150a9d3a6bdc07fe2870384e82f5266d41c53b08a3a96b34/cryptography-45.0.6-cp311-abi3-manylinux_2_28_x86_64.whl", hash = "sha256:1b7fa6a1c1188c7ee32e47590d16a5a0646270921f8020efc9a511648e1b2e08", size = 4458484, upload-time = "2025-08-05T23:58:33.526Z" },
    { url = "https://files.pythonhosted.org/packages/fd/80/1bc3634d45ddfed0871bfba52cf8f1ad724761662a0c792b97a951fb1b30/cryptography-45.0.6-cp311-abi3-manylinux_2_34_aarch64.whl", hash = "sha256:275ba5cc0d9e320cd70f8e7b96d9e59903c815ca579ab96c1e37278d231fc402", size = 4210281, upload-time = "2025-08-05T23:58:35.445Z" },
    { url = "https://files.pythonhosted.org/packages/7d/fe/ffb12c2d83d0ee625f124880a1f023b5878f79da92e64c37962bbbe35f3f/cryptography-45.0.6-cp311-abi3-manylinux_2_34_x86_64.whl", hash = "sha256:f4028f29a9f38a2025abedb2e409973709c660d44319c61762202206ed577c42", size = 4456890, upload-time = "2025-08-05T23:58:36.923Z" },
    { url = "https://files.pythonhosted.org/packages/8c/8e/b3f3fe0dc82c77a0deb5f493b23311e09193f2268b77196ec0f7a36e3f3e/cryptography-45.0.6-cp311-abi3-musllinux_1_2_aarch64.whl", hash = "sha256:ee411a1b977f40bd075392c80c10b58025ee5c6b47a822a33c1198598a7a5f05", size = 4333247, upload-time = "2025-08-05T23:58:38.781Z" },
    { url = "https://files.pythonhosted.org/packages/b3/a6/c3ef2ab9e334da27a1d7b56af4a2417d77e7806b2e0f90d6267ce120d2e4/cryptography-45.0.6-cp311-abi3-musllinux_1_2_x86_64.whl", hash = "sha256:e2a21a8eda2d86bb604934b6b37691585bd095c1f788530c1fcefc53a82b3453", size = 4565045, upload-time = "2025-08-05T23:58:40.415Z" },
    { url = "https://files.pythonhosted.org/packages/31/c3/77722446b13fa71dddd820a5faab4ce6db49e7e0bf8312ef4192a3f78e2f/cryptography-45.0.6-cp311-abi3-win32.whl", hash = "sha256:d063341378d7ee9c91f9d23b431a3502fc8bfacd54ef0a27baa72a0843b29159", size = 2928923, upload-time = "2025-08-05T23:58:41.919Z" },
    { url = "https://files.pythonhosted.org/packages/38/63/a025c3225188a811b82932a4dcc8457a26c3729d81578ccecbcce2cb784e/cryptography-45.0.6-cp311-abi3-win_amd64.whl", hash = "sha256:833dc32dfc1e39b7376a87b9a6a4288a10aae234631268486558920029b086ec", size = 3403805, upload-time = "2025-08-05T23:58:43.792Z" },
    { url = "https://files.pythonhosted.org/packages/5b/af/bcfbea93a30809f126d51c074ee0fac5bd9d57d068edf56c2a73abedbea4/cryptography-45.0.6-cp37-abi3-macosx_10_9_universal2.whl", hash = "sha256:3436128a60a5e5490603ab2adbabc8763613f638513ffa7d311c900a8349a2a0", size = 7020111, upload-time = "2025-08-05T23:58:45.316Z" },
    { url = "https://files.pythonhosted.org/packages/98/c6/ea5173689e014f1a8470899cd5beeb358e22bb3cf5a876060f9d1ca78af4/cryptography-45.0.6-cp37-abi3-manylinux2014_aarch64.manylinux_2_17_aarch64.whl", hash = "sha256:0d9ef57b6768d9fa58e92f4947cea96ade1233c0e236db22ba44748ffedca394", size = 4198169, upload-time = "2025-08-05T23:58:47.121Z" },
    { url = "https://files.pythonhosted.org/packages/ba/73/b12995edc0c7e2311ffb57ebd3b351f6b268fed37d93bfc6f9856e01c473/cryptography-45.0.6-cp37-abi3-manylinux2014_x86_64.manylinux_2_17_x86_64.whl", hash = "sha256:ea3c42f2016a5bbf71825537c2ad753f2870191134933196bee408aac397b3d9", size = 4421273, upload-time = "2025-08-05T23:58:48.557Z" },
    { url = "https://files.pythonhosted.org/packages/f7/6e/286894f6f71926bc0da67408c853dd9ba953f662dcb70993a59fd499f111/cryptography-45.0.6-cp37-abi3-manylinux_2_28_aarch64.whl", hash = "sha256:20ae4906a13716139d6d762ceb3e0e7e110f7955f3bc3876e3a07f5daadec5f3", size = 4199211, upload-time = "2025-08-05T23:58:50.139Z" },
    { url = "https://files.pythonhosted.org/packages/de/34/a7f55e39b9623c5cb571d77a6a90387fe557908ffc44f6872f26ca8ae270/cryptography-45.0.6-cp37-abi3-manylinux_2_28_armv7l.manylinux_2_31_armv7l.whl", hash = "sha256:2dac5ec199038b8e131365e2324c03d20e97fe214af051d20c49db129844e8b3", size = 3883732, upload-time = "2025-08-05T23:58:52.253Z" },
    { url = "https://files.pythonhosted.org/packages/f9/b9/c6d32edbcba0cd9f5df90f29ed46a65c4631c4fbe11187feb9169c6ff506/cryptography-45.0.6-cp37-abi3-manylinux_2_28_x86_64.whl", hash = "sha256:18f878a34b90d688982e43f4b700408b478102dd58b3e39de21b5ebf6509c301", size = 4450655, upload-time = "2025-08-05T23:58:53.848Z" },
    { url = "https://files.pythonhosted.org/packages/77/2d/09b097adfdee0227cfd4c699b3375a842080f065bab9014248933497c3f9/cryptography-45.0.6-cp37-abi3-manylinux_2_34_aarch64.whl", hash = "sha256:5bd6020c80c5b2b2242d6c48487d7b85700f5e0038e67b29d706f98440d66eb5", size = 4198956, upload-time = "2025-08-05T23:58:55.209Z" },
    { url = "https://files.pythonhosted.org/packages/55/66/061ec6689207d54effdff535bbdf85cc380d32dd5377173085812565cf38/cryptography-45.0.6-cp37-abi3-manylinux_2_34_x86_64.whl", hash = "sha256:eccddbd986e43014263eda489abbddfbc287af5cddfd690477993dbb31e31016", size = 4449859, upload-time = "2025-08-05T23:58:56.639Z" },
    { url = "https://files.pythonhosted.org/packages/41/ff/e7d5a2ad2d035e5a2af116e1a3adb4d8fcd0be92a18032917a089c6e5028/cryptography-45.0.6-cp37-abi3-musllinux_1_2_aarch64.whl", hash = "sha256:550ae02148206beb722cfe4ef0933f9352bab26b087af00e48fdfb9ade35c5b3", size = 4320254, upload-time = "2025-08-05T23:58:58.833Z" },
    { url = "https://files.pythonhosted.org/packages/82/27/092d311af22095d288f4db89fcaebadfb2f28944f3d790a4cf51fe5ddaeb/cryptography-45.0.6-cp37-abi3-musllinux_1_2_x86_64.whl", hash = "sha256:5b64e668fc3528e77efa51ca70fadcd6610e8ab231e3e06ae2bab3b31c2b8ed9", size = 4554815, upload-time = "2025-08-05T23:59:00.283Z" },
    { url = "https://files.pythonhosted.org/packages/7e/01/aa2f4940262d588a8fdf4edabe4cda45854d00ebc6eaac12568b3a491a16/cryptography-45.0.6-cp37-abi3-win32.whl", hash = "sha256:780c40fb751c7d2b0c6786ceee6b6f871e86e8718a8ff4bc35073ac353c7cd02", size = 2912147, upload-time = "2025-08-05T23:59:01.716Z" },
    { url = "https://files.pythonhosted.org/packages/0a/bc/16e0276078c2de3ceef6b5a34b965f4436215efac45313df90d55f0ba2d2/cryptography-45.0.6-cp37-abi3-win_amd64.whl", hash = "sha256:20d15aed3ee522faac1a39fbfdfee25d17b1284bafd808e1640a74846d7c4d1b", size = 3390459, upload-time = "2025-08-05T23:59:03.358Z" },
    { url = "https://files.pythonhosted.org/packages/56/d2/4482d97c948c029be08cb29854a91bd2ae8da7eb9c4152461f1244dcea70/cryptography-45.0.6-pp310-pypy310_pp73-macosx_10_9_x86_64.whl", hash = "sha256:705bb7c7ecc3d79a50f236adda12ca331c8e7ecfbea51edd931ce5a7a7c4f012", size = 3576812, upload-time = "2025-08-05T23:59:04.833Z" },
    { url = "https://files.pythonhosted.org/packages/ec/24/55fc238fcaa122855442604b8badb2d442367dfbd5a7ca4bb0bd346e263a/cryptography-45.0.6-pp310-pypy310_pp73-manylinux_2_28_aarch64.whl", hash = "sha256:826b46dae41a1155a0c0e66fafba43d0ede1dc16570b95e40c4d83bfcf0a451d", size = 4141694, upload-time = "2025-08-05T23:59:06.66Z" },
    { url = "https://files.pythonhosted.org/packages/f9/7e/3ea4fa6fbe51baf3903806a0241c666b04c73d2358a3ecce09ebee8b9622/cryptography-45.0.6-pp310-pypy310_pp73-manylinux_2_28_x86_64.whl", hash = "sha256:cc4d66f5dc4dc37b89cfef1bd5044387f7a1f6f0abb490815628501909332d5d", size = 4375010, upload-time = "2025-08-05T23:59:08.14Z" },
    { url = "https://files.pythonhosted.org/packages/50/42/ec5a892d82d2a2c29f80fc19ced4ba669bca29f032faf6989609cff1f8dc/cryptography-45.0.6-pp310-pypy310_pp73-manylinux_2_34_aarch64.whl", hash = "sha256:f68f833a9d445cc49f01097d95c83a850795921b3f7cc6488731e69bde3288da", size = 4141377, upload-time = "2025-08-05T23:59:09.584Z" },
    { url = "https://files.pythonhosted.org/packages/e7/d7/246c4c973a22b9c2931999da953a2c19cae7c66b9154c2d62ffed811225e/cryptography-45.0.6-pp310-pypy310_pp73-manylinux_2_34_x86_64.whl", hash = "sha256:3b5bf5267e98661b9b888a9250d05b063220dfa917a8203744454573c7eb79db", size = 4374609, upload-time = "2025-08-05T23:59:11.923Z" },
    { url = "https://files.pythonhosted.org/packages/78/6d/c49ccf243f0a1b0781c2a8de8123ee552f0c8a417c6367a24d2ecb7c11b3/cryptography-45.0.6-pp310-pypy310_pp73-win_amd64.whl", hash = "sha256:2384f2ab18d9be88a6e4f8972923405e2dbb8d3e16c6b43f15ca491d7831bd18", size = 3322156, upload-time = "2025-08-05T23:59:13.597Z" },
    { url = "https://files.pythonhosted.org/packages/61/69/c252de4ec047ba2f567ecb53149410219577d408c2aea9c989acae7eafce/cryptography-45.0.6-pp311-pypy311_pp73-macosx_10_9_x86_64.whl", hash = "sha256:fc022c1fa5acff6def2fc6d7819bbbd31ccddfe67d075331a65d9cfb28a20983", size = 3584669, upload-time = "2025-08-05T23:59:15.431Z" },
    { url = "https://files.pythonhosted.org/packages/e3/fe/deea71e9f310a31fe0a6bfee670955152128d309ea2d1c79e2a5ae0f0401/cryptography-45.0.6-pp311-pypy311_pp73-manylinux_2_28_aarch64.whl", hash = "sha256:3de77e4df42ac8d4e4d6cdb342d989803ad37707cf8f3fbf7b088c9cbdd46427", size = 4153022, upload-time = "2025-08-05T23:59:16.954Z" },
    { url = "https://files.pythonhosted.org/packages/60/45/a77452f5e49cb580feedba6606d66ae7b82c128947aa754533b3d1bd44b0/cryptography-45.0.6-pp311-pypy311_pp73-manylinux_2_28_x86_64.whl", hash = "sha256:599c8d7df950aa68baa7e98f7b73f4f414c9f02d0e8104a30c0182a07732638b", size = 4386802, upload-time = "2025-08-05T23:59:18.55Z" },
    { url = "https://files.pythonhosted.org/packages/a3/b9/a2f747d2acd5e3075fdf5c145c7c3568895daaa38b3b0c960ef830db6cdc/cryptography-45.0.6-pp311-pypy311_pp73-manylinux_2_34_aarch64.whl", hash = "sha256:31a2b9a10530a1cb04ffd6aa1cd4d3be9ed49f7d77a4dafe198f3b382f41545c", size = 4152706, upload-time = "2025-08-05T23:59:20.044Z" },
    { url = "https://files.pythonhosted.org/packages/81/ec/381b3e8d0685a3f3f304a382aa3dfce36af2d76467da0fd4bb21ddccc7b2/cryptography-45.0.6-pp311-pypy311_pp73-manylinux_2_34_x86_64.whl", hash = "sha256:e5b3dda1b00fb41da3af4c5ef3f922a200e33ee5ba0f0bc9ecf0b0c173958385", size = 4386740, upload-time = "2025-08-05T23:59:21.525Z" },
    { url = "https://files.pythonhosted.org/packages/0a/76/cf8d69da8d0b5ecb0db406f24a63a3f69ba5e791a11b782aeeefef27ccbb/cryptography-45.0.6-pp311-pypy311_pp73-win_amd64.whl", hash = "sha256:629127cfdcdc6806dfe234734d7cb8ac54edaf572148274fa377a7d3405b0043", size = 3331874, upload-time = "2025-08-05T23:59:23.017Z" },
]

[[package]]
name = "cyclopts"
version = "3.22.5"
source = { registry = "https://pypi.org/simple" }
dependencies = [
    { name = "attrs" },
    { name = "docstring-parser", marker = "python_full_version < '4'" },
    { name = "rich" },
    { name = "rich-rst" },
    { name = "typing-extensions", marker = "python_full_version < '3.11'" },
]
sdist = { url = "https://files.pythonhosted.org/packages/a3/d5/24c6c894f3833bc93d4944c2064309dfd633c0becf93e16fc79d76edd388/cyclopts-3.22.5.tar.gz", hash = "sha256:fa2450b9840abc41c6aa37af5eaeafc7a1264e08054e3a2fe39d49aa154f592a", size = 74890, upload-time = "2025-07-31T18:18:37.336Z" }
wheels = [
    { url = "https://files.pythonhosted.org/packages/df/e5/a7b6db64f08cfe065e531ec6b508fa7dac704fab70d05adb5bc0c2c1d1b6/cyclopts-3.22.5-py3-none-any.whl", hash = "sha256:92efb4a094d9812718d7efe0bffa319a19cb661f230dbf24406c18cd8809fb82", size = 84994, upload-time = "2025-07-31T18:18:35.939Z" },
]

[[package]]
name = "distlib"
version = "0.4.0"
source = { registry = "https://pypi.org/simple" }
sdist = { url = "https://files.pythonhosted.org/packages/96/8e/709914eb2b5749865801041647dc7f4e6d00b549cfe88b65ca192995f07c/distlib-0.4.0.tar.gz", hash = "sha256:feec40075be03a04501a973d81f633735b4b69f98b05450592310c0f401a4e0d", size = 614605, upload-time = "2025-07-17T16:52:00.465Z" }
wheels = [
    { url = "https://files.pythonhosted.org/packages/33/6b/e0547afaf41bf2c42e52430072fa5658766e3d65bd4b03a563d1b6336f57/distlib-0.4.0-py2.py3-none-any.whl", hash = "sha256:9659f7d87e46584a30b5780e43ac7a2143098441670ff0a49d5f9034c54a6c16", size = 469047, upload-time = "2025-07-17T16:51:58.613Z" },
]

[[package]]
name = "dnspython"
version = "2.7.0"
source = { registry = "https://pypi.org/simple" }
sdist = { url = "https://files.pythonhosted.org/packages/b5/4a/263763cb2ba3816dd94b08ad3a33d5fdae34ecb856678773cc40a3605829/dnspython-2.7.0.tar.gz", hash = "sha256:ce9c432eda0dc91cf618a5cedf1a4e142651196bbcd2c80e89ed5a907e5cfaf1", size = 345197, upload-time = "2024-10-05T20:14:59.362Z" }
wheels = [
    { url = "https://files.pythonhosted.org/packages/68/1b/e0a87d256e40e8c888847551b20a017a6b98139178505dc7ffb96f04e954/dnspython-2.7.0-py3-none-any.whl", hash = "sha256:b4c34b7d10b51bcc3a5071e7b8dee77939f1e878477eeecc965e9835f63c6c86", size = 313632, upload-time = "2024-10-05T20:14:57.687Z" },
]

[[package]]
name = "docstring-parser"
version = "0.17.0"
source = { registry = "https://pypi.org/simple" }
sdist = { url = "https://files.pythonhosted.org/packages/b2/9d/c3b43da9515bd270df0f80548d9944e389870713cc1fe2b8fb35fe2bcefd/docstring_parser-0.17.0.tar.gz", hash = "sha256:583de4a309722b3315439bb31d64ba3eebada841f2e2cee23b99df001434c912", size = 27442, upload-time = "2025-07-21T07:35:01.868Z" }
wheels = [
    { url = "https://files.pythonhosted.org/packages/55/e2/2537ebcff11c1ee1ff17d8d0b6f4db75873e3b0fb32c2d4a2ee31ecb310a/docstring_parser-0.17.0-py3-none-any.whl", hash = "sha256:cf2569abd23dce8099b300f9b4fa8191e9582dda731fd533daf54c4551658708", size = 36896, upload-time = "2025-07-21T07:35:00.684Z" },
]

[[package]]
name = "docutils"
version = "0.22"
source = { registry = "https://pypi.org/simple" }
sdist = { url = "https://files.pythonhosted.org/packages/e9/86/5b41c32ecedcfdb4c77b28b6cb14234f252075f8cdb254531727a35547dd/docutils-0.22.tar.gz", hash = "sha256:ba9d57750e92331ebe7c08a1bbf7a7f8143b86c476acd51528b042216a6aad0f", size = 2277984, upload-time = "2025-07-29T15:20:31.06Z" }
wheels = [
    { url = "https://files.pythonhosted.org/packages/44/57/8db39bc5f98f042e0153b1de9fb88e1a409a33cda4dd7f723c2ed71e01f6/docutils-0.22-py3-none-any.whl", hash = "sha256:4ed966a0e96a0477d852f7af31bdcb3adc049fbb35ccba358c2ea8a03287615e", size = 630709, upload-time = "2025-07-29T15:20:28.335Z" },
]

[[package]]
name = "email-validator"
version = "2.2.0"
source = { registry = "https://pypi.org/simple" }
dependencies = [
    { name = "dnspython" },
    { name = "idna" },
]
sdist = { url = "https://files.pythonhosted.org/packages/48/ce/13508a1ec3f8bb981ae4ca79ea40384becc868bfae97fd1c942bb3a001b1/email_validator-2.2.0.tar.gz", hash = "sha256:cb690f344c617a714f22e66ae771445a1ceb46821152df8e165c5f9a364582b7", size = 48967, upload-time = "2024-06-20T11:30:30.034Z" }
wheels = [
    { url = "https://files.pythonhosted.org/packages/d7/ee/bf0adb559ad3c786f12bcbc9296b3f5675f529199bef03e2df281fa1fadb/email_validator-2.2.0-py3-none-any.whl", hash = "sha256:561977c2d73ce3611850a06fa56b414621e0c8faa9d66f2611407d87465da631", size = 33521, upload-time = "2024-06-20T11:30:28.248Z" },
]

[[package]]
name = "exceptiongroup"
version = "1.3.0"
source = { registry = "https://pypi.org/simple" }
dependencies = [
    { name = "typing-extensions", marker = "python_full_version < '3.13'" },
]
sdist = { url = "https://files.pythonhosted.org/packages/0b/9f/a65090624ecf468cdca03533906e7c69ed7588582240cfe7cc9e770b50eb/exceptiongroup-1.3.0.tar.gz", hash = "sha256:b241f5885f560bc56a59ee63ca4c6a8bfa46ae4ad651af316d4e81817bb9fd88", size = 29749, upload-time = "2025-05-10T17:42:51.123Z" }
wheels = [
    { url = "https://files.pythonhosted.org/packages/36/f4/c6e662dade71f56cd2f3735141b265c3c79293c109549c1e6933b0651ffc/exceptiongroup-1.3.0-py3-none-any.whl", hash = "sha256:4d111e6e0c13d0644cad6ddaa7ed0261a0b36971f6d23e7ec9b4b9097da78a10", size = 16674, upload-time = "2025-05-10T17:42:49.33Z" },
]

[[package]]
name = "fastmcp"
version = "2.10.6"
source = { registry = "https://pypi.org/simple" }
dependencies = [
    { name = "authlib" },
    { name = "cyclopts" },
    { name = "exceptiongroup" },
    { name = "httpx" },
    { name = "mcp" },
    { name = "openapi-pydantic" },
    { name = "pydantic", extra = ["email"] },
    { name = "pyperclip" },
    { name = "python-dotenv" },
    { name = "rich" },
]
sdist = { url = "https://files.pythonhosted.org/packages/00/a0/eceb88277ef9e3a442e099377a9b9c29fb2fa724e234486e03a44ca1c677/fastmcp-2.10.6.tar.gz", hash = "sha256:5a7b3301f9f1b64610430caef743ac70175c4b812e1949f037e4db65b0a42c5a", size = 1640538, upload-time = "2025-07-19T20:02:12.543Z" }
wheels = [
    { url = "https://files.pythonhosted.org/packages/dc/05/4958cccbe862958d862b6a15f2d10d2f5ec3c411268dcb131a433e5e7a0d/fastmcp-2.10.6-py3-none-any.whl", hash = "sha256:9782416a8848cc0f4cfcc578e5c17834da620bef8ecf4d0daabf5dd1272411a2", size = 202613, upload-time = "2025-07-19T20:02:11.47Z" },
]

[[package]]
name = "filelock"
version = "3.19.1"
source = { registry = "https://pypi.org/simple" }
sdist = { url = "https://files.pythonhosted.org/packages/40/bb/0ab3e58d22305b6f5440629d20683af28959bf793d98d11950e305c1c326/filelock-3.19.1.tar.gz", hash = "sha256:66eda1888b0171c998b35be2bcc0f6d75c388a7ce20c3f3f37aa8e96c2dddf58", size = 17687, upload-time = "2025-08-14T16:56:03.016Z" }
wheels = [
    { url = "https://files.pythonhosted.org/packages/42/14/42b2651a2f46b022ccd948bca9f2d5af0fd8929c4eec235b8d6d844fbe67/filelock-3.19.1-py3-none-any.whl", hash = "sha256:d38e30481def20772f5baf097c122c3babc4fcdb7e14e57049eb9d88c6dc017d", size = 15988, upload-time = "2025-08-14T16:56:01.633Z" },
]

[[package]]
name = "flake8"
version = "7.3.0"
source = { registry = "https://pypi.org/simple" }
dependencies = [
    { name = "mccabe" },
    { name = "pycodestyle" },
    { name = "pyflakes" },
]
sdist = { url = "https://files.pythonhosted.org/packages/9b/af/fbfe3c4b5a657d79e5c47a2827a362f9e1b763336a52f926126aa6dc7123/flake8-7.3.0.tar.gz", hash = "sha256:fe044858146b9fc69b551a4b490d69cf960fcb78ad1edcb84e7fbb1b4a8e3872", size = 48326, upload-time = "2025-06-20T19:31:35.838Z" }
wheels = [
    { url = "https://files.pythonhosted.org/packages/9f/56/13ab06b4f93ca7cac71078fbe37fcea175d3216f31f85c3168a6bbd0bb9a/flake8-7.3.0-py2.py3-none-any.whl", hash = "sha256:b9696257b9ce8beb888cdbe31cf885c90d31928fe202be0889a7cdafad32f01e", size = 57922, upload-time = "2025-06-20T19:31:34.425Z" },
]

[[package]]
name = "flake8-bugbear"
version = "24.12.12"
source = { registry = "https://pypi.org/simple" }
dependencies = [
    { name = "attrs" },
    { name = "flake8" },
]
sdist = { url = "https://files.pythonhosted.org/packages/c7/25/48ba712ff589b0149f21135234f9bb45c14d6689acc6151b5e2ff8ac2ae9/flake8_bugbear-24.12.12.tar.gz", hash = "sha256:46273cef0a6b6ff48ca2d69e472f41420a42a46e24b2a8972e4f0d6733d12a64", size = 82907, upload-time = "2024-12-12T16:49:26.307Z" }
wheels = [
    { url = "https://files.pythonhosted.org/packages/b9/21/0a875f75fbe4008bd171e2fefa413536258fe6b4cfaaa087986de74588f4/flake8_bugbear-24.12.12-py3-none-any.whl", hash = "sha256:1b6967436f65ca22a42e5373aaa6f2d87966ade9aa38d4baf2a1be550767545e", size = 36664, upload-time = "2024-12-12T16:49:23.584Z" },
]

[[package]]
name = "flake8-colors"
version = "0.1.9"
source = { registry = "https://pypi.org/simple" }
dependencies = [
    { name = "flake8" },
]
sdist = { url = "https://files.pythonhosted.org/packages/41/9b/d9431c1daca8cc0cd660e1a07272f896a38565207032985a600b9e08d492/flake8-colors-0.1.9.tar.gz", hash = "sha256:35a5483a7d156d0438b402faea2fefe45b411571ce5dc93ba28670fd9429cc46", size = 2882, upload-time = "2020-11-16T09:38:40.417Z" }
wheels = [
    { url = "https://files.pythonhosted.org/packages/87/1c/9773d449a82b32d3e1677d2e081b1dadde514b749f62bea35bebd6c6a343/flake8_colors-0.1.9-py3-none-any.whl", hash = "sha256:e80ed1839dc151730adc51207e632823aa1f393d6db32897ffd0e60dceecfd9f", size = 3981, upload-time = "2020-11-16T09:38:39.087Z" },
]

[[package]]
name = "flake8-isort"
version = "6.1.2"
source = { registry = "https://pypi.org/simple" }
dependencies = [
    { name = "flake8" },
    { name = "isort" },
]
sdist = { url = "https://files.pythonhosted.org/packages/7c/ea/2f2662d4fefa6ab335c7119cb28e5bc57c935a86a69a7f72df3ea5fe7b2c/flake8_isort-6.1.2.tar.gz", hash = "sha256:9d0452acdf0e1cd6f2d6848e3605e66b54d920e73471fb4744eef0f93df62d5d", size = 17756, upload-time = "2025-01-29T12:29:25.753Z" }
wheels = [
    { url = "https://files.pythonhosted.org/packages/b3/10/295e982874f2a94f309baf7c45f852a191c87d59bd846b1701332303783f/flake8_isort-6.1.2-py3-none-any.whl", hash = "sha256:549197dedf0273502fb74f04c080beed9e62a7eb70244610413d27052e78bd3b", size = 18385, upload-time = "2025-01-29T12:29:23.46Z" },
]

[[package]]
name = "flake8-plugin-utils"
version = "1.3.3"
source = { registry = "https://pypi.org/simple" }
sdist = { url = "https://files.pythonhosted.org/packages/51/14/53727a2bc5bbda1e1f7e266e0e2d2718e5eb6c943a1e8cc2b33e5af002e0/flake8-plugin-utils-1.3.3.tar.gz", hash = "sha256:39f6f338d038b301c6fd344b06f2e81e382b68fa03c0560dff0d9b1791a11a2c", size = 10459, upload-time = "2023-06-26T16:42:20.946Z" }
wheels = [
    { url = "https://files.pythonhosted.org/packages/da/a7/23c012c9becaacb24e9ba8e359e48db5f96982d505e38a3e7003902c5b9f/flake8_plugin_utils-1.3.3-py3-none-any.whl", hash = "sha256:e4848c57d9d50f19100c2d75fa794b72df068666a9041b4b0409be923356a3ed", size = 9664, upload-time = "2023-06-26T16:42:23.939Z" },
]

[[package]]
name = "flake8-pyproject"
version = "1.2.3"
source = { registry = "https://pypi.org/simple" }
dependencies = [
    { name = "flake8" },
    { name = "tomli", marker = "python_full_version < '3.11'" },
]
wheels = [
    { url = "https://files.pythonhosted.org/packages/5f/1d/635e86f9f3a96b7ea9e9f19b5efe17a987e765c39ca496e4a893bb999112/flake8_pyproject-1.2.3-py3-none-any.whl", hash = "sha256:6249fe53545205af5e76837644dc80b4c10037e73a0e5db87ff562d75fb5bd4a", size = 4756, upload-time = "2023-03-21T20:51:38.911Z" },
]

[[package]]
name = "flake8-pytest-style"
version = "2.1.0"
source = { registry = "https://pypi.org/simple" }
dependencies = [
    { name = "flake8-plugin-utils" },
]
sdist = { url = "https://files.pythonhosted.org/packages/5a/b2/f959c7a1e60592c2b828e88a80a0d54a88f68055233906d8fbdd5babe43e/flake8_pytest_style-2.1.0.tar.gz", hash = "sha256:fee6befdb5915d600ef24e38d48a077d0dcffb032945ae0169486e7ff8a1079a", size = 17334, upload-time = "2025-01-10T16:02:58.537Z" }
wheels = [
    { url = "https://files.pythonhosted.org/packages/ef/9a/15831baaae4ef0d003c9d789fef25b6333c095e15d4e9983dfaf20546108/flake8_pytest_style-2.1.0-py3-none-any.whl", hash = "sha256:a0d6dddcd533bfc13f19b8445907be0330c5e6ccf7090bcd9d5fa5a0b1b65e71", size = 22264, upload-time = "2025-01-10T16:02:56.068Z" },
]

[[package]]
name = "flake8-quotes"
version = "3.4.0"
source = { registry = "https://pypi.org/simple" }
dependencies = [
    { name = "flake8" },
    { name = "setuptools" },
]
sdist = { url = "https://files.pythonhosted.org/packages/dd/57/a173e3eb86072b7ee77650aca496b15d6886367d257f58ea9de5276e330a/flake8-quotes-3.4.0.tar.gz", hash = "sha256:aad8492fb710a2d3eabe68c5f86a1428de650c8484127e14c43d0504ba30276c", size = 14107, upload-time = "2024-02-10T21:58:22.357Z" }

[[package]]
name = "flake8-typing-imports"
version = "1.16.0"
source = { registry = "https://pypi.org/simple" }
dependencies = [
    { name = "flake8" },
]
sdist = { url = "https://files.pythonhosted.org/packages/e8/45/0cdbd2d3c7d49ff1476241d2d33b966cfdf9f9306b99b7e832d71b2093a2/flake8_typing_imports-1.16.0.tar.gz", hash = "sha256:06d84504734026bfb914bc8d172e23559784055701f8d8c4880458698e98d3ca", size = 7449, upload-time = "2024-10-11T21:52:59.151Z" }
wheels = [
    { url = "https://files.pythonhosted.org/packages/fe/b4/437c4fc09a752f6fe436d7baf3a13da2117c4e6b94de5e09906b7288a957/flake8_typing_imports-1.16.0-py2.py3-none-any.whl", hash = "sha256:269ec08f1ea000a6122752f72b17816a7dc19b5b2e7ea808ddceec25ba859bf4", size = 7796, upload-time = "2024-10-11T21:52:57.62Z" },
]

[[package]]
name = "google-api-core"
version = "2.25.1"
source = { registry = "https://pypi.org/simple" }
dependencies = [
    { name = "google-auth" },
    { name = "googleapis-common-protos" },
    { name = "proto-plus" },
    { name = "protobuf" },
    { name = "requests" },
]
sdist = { url = "https://files.pythonhosted.org/packages/dc/21/e9d043e88222317afdbdb567165fdbc3b0aad90064c7e0c9eb0ad9955ad8/google_api_core-2.25.1.tar.gz", hash = "sha256:d2aaa0b13c78c61cb3f4282c464c046e45fbd75755683c9c525e6e8f7ed0a5e8", size = 165443, upload-time = "2025-06-12T20:52:20.439Z" }
wheels = [
    { url = "https://files.pythonhosted.org/packages/14/4b/ead00905132820b623732b175d66354e9d3e69fcf2a5dcdab780664e7896/google_api_core-2.25.1-py3-none-any.whl", hash = "sha256:8a2a56c1fef82987a524371f99f3bd0143702fecc670c72e600c1cda6bf8dbb7", size = 160807, upload-time = "2025-06-12T20:52:19.334Z" },
]

[[package]]
name = "google-auth"
version = "2.29.0"
source = { registry = "https://pypi.org/simple" }
dependencies = [
    { name = "cachetools" },
    { name = "pyasn1-modules" },
    { name = "rsa" },
]
sdist = { url = "https://files.pythonhosted.org/packages/18/b2/f14129111cfd61793609643a07ecb03651a71dd65c6974f63b0310ff4b45/google-auth-2.29.0.tar.gz", hash = "sha256:672dff332d073227550ffc7457868ac4218d6c500b155fe6cc17d2b13602c360", size = 244326, upload-time = "2024-03-20T17:24:27.72Z" }
wheels = [
    { url = "https://files.pythonhosted.org/packages/9e/8d/ddbcf81ec751d8ee5fd18ac11ff38a0e110f39dfbf105e6d9db69d556dd0/google_auth-2.29.0-py2.py3-none-any.whl", hash = "sha256:d452ad095688cd52bae0ad6fafe027f6a6d6f560e810fec20914e17a09526415", size = 189186, upload-time = "2024-03-20T17:24:24.292Z" },
]

[[package]]
name = "google-cloud-core"
version = "2.4.3"
source = { registry = "https://pypi.org/simple" }
dependencies = [
    { name = "google-api-core" },
    { name = "google-auth" },
]
sdist = { url = "https://files.pythonhosted.org/packages/d6/b8/2b53838d2acd6ec6168fd284a990c76695e84c65deee79c9f3a4276f6b4f/google_cloud_core-2.4.3.tar.gz", hash = "sha256:1fab62d7102844b278fe6dead3af32408b1df3eb06f5c7e8634cbd40edc4da53", size = 35861, upload-time = "2025-03-10T21:05:38.948Z" }
wheels = [
    { url = "https://files.pythonhosted.org/packages/40/86/bda7241a8da2d28a754aad2ba0f6776e35b67e37c36ae0c45d49370f1014/google_cloud_core-2.4.3-py2.py3-none-any.whl", hash = "sha256:5130f9f4c14b4fafdff75c79448f9495cfade0d8775facf1b09c3bf67e027f6e", size = 29348, upload-time = "2025-03-10T21:05:37.785Z" },
]

[[package]]
name = "google-cloud-storage"
version = "2.16.0"
source = { registry = "https://pypi.org/simple" }
dependencies = [
    { name = "google-api-core" },
    { name = "google-auth" },
    { name = "google-cloud-core" },
    { name = "google-crc32c" },
    { name = "google-resumable-media" },
    { name = "requests" },
]
sdist = { url = "https://files.pythonhosted.org/packages/17/c5/0bc3f97cf4c14a731ecc5a95c5cde6883aec7289dc74817f9b41f866f77e/google-cloud-storage-2.16.0.tar.gz", hash = "sha256:dda485fa503710a828d01246bd16ce9db0823dc51bbca742ce96a6817d58669f", size = 5525307, upload-time = "2024-03-18T23:55:37.102Z" }
wheels = [
    { url = "https://files.pythonhosted.org/packages/cb/e5/7d045d188f4ef85d94b9e3ae1bf876170c6b9f4c9a950124978efc36f680/google_cloud_storage-2.16.0-py2.py3-none-any.whl", hash = "sha256:91a06b96fb79cf9cdfb4e759f178ce11ea885c79938f89590344d079305f5852", size = 125604, upload-time = "2024-03-18T23:55:33.987Z" },
]

[[package]]
name = "google-crc32c"
version = "1.7.1"
source = { registry = "https://pypi.org/simple" }
sdist = { url = "https://files.pythonhosted.org/packages/19/ae/87802e6d9f9d69adfaedfcfd599266bf386a54d0be058b532d04c794f76d/google_crc32c-1.7.1.tar.gz", hash = "sha256:2bff2305f98846f3e825dbeec9ee406f89da7962accdb29356e4eadc251bd472", size = 14495, upload-time = "2025-03-26T14:29:13.32Z" }
wheels = [
    { url = "https://files.pythonhosted.org/packages/eb/69/b1b05cf415df0d86691d6a8b4b7e60ab3a6fb6efb783ee5cd3ed1382bfd3/google_crc32c-1.7.1-cp310-cp310-macosx_12_0_arm64.whl", hash = "sha256:b07d48faf8292b4db7c3d64ab86f950c2e94e93a11fd47271c28ba458e4a0d76", size = 30467, upload-time = "2025-03-26T14:31:11.92Z" },
    { url = "https://files.pythonhosted.org/packages/44/3d/92f8928ecd671bd5b071756596971c79d252d09b835cdca5a44177fa87aa/google_crc32c-1.7.1-cp310-cp310-macosx_12_0_x86_64.whl", hash = "sha256:7cc81b3a2fbd932a4313eb53cc7d9dde424088ca3a0337160f35d91826880c1d", size = 30311, upload-time = "2025-03-26T14:53:14.161Z" },
    { url = "https://files.pythonhosted.org/packages/33/42/c2d15a73df79d45ed6b430b9e801d0bd8e28ac139a9012d7d58af50a385d/google_crc32c-1.7.1-cp310-cp310-manylinux_2_12_x86_64.manylinux2010_x86_64.whl", hash = "sha256:1c67ca0a1f5b56162951a9dae987988679a7db682d6f97ce0f6381ebf0fbea4c", size = 37889, upload-time = "2025-03-26T14:41:27.83Z" },
    { url = "https://files.pythonhosted.org/packages/57/ea/ac59c86a3c694afd117bb669bde32aaf17d0de4305d01d706495f09cbf19/google_crc32c-1.7.1-cp310-cp310-manylinux_2_17_aarch64.manylinux2014_aarch64.whl", hash = "sha256:fc5319db92daa516b653600794d5b9f9439a9a121f3e162f94b0e1891c7933cb", size = 33028, upload-time = "2025-03-26T14:41:29.141Z" },
    { url = "https://files.pythonhosted.org/packages/60/44/87e77e8476767a4a93f6cf271157c6d948eacec63688c093580af13b04be/google_crc32c-1.7.1-cp310-cp310-manylinux_2_17_x86_64.manylinux2014_x86_64.whl", hash = "sha256:dcdf5a64adb747610140572ed18d011896e3b9ae5195f2514b7ff678c80f1603", size = 38026, upload-time = "2025-03-26T14:41:29.921Z" },
    { url = "https://files.pythonhosted.org/packages/c8/bf/21ac7bb305cd7c1a6de9c52f71db0868e104a5b573a4977cd9d0ff830f82/google_crc32c-1.7.1-cp310-cp310-win_amd64.whl", hash = "sha256:754561c6c66e89d55754106739e22fdaa93fafa8da7221b29c8b8e8270c6ec8a", size = 33476, upload-time = "2025-03-26T14:29:09.086Z" },
    { url = "https://files.pythonhosted.org/packages/f7/94/220139ea87822b6fdfdab4fb9ba81b3fff7ea2c82e2af34adc726085bffc/google_crc32c-1.7.1-cp311-cp311-macosx_12_0_arm64.whl", hash = "sha256:6fbab4b935989e2c3610371963ba1b86afb09537fd0c633049be82afe153ac06", size = 30468, upload-time = "2025-03-26T14:32:52.215Z" },
    { url = "https://files.pythonhosted.org/packages/94/97/789b23bdeeb9d15dc2904660463ad539d0318286d7633fe2760c10ed0c1c/google_crc32c-1.7.1-cp311-cp311-macosx_12_0_x86_64.whl", hash = "sha256:ed66cbe1ed9cbaaad9392b5259b3eba4a9e565420d734e6238813c428c3336c9", size = 30313, upload-time = "2025-03-26T14:57:38.758Z" },
    { url = "https://files.pythonhosted.org/packages/81/b8/976a2b843610c211e7ccb3e248996a61e87dbb2c09b1499847e295080aec/google_crc32c-1.7.1-cp311-cp311-manylinux_2_17_aarch64.manylinux2014_aarch64.whl", hash = "sha256:ee6547b657621b6cbed3562ea7826c3e11cab01cd33b74e1f677690652883e77", size = 33048, upload-time = "2025-03-26T14:41:30.679Z" },
    { url = "https://files.pythonhosted.org/packages/c9/16/a3842c2cf591093b111d4a5e2bfb478ac6692d02f1b386d2a33283a19dc9/google_crc32c-1.7.1-cp311-cp311-manylinux_2_17_x86_64.manylinux2014_x86_64.whl", hash = "sha256:d68e17bad8f7dd9a49181a1f5a8f4b251c6dbc8cc96fb79f1d321dfd57d66f53", size = 32669, upload-time = "2025-03-26T14:41:31.432Z" },
    { url = "https://files.pythonhosted.org/packages/04/17/ed9aba495916fcf5fe4ecb2267ceb851fc5f273c4e4625ae453350cfd564/google_crc32c-1.7.1-cp311-cp311-win_amd64.whl", hash = "sha256:6335de12921f06e1f774d0dd1fbea6bf610abe0887a1638f64d694013138be5d", size = 33476, upload-time = "2025-03-26T14:29:10.211Z" },
    { url = "https://files.pythonhosted.org/packages/dd/b7/787e2453cf8639c94b3d06c9d61f512234a82e1d12d13d18584bd3049904/google_crc32c-1.7.1-cp312-cp312-macosx_12_0_arm64.whl", hash = "sha256:2d73a68a653c57281401871dd4aeebbb6af3191dcac751a76ce430df4d403194", size = 30470, upload-time = "2025-03-26T14:34:31.655Z" },
    { url = "https://files.pythonhosted.org/packages/ed/b4/6042c2b0cbac3ec3a69bb4c49b28d2f517b7a0f4a0232603c42c58e22b44/google_crc32c-1.7.1-cp312-cp312-macosx_12_0_x86_64.whl", hash = "sha256:22beacf83baaf59f9d3ab2bbb4db0fb018da8e5aebdce07ef9f09fce8220285e", size = 30315, upload-time = "2025-03-26T15:01:54.634Z" },
    { url = "https://files.pythonhosted.org/packages/29/ad/01e7a61a5d059bc57b702d9ff6a18b2585ad97f720bd0a0dbe215df1ab0e/google_crc32c-1.7.1-cp312-cp312-manylinux_2_17_aarch64.manylinux2014_aarch64.whl", hash = "sha256:19eafa0e4af11b0a4eb3974483d55d2d77ad1911e6cf6f832e1574f6781fd337", size = 33180, upload-time = "2025-03-26T14:41:32.168Z" },
    { url = "https://files.pythonhosted.org/packages/3b/a5/7279055cf004561894ed3a7bfdf5bf90a53f28fadd01af7cd166e88ddf16/google_crc32c-1.7.1-cp312-cp312-manylinux_2_17_x86_64.manylinux2014_x86_64.whl", hash = "sha256:b6d86616faaea68101195c6bdc40c494e4d76f41e07a37ffdef270879c15fb65", size = 32794, upload-time = "2025-03-26T14:41:33.264Z" },
    { url = "https://files.pythonhosted.org/packages/0f/d6/77060dbd140c624e42ae3ece3df53b9d811000729a5c821b9fd671ceaac6/google_crc32c-1.7.1-cp312-cp312-win_amd64.whl", hash = "sha256:b7491bdc0c7564fcf48c0179d2048ab2f7c7ba36b84ccd3a3e1c3f7a72d3bba6", size = 33477, upload-time = "2025-03-26T14:29:10.94Z" },
    { url = "https://files.pythonhosted.org/packages/8b/72/b8d785e9184ba6297a8620c8a37cf6e39b81a8ca01bb0796d7cbb28b3386/google_crc32c-1.7.1-cp313-cp313-macosx_12_0_arm64.whl", hash = "sha256:df8b38bdaf1629d62d51be8bdd04888f37c451564c2042d36e5812da9eff3c35", size = 30467, upload-time = "2025-03-26T14:36:06.909Z" },
    { url = "https://files.pythonhosted.org/packages/34/25/5f18076968212067c4e8ea95bf3b69669f9fc698476e5f5eb97d5b37999f/google_crc32c-1.7.1-cp313-cp313-macosx_12_0_x86_64.whl", hash = "sha256:e42e20a83a29aa2709a0cf271c7f8aefaa23b7ab52e53b322585297bb94d4638", size = 30309, upload-time = "2025-03-26T15:06:15.318Z" },
    { url = "https://files.pythonhosted.org/packages/92/83/9228fe65bf70e93e419f38bdf6c5ca5083fc6d32886ee79b450ceefd1dbd/google_crc32c-1.7.1-cp313-cp313-manylinux_2_17_aarch64.manylinux2014_aarch64.whl", hash = "sha256:905a385140bf492ac300026717af339790921f411c0dfd9aa5a9e69a08ed32eb", size = 33133, upload-time = "2025-03-26T14:41:34.388Z" },
    { url = "https://files.pythonhosted.org/packages/c3/ca/1ea2fd13ff9f8955b85e7956872fdb7050c4ace8a2306a6d177edb9cf7fe/google_crc32c-1.7.1-cp313-cp313-manylinux_2_17_x86_64.manylinux2014_x86_64.whl", hash = "sha256:6b211ddaf20f7ebeec5c333448582c224a7c90a9d98826fbab82c0ddc11348e6", size = 32773, upload-time = "2025-03-26T14:41:35.19Z" },
    { url = "https://files.pythonhosted.org/packages/89/32/a22a281806e3ef21b72db16f948cad22ec68e4bdd384139291e00ff82fe2/google_crc32c-1.7.1-cp313-cp313-win_amd64.whl", hash = "sha256:0f99eaa09a9a7e642a61e06742856eec8b19fc0037832e03f941fe7cf0c8e4db", size = 33475, upload-time = "2025-03-26T14:29:11.771Z" },
    { url = "https://files.pythonhosted.org/packages/b8/c5/002975aff514e57fc084ba155697a049b3f9b52225ec3bc0f542871dd524/google_crc32c-1.7.1-cp313-cp313t-manylinux_2_17_aarch64.manylinux2014_aarch64.whl", hash = "sha256:32d1da0d74ec5634a05f53ef7df18fc646666a25efaaca9fc7dcfd4caf1d98c3", size = 33243, upload-time = "2025-03-26T14:41:35.975Z" },
    { url = "https://files.pythonhosted.org/packages/61/cb/c585282a03a0cea70fcaa1bf55d5d702d0f2351094d663ec3be1c6c67c52/google_crc32c-1.7.1-cp313-cp313t-manylinux_2_17_x86_64.manylinux2014_x86_64.whl", hash = "sha256:e10554d4abc5238823112c2ad7e4560f96c7bf3820b202660373d769d9e6e4c9", size = 32870, upload-time = "2025-03-26T14:41:37.08Z" },
    { url = "https://files.pythonhosted.org/packages/0b/43/31e57ce04530794917dfe25243860ec141de9fadf4aa9783dffe7dac7c39/google_crc32c-1.7.1-pp310-pypy310_pp73-manylinux_2_17_aarch64.manylinux2014_aarch64.whl", hash = "sha256:a8e9afc74168b0b2232fb32dd202c93e46b7d5e4bf03e66ba5dc273bb3559589", size = 28242, upload-time = "2025-03-26T14:41:42.858Z" },
    { url = "https://files.pythonhosted.org/packages/eb/f3/8b84cd4e0ad111e63e30eb89453f8dd308e3ad36f42305cf8c202461cdf0/google_crc32c-1.7.1-pp310-pypy310_pp73-manylinux_2_17_x86_64.manylinux2014_x86_64.whl", hash = "sha256:fa8136cc14dd27f34a3221c0f16fd42d8a40e4778273e61a3c19aedaa44daf6b", size = 28049, upload-time = "2025-03-26T14:41:44.651Z" },
    { url = "https://files.pythonhosted.org/packages/16/1b/1693372bf423ada422f80fd88260dbfd140754adb15cbc4d7e9a68b1cb8e/google_crc32c-1.7.1-pp311-pypy311_pp73-manylinux_2_17_aarch64.manylinux2014_aarch64.whl", hash = "sha256:85fef7fae11494e747c9fd1359a527e5970fc9603c90764843caabd3a16a0a48", size = 28241, upload-time = "2025-03-26T14:41:45.898Z" },
    { url = "https://files.pythonhosted.org/packages/fd/3c/2a19a60a473de48717b4efb19398c3f914795b64a96cf3fbe82588044f78/google_crc32c-1.7.1-pp311-pypy311_pp73-manylinux_2_17_x86_64.manylinux2014_x86_64.whl", hash = "sha256:6efb97eb4369d52593ad6f75e7e10d053cf00c48983f7a973105bc70b0ac4d82", size = 28048, upload-time = "2025-03-26T14:41:46.696Z" },
]

[[package]]
name = "google-resumable-media"
version = "2.7.2"
source = { registry = "https://pypi.org/simple" }
dependencies = [
    { name = "google-crc32c" },
]
sdist = { url = "https://files.pythonhosted.org/packages/58/5a/0efdc02665dca14e0837b62c8a1a93132c264bd02054a15abb2218afe0ae/google_resumable_media-2.7.2.tar.gz", hash = "sha256:5280aed4629f2b60b847b0d42f9857fd4935c11af266744df33d8074cae92fe0", size = 2163099, upload-time = "2024-08-07T22:20:38.555Z" }
wheels = [
    { url = "https://files.pythonhosted.org/packages/82/35/b8d3baf8c46695858cb9d8835a53baa1eeb9906ddaf2f728a5f5b640fd1e/google_resumable_media-2.7.2-py2.py3-none-any.whl", hash = "sha256:3ce7551e9fe6d99e9a126101d2536612bb73486721951e9562fee0f90c6ababa", size = 81251, upload-time = "2024-08-07T22:20:36.409Z" },
]

[[package]]
name = "googleapis-common-protos"
version = "1.70.0"
source = { registry = "https://pypi.org/simple" }
dependencies = [
    { name = "protobuf" },
]
sdist = { url = "https://files.pythonhosted.org/packages/39/24/33db22342cf4a2ea27c9955e6713140fedd51e8b141b5ce5260897020f1a/googleapis_common_protos-1.70.0.tar.gz", hash = "sha256:0e1b44e0ea153e6594f9f394fef15193a68aaaea2d843f83e2742717ca753257", size = 145903, upload-time = "2025-04-14T10:17:02.924Z" }
wheels = [
    { url = "https://files.pythonhosted.org/packages/86/f1/62a193f0227cf15a920390abe675f386dec35f7ae3ffe6da582d3ade42c7/googleapis_common_protos-1.70.0-py3-none-any.whl", hash = "sha256:b8bfcca8c25a2bb253e0e0b0adaf8c00773e5e6af6fd92397576680b807e0fd8", size = 294530, upload-time = "2025-04-14T10:17:01.271Z" },
]

[[package]]
name = "h11"
version = "0.16.0"
source = { registry = "https://pypi.org/simple" }
sdist = { url = "https://files.pythonhosted.org/packages/01/ee/02a2c011bdab74c6fb3c75474d40b3052059d95df7e73351460c8588d963/h11-0.16.0.tar.gz", hash = "sha256:4e35b956cf45792e4caa5885e69fba00bdbc6ffafbfa020300e549b208ee5ff1", size = 101250, upload-time = "2025-04-24T03:35:25.427Z" }
wheels = [
    { url = "https://files.pythonhosted.org/packages/04/4b/29cac41a4d98d144bf5f6d33995617b185d14b22401f75ca86f384e87ff1/h11-0.16.0-py3-none-any.whl", hash = "sha256:63cf8bbe7522de3bf65932fda1d9c2772064ffb3dae62d55932da54b31cb6c86", size = 37515, upload-time = "2025-04-24T03:35:24.344Z" },
]

[[package]]
name = "httpcore"
version = "1.0.9"
source = { registry = "https://pypi.org/simple" }
dependencies = [
    { name = "certifi" },
    { name = "h11" },
]
sdist = { url = "https://files.pythonhosted.org/packages/06/94/82699a10bca87a5556c9c59b5963f2d039dbd239f25bc2a63907a05a14cb/httpcore-1.0.9.tar.gz", hash = "sha256:6e34463af53fd2ab5d807f399a9b45ea31c3dfa2276f15a2c3f00afff6e176e8", size = 85484, upload-time = "2025-04-24T22:06:22.219Z" }
wheels = [
    { url = "https://files.pythonhosted.org/packages/7e/f5/f66802a942d491edb555dd61e3a9961140fd64c90bce1eafd741609d334d/httpcore-1.0.9-py3-none-any.whl", hash = "sha256:2d400746a40668fc9dec9810239072b40b4484b640a8c38fd654a024c7a1bf55", size = 78784, upload-time = "2025-04-24T22:06:20.566Z" },
]

[[package]]
name = "httpx"
version = "0.28.1"
source = { registry = "https://pypi.org/simple" }
dependencies = [
    { name = "anyio" },
    { name = "certifi" },
    { name = "httpcore" },
    { name = "idna" },
]
sdist = { url = "https://files.pythonhosted.org/packages/b1/df/48c586a5fe32a0f01324ee087459e112ebb7224f646c0b5023f5e79e9956/httpx-0.28.1.tar.gz", hash = "sha256:75e98c5f16b0f35b567856f597f06ff2270a374470a5c2392242528e3e3e42fc", size = 141406, upload-time = "2024-12-06T15:37:23.222Z" }
wheels = [
    { url = "https://files.pythonhosted.org/packages/2a/39/e50c7c3a983047577ee07d2a9e53faf5a69493943ec3f6a384bdc792deb2/httpx-0.28.1-py3-none-any.whl", hash = "sha256:d909fcccc110f8c7faf814ca82a9a4d816bc5a6dbfea25d6591d6985b8ba59ad", size = 73517, upload-time = "2024-12-06T15:37:21.509Z" },
]

[[package]]
name = "httpx-sse"
version = "0.4.1"
source = { registry = "https://pypi.org/simple" }
sdist = { url = "https://files.pythonhosted.org/packages/6e/fa/66bd985dd0b7c109a3bcb89272ee0bfb7e2b4d06309ad7b38ff866734b2a/httpx_sse-0.4.1.tar.gz", hash = "sha256:8f44d34414bc7b21bf3602713005c5df4917884f76072479b21f68befa4ea26e", size = 12998, upload-time = "2025-06-24T13:21:05.71Z" }
wheels = [
    { url = "https://files.pythonhosted.org/packages/25/0a/6269e3473b09aed2dab8aa1a600c70f31f00ae1349bee30658f7e358a159/httpx_sse-0.4.1-py3-none-any.whl", hash = "sha256:cba42174344c3a5b06f255ce65b350880f962d99ead85e776f23c6618a377a37", size = 8054, upload-time = "2025-06-24T13:21:04.772Z" },
]

[[package]]
name = "idna"
version = "3.10"
source = { registry = "https://pypi.org/simple" }
sdist = { url = "https://files.pythonhosted.org/packages/f1/70/7703c29685631f5a7590aa73f1f1d3fa9a380e654b86af429e0934a32f7d/idna-3.10.tar.gz", hash = "sha256:12f65c9b470abda6dc35cf8e63cc574b1c52b11df2c86030af0ac09b01b13ea9", size = 190490, upload-time = "2024-09-15T18:07:39.745Z" }
wheels = [
    { url = "https://files.pythonhosted.org/packages/76/c6/c88e154df9c4e1a2a66ccf0005a88dfb2650c1dffb6f5ce603dfbd452ce3/idna-3.10-py3-none-any.whl", hash = "sha256:946d195a0d259cbba61165e88e65941f16e9b36ea6ddb97f00452bae8b1287d3", size = 70442, upload-time = "2024-09-15T18:07:37.964Z" },
]

[[package]]
name = "iniconfig"
version = "2.1.0"
source = { registry = "https://pypi.org/simple" }
sdist = { url = "https://files.pythonhosted.org/packages/f2/97/ebf4da567aa6827c909642694d71c9fcf53e5b504f2d96afea02718862f3/iniconfig-2.1.0.tar.gz", hash = "sha256:3abbd2e30b36733fee78f9c7f7308f2d0050e88f0087fd25c2645f63c773e1c7", size = 4793, upload-time = "2025-03-19T20:09:59.721Z" }
wheels = [
    { url = "https://files.pythonhosted.org/packages/2c/e1/e6716421ea10d38022b952c159d5161ca1193197fb744506875fbb87ea7b/iniconfig-2.1.0-py3-none-any.whl", hash = "sha256:9deba5723312380e77435581c6bf4935c94cbfab9b1ed33ef8d238ea168eb760", size = 6050, upload-time = "2025-03-19T20:10:01.071Z" },
]

[[package]]
name = "isodate"
version = "0.7.2"
source = { registry = "https://pypi.org/simple" }
sdist = { url = "https://files.pythonhosted.org/packages/54/4d/e940025e2ce31a8ce1202635910747e5a87cc3a6a6bb2d00973375014749/isodate-0.7.2.tar.gz", hash = "sha256:4cd1aa0f43ca76f4a6c6c0292a85f40b35ec2e43e315b59f06e6d32171a953e6", size = 29705, upload-time = "2024-10-08T23:04:11.5Z" }
wheels = [
    { url = "https://files.pythonhosted.org/packages/15/aa/0aca39a37d3c7eb941ba736ede56d689e7be91cab5d9ca846bde3999eba6/isodate-0.7.2-py3-none-any.whl", hash = "sha256:28009937d8031054830160fce6d409ed342816b543597cece116d966c6d99e15", size = 22320, upload-time = "2024-10-08T23:04:09.501Z" },
]

[[package]]
name = "isort"
version = "6.0.1"
source = { registry = "https://pypi.org/simple" }
sdist = { url = "https://files.pythonhosted.org/packages/b8/21/1e2a441f74a653a144224d7d21afe8f4169e6c7c20bb13aec3a2dc3815e0/isort-6.0.1.tar.gz", hash = "sha256:1cb5df28dfbc742e490c5e41bad6da41b805b0a8be7bc93cd0fb2a8a890ac450", size = 821955, upload-time = "2025-02-26T21:13:16.955Z" }
wheels = [
    { url = "https://files.pythonhosted.org/packages/c1/11/114d0a5f4dabbdcedc1125dee0888514c3c3b16d3e9facad87ed96fad97c/isort-6.0.1-py3-none-any.whl", hash = "sha256:2dc5d7f65c9678d94c88dfc29161a320eec67328bc97aad576874cb4be1e9615", size = 94186, upload-time = "2025-02-26T21:13:14.911Z" },
]

[[package]]
name = "jmespath"
version = "1.0.1"
source = { registry = "https://pypi.org/simple" }
sdist = { url = "https://files.pythonhosted.org/packages/00/2a/e867e8531cf3e36b41201936b7fa7ba7b5702dbef42922193f05c8976cd6/jmespath-1.0.1.tar.gz", hash = "sha256:90261b206d6defd58fdd5e85f478bf633a2901798906be2ad389150c5c60edbe", size = 25843, upload-time = "2022-06-17T18:00:12.224Z" }
wheels = [
    { url = "https://files.pythonhosted.org/packages/31/b4/b9b800c45527aadd64d5b442f9b932b00648617eb5d63d2c7a6587b7cafc/jmespath-1.0.1-py3-none-any.whl", hash = "sha256:02e2e4cc71b5bcab88332eebf907519190dd9e6e82107fa7f83b1003a6252980", size = 20256, upload-time = "2022-06-17T18:00:10.251Z" },
]

[[package]]
name = "json-log-formatter"
version = "1.1.1"
source = { registry = "https://pypi.org/simple" }
sdist = { url = "https://files.pythonhosted.org/packages/e8/ef/324f4a28ed0152a32b80685b26316b604218e4ac77487ea82719c3c28bc6/json_log_formatter-1.1.1.tar.gz", hash = "sha256:0815e3b4469e5c79cf3f6dc8a0613ba6601f4a7464f85ba03655cfa6e3e17d10", size = 5896, upload-time = "2025-02-27T22:56:15.643Z" }

[[package]]
name = "jsonschema"
version = "4.25.1"
source = { registry = "https://pypi.org/simple" }
dependencies = [
    { name = "attrs" },
    { name = "jsonschema-specifications" },
    { name = "referencing" },
    { name = "rpds-py" },
]
sdist = { url = "https://files.pythonhosted.org/packages/74/69/f7185de793a29082a9f3c7728268ffb31cb5095131a9c139a74078e27336/jsonschema-4.25.1.tar.gz", hash = "sha256:e4a9655ce0da0c0b67a085847e00a3a51449e1157f4f75e9fb5aa545e122eb85", size = 357342, upload-time = "2025-08-18T17:03:50.038Z" }
wheels = [
    { url = "https://files.pythonhosted.org/packages/bf/9c/8c95d856233c1f82500c2450b8c68576b4cf1c871db3afac5c34ff84e6fd/jsonschema-4.25.1-py3-none-any.whl", hash = "sha256:3fba0169e345c7175110351d456342c364814cfcf3b964ba4587f22915230a63", size = 90040, upload-time = "2025-08-18T17:03:48.373Z" },
]

[[package]]
name = "jsonschema-specifications"
version = "2025.4.1"
source = { registry = "https://pypi.org/simple" }
dependencies = [
    { name = "referencing" },
]
sdist = { url = "https://files.pythonhosted.org/packages/bf/ce/46fbd9c8119cfc3581ee5643ea49464d168028cfb5caff5fc0596d0cf914/jsonschema_specifications-2025.4.1.tar.gz", hash = "sha256:630159c9f4dbea161a6a2205c3011cc4f18ff381b189fff48bb39b9bf26ae608", size = 15513, upload-time = "2025-04-23T12:34:07.418Z" }
wheels = [
    { url = "https://files.pythonhosted.org/packages/01/0e/b27cdbaccf30b890c40ed1da9fd4a3593a5cf94dae54fb34f8a4b74fcd3f/jsonschema_specifications-2025.4.1-py3-none-any.whl", hash = "sha256:4653bffbd6584f7de83a67e0d620ef16900b390ddc7939d56684d6c81e33f1af", size = 18437, upload-time = "2025-04-23T12:34:05.422Z" },
]

[[package]]
name = "kbcstorage"
version = "0.9.2"
source = { registry = "https://pypi.org/simple" }
dependencies = [
    { name = "azure-storage-blob" },
    { name = "boto3" },
    { name = "google-auth" },
    { name = "google-cloud-storage" },
    { name = "python-dotenv" },
    { name = "requests" },
    { name = "responses" },
    { name = "urllib3" },
]
sdist = { url = "https://files.pythonhosted.org/packages/ed/40/8863f3cb296d7e7ab276f80f3416e3dbba4d38dd1379c8683244135fcc0b/kbcstorage-0.9.2.tar.gz", hash = "sha256:e2bee5a7ca0c22699158ac443c5eb0210cf1bd5423f12533b97e6e6a22f1b977", size = 38019, upload-time = "2024-10-17T13:29:29.781Z" }
wheels = [
    { url = "https://files.pythonhosted.org/packages/03/82/78bcc0541e074d6a2fa7ee566e9247a423005a6a7923d48f737db376e0e2/kbcstorage-0.9.2-py3-none-any.whl", hash = "sha256:5712b5c2f6e45b062669b63afc4e68b154c914d33984462c5bfc354fe73cb084", size = 26115, upload-time = "2024-10-17T13:29:28.243Z" },
]

[[package]]
name = "keboola-mcp-server"
<<<<<<< HEAD
version = "1.20.6"
=======
version = "1.21.0"
>>>>>>> b2f073ac
source = { editable = "." }
dependencies = [
    { name = "cryptography" },
    { name = "fastmcp" },
    { name = "httpx" },
    { name = "json-log-formatter" },
    { name = "jsonschema" },
    { name = "mcp" },
    { name = "pyjwt" },
]

[package.optional-dependencies]
codestyle = [
    { name = "black" },
    { name = "flake8" },
    { name = "flake8-bugbear" },
    { name = "flake8-colors" },
    { name = "flake8-isort" },
    { name = "flake8-pyproject" },
    { name = "flake8-pytest-style" },
    { name = "flake8-quotes" },
    { name = "flake8-typing-imports" },
    { name = "isort" },
    { name = "pep8-naming" },
]
dev = [
    { name = "tox" },
]
integtests = [
    { name = "kbcstorage" },
]
tests = [
    { name = "pytest" },
    { name = "pytest-asyncio" },
    { name = "pytest-cov" },
    { name = "pytest-datadir" },
    { name = "pytest-mock" },
    { name = "python-dateutil" },
    { name = "python-dotenv" },
]

[package.metadata]
requires-dist = [
    { name = "black", marker = "extra == 'codestyle'", specifier = "~=25.1" },
    { name = "cryptography", specifier = "~=45.0" },
    { name = "fastmcp", specifier = "==2.10.6" },
    { name = "flake8", marker = "extra == 'codestyle'", specifier = "~=7.2" },
    { name = "flake8-bugbear", marker = "extra == 'codestyle'", specifier = "~=24.12" },
    { name = "flake8-colors", marker = "extra == 'codestyle'", specifier = "~=0.1" },
    { name = "flake8-isort", marker = "extra == 'codestyle'", specifier = "~=6.1" },
    { name = "flake8-pyproject", marker = "extra == 'codestyle'", specifier = "~=1.2" },
    { name = "flake8-pytest-style", marker = "extra == 'codestyle'", specifier = "~=2.1" },
    { name = "flake8-quotes", marker = "extra == 'codestyle'", specifier = "~=3.4" },
    { name = "flake8-typing-imports", marker = "extra == 'codestyle'", specifier = "~=1.16" },
    { name = "httpx", specifier = "~=0.28" },
    { name = "isort", marker = "extra == 'codestyle'", specifier = "~=6.0" },
    { name = "json-log-formatter", specifier = "~=1.0" },
    { name = "jsonschema", specifier = "~=4.23" },
    { name = "kbcstorage", marker = "extra == 'integtests'", specifier = "~=0.9" },
    { name = "mcp", specifier = "==1.12.3" },
    { name = "pep8-naming", marker = "extra == 'codestyle'", specifier = "~=0.14" },
    { name = "pyjwt", specifier = "~=2.10" },
    { name = "pytest", marker = "extra == 'tests'", specifier = "~=8.3" },
    { name = "pytest-asyncio", marker = "extra == 'tests'", specifier = "~=0.25" },
    { name = "pytest-cov", marker = "extra == 'tests'", specifier = "~=6.0" },
    { name = "pytest-datadir", marker = "extra == 'tests'", specifier = "~=1.6.1" },
    { name = "pytest-mock", marker = "extra == 'tests'", specifier = "~=3.14" },
    { name = "python-dateutil", marker = "extra == 'tests'", specifier = "~=2.9" },
    { name = "python-dotenv", marker = "extra == 'tests'", specifier = "~=1.1" },
    { name = "tox", marker = "extra == 'dev'", specifier = "~=4.23" },
]
provides-extras = ["codestyle", "tests", "integtests", "dev"]

[[package]]
name = "markdown-it-py"
version = "4.0.0"
source = { registry = "https://pypi.org/simple" }
dependencies = [
    { name = "mdurl" },
]
sdist = { url = "https://files.pythonhosted.org/packages/5b/f5/4ec618ed16cc4f8fb3b701563655a69816155e79e24a17b651541804721d/markdown_it_py-4.0.0.tar.gz", hash = "sha256:cb0a2b4aa34f932c007117b194e945bd74e0ec24133ceb5bac59009cda1cb9f3", size = 73070, upload-time = "2025-08-11T12:57:52.854Z" }
wheels = [
    { url = "https://files.pythonhosted.org/packages/94/54/e7d793b573f298e1c9013b8c4dade17d481164aa517d1d7148619c2cedbf/markdown_it_py-4.0.0-py3-none-any.whl", hash = "sha256:87327c59b172c5011896038353a81343b6754500a08cd7a4973bb48c6d578147", size = 87321, upload-time = "2025-08-11T12:57:51.923Z" },
]

[[package]]
name = "mccabe"
version = "0.7.0"
source = { registry = "https://pypi.org/simple" }
sdist = { url = "https://files.pythonhosted.org/packages/e7/ff/0ffefdcac38932a54d2b5eed4e0ba8a408f215002cd178ad1df0f2806ff8/mccabe-0.7.0.tar.gz", hash = "sha256:348e0240c33b60bbdf4e523192ef919f28cb2c3d7d5c7794f74009290f236325", size = 9658, upload-time = "2022-01-24T01:14:51.113Z" }
wheels = [
    { url = "https://files.pythonhosted.org/packages/27/1a/1f68f9ba0c207934b35b86a8ca3aad8395a3d6dd7921c0686e23853ff5a9/mccabe-0.7.0-py2.py3-none-any.whl", hash = "sha256:6c2d30ab6be0e4a46919781807b4f0d834ebdd6c6e3dca0bda5a15f863427b6e", size = 7350, upload-time = "2022-01-24T01:14:49.62Z" },
]

[[package]]
name = "mcp"
version = "1.12.3"
source = { registry = "https://pypi.org/simple" }
dependencies = [
    { name = "anyio" },
    { name = "httpx" },
    { name = "httpx-sse" },
    { name = "jsonschema" },
    { name = "pydantic" },
    { name = "pydantic-settings" },
    { name = "python-multipart" },
    { name = "pywin32", marker = "sys_platform == 'win32'" },
    { name = "sse-starlette" },
    { name = "starlette" },
    { name = "uvicorn", marker = "sys_platform != 'emscripten'" },
]
sdist = { url = "https://files.pythonhosted.org/packages/4d/19/9955e2df5384ff5dd25d38f8e88aaf89d2d3d9d39f27e7383eaf0b293836/mcp-1.12.3.tar.gz", hash = "sha256:ab2e05f5e5c13e1dc90a4a9ef23ac500a6121362a564447855ef0ab643a99fed", size = 427203, upload-time = "2025-07-31T18:36:36.795Z" }
wheels = [
    { url = "https://files.pythonhosted.org/packages/8f/8b/0be74e3308a486f1d127f3f6767de5f9f76454c9b4183210c61cc50999b6/mcp-1.12.3-py3-none-any.whl", hash = "sha256:5483345bf39033b858920a5b6348a303acacf45b23936972160ff152107b850e", size = 158810, upload-time = "2025-07-31T18:36:34.915Z" },
]

[[package]]
name = "mdurl"
version = "0.1.2"
source = { registry = "https://pypi.org/simple" }
sdist = { url = "https://files.pythonhosted.org/packages/d6/54/cfe61301667036ec958cb99bd3efefba235e65cdeb9c84d24a8293ba1d90/mdurl-0.1.2.tar.gz", hash = "sha256:bb413d29f5eea38f31dd4754dd7377d4465116fb207585f97bf925588687c1ba", size = 8729, upload-time = "2022-08-14T12:40:10.846Z" }
wheels = [
    { url = "https://files.pythonhosted.org/packages/b3/38/89ba8ad64ae25be8de66a6d463314cf1eb366222074cfda9ee839c56a4b4/mdurl-0.1.2-py3-none-any.whl", hash = "sha256:84008a41e51615a49fc9966191ff91509e3c40b939176e643fd50a5c2196b8f8", size = 9979, upload-time = "2022-08-14T12:40:09.779Z" },
]

[[package]]
name = "mypy-extensions"
version = "1.1.0"
source = { registry = "https://pypi.org/simple" }
sdist = { url = "https://files.pythonhosted.org/packages/a2/6e/371856a3fb9d31ca8dac321cda606860fa4548858c0cc45d9d1d4ca2628b/mypy_extensions-1.1.0.tar.gz", hash = "sha256:52e68efc3284861e772bbcd66823fde5ae21fd2fdb51c62a211403730b916558", size = 6343, upload-time = "2025-04-22T14:54:24.164Z" }
wheels = [
    { url = "https://files.pythonhosted.org/packages/79/7b/2c79738432f5c924bef5071f933bcc9efd0473bac3b4aa584a6f7c1c8df8/mypy_extensions-1.1.0-py3-none-any.whl", hash = "sha256:1be4cccdb0f2482337c4743e60421de3a356cd97508abadd57d47403e94f5505", size = 4963, upload-time = "2025-04-22T14:54:22.983Z" },
]

[[package]]
name = "openapi-pydantic"
version = "0.5.1"
source = { registry = "https://pypi.org/simple" }
dependencies = [
    { name = "pydantic" },
]
sdist = { url = "https://files.pythonhosted.org/packages/02/2e/58d83848dd1a79cb92ed8e63f6ba901ca282c5f09d04af9423ec26c56fd7/openapi_pydantic-0.5.1.tar.gz", hash = "sha256:ff6835af6bde7a459fb93eb93bb92b8749b754fc6e51b2f1590a19dc3005ee0d", size = 60892, upload-time = "2025-01-08T19:29:27.083Z" }
wheels = [
    { url = "https://files.pythonhosted.org/packages/12/cf/03675d8bd8ecbf4445504d8071adab19f5f993676795708e36402ab38263/openapi_pydantic-0.5.1-py3-none-any.whl", hash = "sha256:a3a09ef4586f5bd760a8df7f43028b60cafb6d9f61de2acba9574766255ab146", size = 96381, upload-time = "2025-01-08T19:29:25.275Z" },
]

[[package]]
name = "packaging"
version = "25.0"
source = { registry = "https://pypi.org/simple" }
sdist = { url = "https://files.pythonhosted.org/packages/a1/d4/1fc4078c65507b51b96ca8f8c3ba19e6a61c8253c72794544580a7b6c24d/packaging-25.0.tar.gz", hash = "sha256:d443872c98d677bf60f6a1f2f8c1cb748e8fe762d2bf9d3148b5599295b0fc4f", size = 165727, upload-time = "2025-04-19T11:48:59.673Z" }
wheels = [
    { url = "https://files.pythonhosted.org/packages/20/12/38679034af332785aac8774540895e234f4d07f7545804097de4b666afd8/packaging-25.0-py3-none-any.whl", hash = "sha256:29572ef2b1f17581046b3a2227d5c611fb25ec70ca1ba8554b24b0e69331a484", size = 66469, upload-time = "2025-04-19T11:48:57.875Z" },
]

[[package]]
name = "pathspec"
version = "0.12.1"
source = { registry = "https://pypi.org/simple" }
sdist = { url = "https://files.pythonhosted.org/packages/ca/bc/f35b8446f4531a7cb215605d100cd88b7ac6f44ab3fc94870c120ab3adbf/pathspec-0.12.1.tar.gz", hash = "sha256:a482d51503a1ab33b1c67a6c3813a26953dbdc71c31dacaef9a838c4e29f5712", size = 51043, upload-time = "2023-12-10T22:30:45Z" }
wheels = [
    { url = "https://files.pythonhosted.org/packages/cc/20/ff623b09d963f88bfde16306a54e12ee5ea43e9b597108672ff3a408aad6/pathspec-0.12.1-py3-none-any.whl", hash = "sha256:a0d503e138a4c123b27490a4f7beda6a01c6f288df0e4a8b79c7eb0dc7b4cc08", size = 31191, upload-time = "2023-12-10T22:30:43.14Z" },
]

[[package]]
name = "pep8-naming"
version = "0.15.1"
source = { registry = "https://pypi.org/simple" }
dependencies = [
    { name = "flake8" },
]
sdist = { url = "https://files.pythonhosted.org/packages/8d/59/c32862134635ba231d45f1711035550dc38246396c27269a4cde4bfe18d2/pep8_naming-0.15.1.tar.gz", hash = "sha256:f6f4a499aba2deeda93c1f26ccc02f3da32b035c8b2db9696b730ef2c9639d29", size = 17640, upload-time = "2025-05-05T20:43:12.555Z" }
wheels = [
    { url = "https://files.pythonhosted.org/packages/a6/78/25281540f1121acaa78926f599a17ce102b8971bc20b096fa7fb6b5b59c1/pep8_naming-0.15.1-py3-none-any.whl", hash = "sha256:eb63925e7fd9e028c7f7ee7b1e413ec03d1ee5de0e627012102ee0222c273c86", size = 9561, upload-time = "2025-05-05T20:43:11.626Z" },
]

[[package]]
name = "platformdirs"
version = "4.3.8"
source = { registry = "https://pypi.org/simple" }
sdist = { url = "https://files.pythonhosted.org/packages/fe/8b/3c73abc9c759ecd3f1f7ceff6685840859e8070c4d947c93fae71f6a0bf2/platformdirs-4.3.8.tar.gz", hash = "sha256:3d512d96e16bcb959a814c9f348431070822a6496326a4be0911c40b5a74c2bc", size = 21362, upload-time = "2025-05-07T22:47:42.121Z" }
wheels = [
    { url = "https://files.pythonhosted.org/packages/fe/39/979e8e21520d4e47a0bbe349e2713c0aac6f3d853d0e5b34d76206c439aa/platformdirs-4.3.8-py3-none-any.whl", hash = "sha256:ff7059bb7eb1179e2685604f4aaf157cfd9535242bd23742eadc3c13542139b4", size = 18567, upload-time = "2025-05-07T22:47:40.376Z" },
]

[[package]]
name = "pluggy"
version = "1.6.0"
source = { registry = "https://pypi.org/simple" }
sdist = { url = "https://files.pythonhosted.org/packages/f9/e2/3e91f31a7d2b083fe6ef3fa267035b518369d9511ffab804f839851d2779/pluggy-1.6.0.tar.gz", hash = "sha256:7dcc130b76258d33b90f61b658791dede3486c3e6bfb003ee5c9bfb396dd22f3", size = 69412, upload-time = "2025-05-15T12:30:07.975Z" }
wheels = [
    { url = "https://files.pythonhosted.org/packages/54/20/4d324d65cc6d9205fabedc306948156824eb9f0ee1633355a8f7ec5c66bf/pluggy-1.6.0-py3-none-any.whl", hash = "sha256:e920276dd6813095e9377c0bc5566d94c932c33b27a3e3945d8389c374dd4746", size = 20538, upload-time = "2025-05-15T12:30:06.134Z" },
]

[[package]]
name = "proto-plus"
version = "1.26.1"
source = { registry = "https://pypi.org/simple" }
dependencies = [
    { name = "protobuf" },
]
sdist = { url = "https://files.pythonhosted.org/packages/f4/ac/87285f15f7cce6d4a008f33f1757fb5a13611ea8914eb58c3d0d26243468/proto_plus-1.26.1.tar.gz", hash = "sha256:21a515a4c4c0088a773899e23c7bbade3d18f9c66c73edd4c7ee3816bc96a012", size = 56142, upload-time = "2025-03-10T15:54:38.843Z" }
wheels = [
    { url = "https://files.pythonhosted.org/packages/4e/6d/280c4c2ce28b1593a19ad5239c8b826871fc6ec275c21afc8e1820108039/proto_plus-1.26.1-py3-none-any.whl", hash = "sha256:13285478c2dcf2abb829db158e1047e2f1e8d63a077d94263c2b88b043c75a66", size = 50163, upload-time = "2025-03-10T15:54:37.335Z" },
]

[[package]]
name = "protobuf"
version = "6.32.0"
source = { registry = "https://pypi.org/simple" }
sdist = { url = "https://files.pythonhosted.org/packages/c0/df/fb4a8eeea482eca989b51cffd274aac2ee24e825f0bf3cbce5281fa1567b/protobuf-6.32.0.tar.gz", hash = "sha256:a81439049127067fc49ec1d36e25c6ee1d1a2b7be930675f919258d03c04e7d2", size = 440614, upload-time = "2025-08-14T21:21:25.015Z" }
wheels = [
    { url = "https://files.pythonhosted.org/packages/33/18/df8c87da2e47f4f1dcc5153a81cd6bca4e429803f4069a299e236e4dd510/protobuf-6.32.0-cp310-abi3-win32.whl", hash = "sha256:84f9e3c1ff6fb0308dbacb0950d8aa90694b0d0ee68e75719cb044b7078fe741", size = 424409, upload-time = "2025-08-14T21:21:12.366Z" },
    { url = "https://files.pythonhosted.org/packages/e1/59/0a820b7310f8139bd8d5a9388e6a38e1786d179d6f33998448609296c229/protobuf-6.32.0-cp310-abi3-win_amd64.whl", hash = "sha256:a8bdbb2f009cfc22a36d031f22a625a38b615b5e19e558a7b756b3279723e68e", size = 435735, upload-time = "2025-08-14T21:21:15.046Z" },
    { url = "https://files.pythonhosted.org/packages/cc/5b/0d421533c59c789e9c9894683efac582c06246bf24bb26b753b149bd88e4/protobuf-6.32.0-cp39-abi3-macosx_10_9_universal2.whl", hash = "sha256:d52691e5bee6c860fff9a1c86ad26a13afbeb4b168cd4445c922b7e2cf85aaf0", size = 426449, upload-time = "2025-08-14T21:21:16.687Z" },
    { url = "https://files.pythonhosted.org/packages/ec/7b/607764ebe6c7a23dcee06e054fd1de3d5841b7648a90fd6def9a3bb58c5e/protobuf-6.32.0-cp39-abi3-manylinux2014_aarch64.whl", hash = "sha256:501fe6372fd1c8ea2a30b4d9be8f87955a64d6be9c88a973996cef5ef6f0abf1", size = 322869, upload-time = "2025-08-14T21:21:18.282Z" },
    { url = "https://files.pythonhosted.org/packages/40/01/2e730bd1c25392fc32e3268e02446f0d77cb51a2c3a8486b1798e34d5805/protobuf-6.32.0-cp39-abi3-manylinux2014_x86_64.whl", hash = "sha256:75a2aab2bd1aeb1f5dc7c5f33bcb11d82ea8c055c9becbb41c26a8c43fd7092c", size = 322009, upload-time = "2025-08-14T21:21:19.893Z" },
    { url = "https://files.pythonhosted.org/packages/9c/f2/80ffc4677aac1bc3519b26bc7f7f5de7fce0ee2f7e36e59e27d8beb32dd1/protobuf-6.32.0-py3-none-any.whl", hash = "sha256:ba377e5b67b908c8f3072a57b63e2c6a4cbd18aea4ed98d2584350dbf46f2783", size = 169287, upload-time = "2025-08-14T21:21:23.515Z" },
]

[[package]]
name = "pyasn1"
version = "0.6.1"
source = { registry = "https://pypi.org/simple" }
sdist = { url = "https://files.pythonhosted.org/packages/ba/e9/01f1a64245b89f039897cb0130016d79f77d52669aae6ee7b159a6c4c018/pyasn1-0.6.1.tar.gz", hash = "sha256:6f580d2bdd84365380830acf45550f2511469f673cb4a5ae3857a3170128b034", size = 145322, upload-time = "2024-09-10T22:41:42.55Z" }
wheels = [
    { url = "https://files.pythonhosted.org/packages/c8/f1/d6a797abb14f6283c0ddff96bbdd46937f64122b8c925cab503dd37f8214/pyasn1-0.6.1-py3-none-any.whl", hash = "sha256:0d632f46f2ba09143da3a8afe9e33fb6f92fa2320ab7e886e2d0f7672af84629", size = 83135, upload-time = "2024-09-11T16:00:36.122Z" },
]

[[package]]
name = "pyasn1-modules"
version = "0.4.2"
source = { registry = "https://pypi.org/simple" }
dependencies = [
    { name = "pyasn1" },
]
sdist = { url = "https://files.pythonhosted.org/packages/e9/e6/78ebbb10a8c8e4b61a59249394a4a594c1a7af95593dc933a349c8d00964/pyasn1_modules-0.4.2.tar.gz", hash = "sha256:677091de870a80aae844b1ca6134f54652fa2c8c5a52aa396440ac3106e941e6", size = 307892, upload-time = "2025-03-28T02:41:22.17Z" }
wheels = [
    { url = "https://files.pythonhosted.org/packages/47/8d/d529b5d697919ba8c11ad626e835d4039be708a35b0d22de83a269a6682c/pyasn1_modules-0.4.2-py3-none-any.whl", hash = "sha256:29253a9207ce32b64c3ac6600edc75368f98473906e8fd1043bd6b5b1de2c14a", size = 181259, upload-time = "2025-03-28T02:41:19.028Z" },
]

[[package]]
name = "pycodestyle"
version = "2.14.0"
source = { registry = "https://pypi.org/simple" }
sdist = { url = "https://files.pythonhosted.org/packages/11/e0/abfd2a0d2efe47670df87f3e3a0e2edda42f055053c85361f19c0e2c1ca8/pycodestyle-2.14.0.tar.gz", hash = "sha256:c4b5b517d278089ff9d0abdec919cd97262a3367449ea1c8b49b91529167b783", size = 39472, upload-time = "2025-06-20T18:49:48.75Z" }
wheels = [
    { url = "https://files.pythonhosted.org/packages/d7/27/a58ddaf8c588a3ef080db9d0b7e0b97215cee3a45df74f3a94dbbf5c893a/pycodestyle-2.14.0-py2.py3-none-any.whl", hash = "sha256:dd6bf7cb4ee77f8e016f9c8e74a35ddd9f67e1d5fd4184d86c3b98e07099f42d", size = 31594, upload-time = "2025-06-20T18:49:47.491Z" },
]

[[package]]
name = "pycparser"
version = "2.22"
source = { registry = "https://pypi.org/simple" }
sdist = { url = "https://files.pythonhosted.org/packages/1d/b2/31537cf4b1ca988837256c910a668b553fceb8f069bedc4b1c826024b52c/pycparser-2.22.tar.gz", hash = "sha256:491c8be9c040f5390f5bf44a5b07752bd07f56edf992381b05c701439eec10f6", size = 172736, upload-time = "2024-03-30T13:22:22.564Z" }
wheels = [
    { url = "https://files.pythonhosted.org/packages/13/a3/a812df4e2dd5696d1f351d58b8fe16a405b234ad2886a0dab9183fb78109/pycparser-2.22-py3-none-any.whl", hash = "sha256:c3702b6d3dd8c7abc1afa565d7e63d53a1d0bd86cdc24edd75470f4de499cfcc", size = 117552, upload-time = "2024-03-30T13:22:20.476Z" },
]

[[package]]
name = "pydantic"
version = "2.11.7"
source = { registry = "https://pypi.org/simple" }
dependencies = [
    { name = "annotated-types" },
    { name = "pydantic-core" },
    { name = "typing-extensions" },
    { name = "typing-inspection" },
]
sdist = { url = "https://files.pythonhosted.org/packages/00/dd/4325abf92c39ba8623b5af936ddb36ffcfe0beae70405d456ab1fb2f5b8c/pydantic-2.11.7.tar.gz", hash = "sha256:d989c3c6cb79469287b1569f7447a17848c998458d49ebe294e975b9baf0f0db", size = 788350, upload-time = "2025-06-14T08:33:17.137Z" }
wheels = [
    { url = "https://files.pythonhosted.org/packages/6a/c0/ec2b1c8712ca690e5d61979dee872603e92b8a32f94cc1b72d53beab008a/pydantic-2.11.7-py3-none-any.whl", hash = "sha256:dde5df002701f6de26248661f6835bbe296a47bf73990135c7d07ce741b9623b", size = 444782, upload-time = "2025-06-14T08:33:14.905Z" },
]

[package.optional-dependencies]
email = [
    { name = "email-validator" },
]

[[package]]
name = "pydantic-core"
version = "2.33.2"
source = { registry = "https://pypi.org/simple" }
dependencies = [
    { name = "typing-extensions" },
]
sdist = { url = "https://files.pythonhosted.org/packages/ad/88/5f2260bdfae97aabf98f1778d43f69574390ad787afb646292a638c923d4/pydantic_core-2.33.2.tar.gz", hash = "sha256:7cb8bc3605c29176e1b105350d2e6474142d7c1bd1d9327c4a9bdb46bf827acc", size = 435195, upload-time = "2025-04-23T18:33:52.104Z" }
wheels = [
    { url = "https://files.pythonhosted.org/packages/e5/92/b31726561b5dae176c2d2c2dc43a9c5bfba5d32f96f8b4c0a600dd492447/pydantic_core-2.33.2-cp310-cp310-macosx_10_12_x86_64.whl", hash = "sha256:2b3d326aaef0c0399d9afffeb6367d5e26ddc24d351dbc9c636840ac355dc5d8", size = 2028817, upload-time = "2025-04-23T18:30:43.919Z" },
    { url = "https://files.pythonhosted.org/packages/a3/44/3f0b95fafdaca04a483c4e685fe437c6891001bf3ce8b2fded82b9ea3aa1/pydantic_core-2.33.2-cp310-cp310-macosx_11_0_arm64.whl", hash = "sha256:0e5b2671f05ba48b94cb90ce55d8bdcaaedb8ba00cc5359f6810fc918713983d", size = 1861357, upload-time = "2025-04-23T18:30:46.372Z" },
    { url = "https://files.pythonhosted.org/packages/30/97/e8f13b55766234caae05372826e8e4b3b96e7b248be3157f53237682e43c/pydantic_core-2.33.2-cp310-cp310-manylinux_2_17_aarch64.manylinux2014_aarch64.whl", hash = "sha256:0069c9acc3f3981b9ff4cdfaf088e98d83440a4c7ea1bc07460af3d4dc22e72d", size = 1898011, upload-time = "2025-04-23T18:30:47.591Z" },
    { url = "https://files.pythonhosted.org/packages/9b/a3/99c48cf7bafc991cc3ee66fd544c0aae8dc907b752f1dad2d79b1b5a471f/pydantic_core-2.33.2-cp310-cp310-manylinux_2_17_armv7l.manylinux2014_armv7l.whl", hash = "sha256:d53b22f2032c42eaaf025f7c40c2e3b94568ae077a606f006d206a463bc69572", size = 1982730, upload-time = "2025-04-23T18:30:49.328Z" },
    { url = "https://files.pythonhosted.org/packages/de/8e/a5b882ec4307010a840fb8b58bd9bf65d1840c92eae7534c7441709bf54b/pydantic_core-2.33.2-cp310-cp310-manylinux_2_17_ppc64le.manylinux2014_ppc64le.whl", hash = "sha256:0405262705a123b7ce9f0b92f123334d67b70fd1f20a9372b907ce1080c7ba02", size = 2136178, upload-time = "2025-04-23T18:30:50.907Z" },
    { url = "https://files.pythonhosted.org/packages/e4/bb/71e35fc3ed05af6834e890edb75968e2802fe98778971ab5cba20a162315/pydantic_core-2.33.2-cp310-cp310-manylinux_2_17_s390x.manylinux2014_s390x.whl", hash = "sha256:4b25d91e288e2c4e0662b8038a28c6a07eaac3e196cfc4ff69de4ea3db992a1b", size = 2736462, upload-time = "2025-04-23T18:30:52.083Z" },
    { url = "https://files.pythonhosted.org/packages/31/0d/c8f7593e6bc7066289bbc366f2235701dcbebcd1ff0ef8e64f6f239fb47d/pydantic_core-2.33.2-cp310-cp310-manylinux_2_17_x86_64.manylinux2014_x86_64.whl", hash = "sha256:6bdfe4b3789761f3bcb4b1ddf33355a71079858958e3a552f16d5af19768fef2", size = 2005652, upload-time = "2025-04-23T18:30:53.389Z" },
    { url = "https://files.pythonhosted.org/packages/d2/7a/996d8bd75f3eda405e3dd219ff5ff0a283cd8e34add39d8ef9157e722867/pydantic_core-2.33.2-cp310-cp310-manylinux_2_5_i686.manylinux1_i686.whl", hash = "sha256:efec8db3266b76ef9607c2c4c419bdb06bf335ae433b80816089ea7585816f6a", size = 2113306, upload-time = "2025-04-23T18:30:54.661Z" },
    { url = "https://files.pythonhosted.org/packages/ff/84/daf2a6fb2db40ffda6578a7e8c5a6e9c8affb251a05c233ae37098118788/pydantic_core-2.33.2-cp310-cp310-musllinux_1_1_aarch64.whl", hash = "sha256:031c57d67ca86902726e0fae2214ce6770bbe2f710dc33063187a68744a5ecac", size = 2073720, upload-time = "2025-04-23T18:30:56.11Z" },
    { url = "https://files.pythonhosted.org/packages/77/fb/2258da019f4825128445ae79456a5499c032b55849dbd5bed78c95ccf163/pydantic_core-2.33.2-cp310-cp310-musllinux_1_1_armv7l.whl", hash = "sha256:f8de619080e944347f5f20de29a975c2d815d9ddd8be9b9b7268e2e3ef68605a", size = 2244915, upload-time = "2025-04-23T18:30:57.501Z" },
    { url = "https://files.pythonhosted.org/packages/d8/7a/925ff73756031289468326e355b6fa8316960d0d65f8b5d6b3a3e7866de7/pydantic_core-2.33.2-cp310-cp310-musllinux_1_1_x86_64.whl", hash = "sha256:73662edf539e72a9440129f231ed3757faab89630d291b784ca99237fb94db2b", size = 2241884, upload-time = "2025-04-23T18:30:58.867Z" },
    { url = "https://files.pythonhosted.org/packages/0b/b0/249ee6d2646f1cdadcb813805fe76265745c4010cf20a8eba7b0e639d9b2/pydantic_core-2.33.2-cp310-cp310-win32.whl", hash = "sha256:0a39979dcbb70998b0e505fb1556a1d550a0781463ce84ebf915ba293ccb7e22", size = 1910496, upload-time = "2025-04-23T18:31:00.078Z" },
    { url = "https://files.pythonhosted.org/packages/66/ff/172ba8f12a42d4b552917aa65d1f2328990d3ccfc01d5b7c943ec084299f/pydantic_core-2.33.2-cp310-cp310-win_amd64.whl", hash = "sha256:b0379a2b24882fef529ec3b4987cb5d003b9cda32256024e6fe1586ac45fc640", size = 1955019, upload-time = "2025-04-23T18:31:01.335Z" },
    { url = "https://files.pythonhosted.org/packages/3f/8d/71db63483d518cbbf290261a1fc2839d17ff89fce7089e08cad07ccfce67/pydantic_core-2.33.2-cp311-cp311-macosx_10_12_x86_64.whl", hash = "sha256:4c5b0a576fb381edd6d27f0a85915c6daf2f8138dc5c267a57c08a62900758c7", size = 2028584, upload-time = "2025-04-23T18:31:03.106Z" },
    { url = "https://files.pythonhosted.org/packages/24/2f/3cfa7244ae292dd850989f328722d2aef313f74ffc471184dc509e1e4e5a/pydantic_core-2.33.2-cp311-cp311-macosx_11_0_arm64.whl", hash = "sha256:e799c050df38a639db758c617ec771fd8fb7a5f8eaaa4b27b101f266b216a246", size = 1855071, upload-time = "2025-04-23T18:31:04.621Z" },
    { url = "https://files.pythonhosted.org/packages/b3/d3/4ae42d33f5e3f50dd467761304be2fa0a9417fbf09735bc2cce003480f2a/pydantic_core-2.33.2-cp311-cp311-manylinux_2_17_aarch64.manylinux2014_aarch64.whl", hash = "sha256:dc46a01bf8d62f227d5ecee74178ffc448ff4e5197c756331f71efcc66dc980f", size = 1897823, upload-time = "2025-04-23T18:31:06.377Z" },
    { url = "https://files.pythonhosted.org/packages/f4/f3/aa5976e8352b7695ff808599794b1fba2a9ae2ee954a3426855935799488/pydantic_core-2.33.2-cp311-cp311-manylinux_2_17_armv7l.manylinux2014_armv7l.whl", hash = "sha256:a144d4f717285c6d9234a66778059f33a89096dfb9b39117663fd8413d582dcc", size = 1983792, upload-time = "2025-04-23T18:31:07.93Z" },
    { url = "https://files.pythonhosted.org/packages/d5/7a/cda9b5a23c552037717f2b2a5257e9b2bfe45e687386df9591eff7b46d28/pydantic_core-2.33.2-cp311-cp311-manylinux_2_17_ppc64le.manylinux2014_ppc64le.whl", hash = "sha256:73cf6373c21bc80b2e0dc88444f41ae60b2f070ed02095754eb5a01df12256de", size = 2136338, upload-time = "2025-04-23T18:31:09.283Z" },
    { url = "https://files.pythonhosted.org/packages/2b/9f/b8f9ec8dd1417eb9da784e91e1667d58a2a4a7b7b34cf4af765ef663a7e5/pydantic_core-2.33.2-cp311-cp311-manylinux_2_17_s390x.manylinux2014_s390x.whl", hash = "sha256:3dc625f4aa79713512d1976fe9f0bc99f706a9dee21dfd1810b4bbbf228d0e8a", size = 2730998, upload-time = "2025-04-23T18:31:11.7Z" },
    { url = "https://files.pythonhosted.org/packages/47/bc/cd720e078576bdb8255d5032c5d63ee5c0bf4b7173dd955185a1d658c456/pydantic_core-2.33.2-cp311-cp311-manylinux_2_17_x86_64.manylinux2014_x86_64.whl", hash = "sha256:881b21b5549499972441da4758d662aeea93f1923f953e9cbaff14b8b9565aef", size = 2003200, upload-time = "2025-04-23T18:31:13.536Z" },
    { url = "https://files.pythonhosted.org/packages/ca/22/3602b895ee2cd29d11a2b349372446ae9727c32e78a94b3d588a40fdf187/pydantic_core-2.33.2-cp311-cp311-manylinux_2_5_i686.manylinux1_i686.whl", hash = "sha256:bdc25f3681f7b78572699569514036afe3c243bc3059d3942624e936ec93450e", size = 2113890, upload-time = "2025-04-23T18:31:15.011Z" },
    { url = "https://files.pythonhosted.org/packages/ff/e6/e3c5908c03cf00d629eb38393a98fccc38ee0ce8ecce32f69fc7d7b558a7/pydantic_core-2.33.2-cp311-cp311-musllinux_1_1_aarch64.whl", hash = "sha256:fe5b32187cbc0c862ee201ad66c30cf218e5ed468ec8dc1cf49dec66e160cc4d", size = 2073359, upload-time = "2025-04-23T18:31:16.393Z" },
    { url = "https://files.pythonhosted.org/packages/12/e7/6a36a07c59ebefc8777d1ffdaf5ae71b06b21952582e4b07eba88a421c79/pydantic_core-2.33.2-cp311-cp311-musllinux_1_1_armv7l.whl", hash = "sha256:bc7aee6f634a6f4a95676fcb5d6559a2c2a390330098dba5e5a5f28a2e4ada30", size = 2245883, upload-time = "2025-04-23T18:31:17.892Z" },
    { url = "https://files.pythonhosted.org/packages/16/3f/59b3187aaa6cc0c1e6616e8045b284de2b6a87b027cce2ffcea073adf1d2/pydantic_core-2.33.2-cp311-cp311-musllinux_1_1_x86_64.whl", hash = "sha256:235f45e5dbcccf6bd99f9f472858849f73d11120d76ea8707115415f8e5ebebf", size = 2241074, upload-time = "2025-04-23T18:31:19.205Z" },
    { url = "https://files.pythonhosted.org/packages/e0/ed/55532bb88f674d5d8f67ab121a2a13c385df382de2a1677f30ad385f7438/pydantic_core-2.33.2-cp311-cp311-win32.whl", hash = "sha256:6368900c2d3ef09b69cb0b913f9f8263b03786e5b2a387706c5afb66800efd51", size = 1910538, upload-time = "2025-04-23T18:31:20.541Z" },
    { url = "https://files.pythonhosted.org/packages/fe/1b/25b7cccd4519c0b23c2dd636ad39d381abf113085ce4f7bec2b0dc755eb1/pydantic_core-2.33.2-cp311-cp311-win_amd64.whl", hash = "sha256:1e063337ef9e9820c77acc768546325ebe04ee38b08703244c1309cccc4f1bab", size = 1952909, upload-time = "2025-04-23T18:31:22.371Z" },
    { url = "https://files.pythonhosted.org/packages/49/a9/d809358e49126438055884c4366a1f6227f0f84f635a9014e2deb9b9de54/pydantic_core-2.33.2-cp311-cp311-win_arm64.whl", hash = "sha256:6b99022f1d19bc32a4c2a0d544fc9a76e3be90f0b3f4af413f87d38749300e65", size = 1897786, upload-time = "2025-04-23T18:31:24.161Z" },
    { url = "https://files.pythonhosted.org/packages/18/8a/2b41c97f554ec8c71f2a8a5f85cb56a8b0956addfe8b0efb5b3d77e8bdc3/pydantic_core-2.33.2-cp312-cp312-macosx_10_12_x86_64.whl", hash = "sha256:a7ec89dc587667f22b6a0b6579c249fca9026ce7c333fc142ba42411fa243cdc", size = 2009000, upload-time = "2025-04-23T18:31:25.863Z" },
    { url = "https://files.pythonhosted.org/packages/a1/02/6224312aacb3c8ecbaa959897af57181fb6cf3a3d7917fd44d0f2917e6f2/pydantic_core-2.33.2-cp312-cp312-macosx_11_0_arm64.whl", hash = "sha256:3c6db6e52c6d70aa0d00d45cdb9b40f0433b96380071ea80b09277dba021ddf7", size = 1847996, upload-time = "2025-04-23T18:31:27.341Z" },
    { url = "https://files.pythonhosted.org/packages/d6/46/6dcdf084a523dbe0a0be59d054734b86a981726f221f4562aed313dbcb49/pydantic_core-2.33.2-cp312-cp312-manylinux_2_17_aarch64.manylinux2014_aarch64.whl", hash = "sha256:4e61206137cbc65e6d5256e1166f88331d3b6238e082d9f74613b9b765fb9025", size = 1880957, upload-time = "2025-04-23T18:31:28.956Z" },
    { url = "https://files.pythonhosted.org/packages/ec/6b/1ec2c03837ac00886ba8160ce041ce4e325b41d06a034adbef11339ae422/pydantic_core-2.33.2-cp312-cp312-manylinux_2_17_armv7l.manylinux2014_armv7l.whl", hash = "sha256:eb8c529b2819c37140eb51b914153063d27ed88e3bdc31b71198a198e921e011", size = 1964199, upload-time = "2025-04-23T18:31:31.025Z" },
    { url = "https://files.pythonhosted.org/packages/2d/1d/6bf34d6adb9debd9136bd197ca72642203ce9aaaa85cfcbfcf20f9696e83/pydantic_core-2.33.2-cp312-cp312-manylinux_2_17_ppc64le.manylinux2014_ppc64le.whl", hash = "sha256:c52b02ad8b4e2cf14ca7b3d918f3eb0ee91e63b3167c32591e57c4317e134f8f", size = 2120296, upload-time = "2025-04-23T18:31:32.514Z" },
    { url = "https://files.pythonhosted.org/packages/e0/94/2bd0aaf5a591e974b32a9f7123f16637776c304471a0ab33cf263cf5591a/pydantic_core-2.33.2-cp312-cp312-manylinux_2_17_s390x.manylinux2014_s390x.whl", hash = "sha256:96081f1605125ba0855dfda83f6f3df5ec90c61195421ba72223de35ccfb2f88", size = 2676109, upload-time = "2025-04-23T18:31:33.958Z" },
    { url = "https://files.pythonhosted.org/packages/f9/41/4b043778cf9c4285d59742281a769eac371b9e47e35f98ad321349cc5d61/pydantic_core-2.33.2-cp312-cp312-manylinux_2_17_x86_64.manylinux2014_x86_64.whl", hash = "sha256:8f57a69461af2a5fa6e6bbd7a5f60d3b7e6cebb687f55106933188e79ad155c1", size = 2002028, upload-time = "2025-04-23T18:31:39.095Z" },
    { url = "https://files.pythonhosted.org/packages/cb/d5/7bb781bf2748ce3d03af04d5c969fa1308880e1dca35a9bd94e1a96a922e/pydantic_core-2.33.2-cp312-cp312-manylinux_2_5_i686.manylinux1_i686.whl", hash = "sha256:572c7e6c8bb4774d2ac88929e3d1f12bc45714ae5ee6d9a788a9fb35e60bb04b", size = 2100044, upload-time = "2025-04-23T18:31:41.034Z" },
    { url = "https://files.pythonhosted.org/packages/fe/36/def5e53e1eb0ad896785702a5bbfd25eed546cdcf4087ad285021a90ed53/pydantic_core-2.33.2-cp312-cp312-musllinux_1_1_aarch64.whl", hash = "sha256:db4b41f9bd95fbe5acd76d89920336ba96f03e149097365afe1cb092fceb89a1", size = 2058881, upload-time = "2025-04-23T18:31:42.757Z" },
    { url = "https://files.pythonhosted.org/packages/01/6c/57f8d70b2ee57fc3dc8b9610315949837fa8c11d86927b9bb044f8705419/pydantic_core-2.33.2-cp312-cp312-musllinux_1_1_armv7l.whl", hash = "sha256:fa854f5cf7e33842a892e5c73f45327760bc7bc516339fda888c75ae60edaeb6", size = 2227034, upload-time = "2025-04-23T18:31:44.304Z" },
    { url = "https://files.pythonhosted.org/packages/27/b9/9c17f0396a82b3d5cbea4c24d742083422639e7bb1d5bf600e12cb176a13/pydantic_core-2.33.2-cp312-cp312-musllinux_1_1_x86_64.whl", hash = "sha256:5f483cfb75ff703095c59e365360cb73e00185e01aaea067cd19acffd2ab20ea", size = 2234187, upload-time = "2025-04-23T18:31:45.891Z" },
    { url = "https://files.pythonhosted.org/packages/b0/6a/adf5734ffd52bf86d865093ad70b2ce543415e0e356f6cacabbc0d9ad910/pydantic_core-2.33.2-cp312-cp312-win32.whl", hash = "sha256:9cb1da0f5a471435a7bc7e439b8a728e8b61e59784b2af70d7c169f8dd8ae290", size = 1892628, upload-time = "2025-04-23T18:31:47.819Z" },
    { url = "https://files.pythonhosted.org/packages/43/e4/5479fecb3606c1368d496a825d8411e126133c41224c1e7238be58b87d7e/pydantic_core-2.33.2-cp312-cp312-win_amd64.whl", hash = "sha256:f941635f2a3d96b2973e867144fde513665c87f13fe0e193c158ac51bfaaa7b2", size = 1955866, upload-time = "2025-04-23T18:31:49.635Z" },
    { url = "https://files.pythonhosted.org/packages/0d/24/8b11e8b3e2be9dd82df4b11408a67c61bb4dc4f8e11b5b0fc888b38118b5/pydantic_core-2.33.2-cp312-cp312-win_arm64.whl", hash = "sha256:cca3868ddfaccfbc4bfb1d608e2ccaaebe0ae628e1416aeb9c4d88c001bb45ab", size = 1888894, upload-time = "2025-04-23T18:31:51.609Z" },
    { url = "https://files.pythonhosted.org/packages/46/8c/99040727b41f56616573a28771b1bfa08a3d3fe74d3d513f01251f79f172/pydantic_core-2.33.2-cp313-cp313-macosx_10_12_x86_64.whl", hash = "sha256:1082dd3e2d7109ad8b7da48e1d4710c8d06c253cbc4a27c1cff4fbcaa97a9e3f", size = 2015688, upload-time = "2025-04-23T18:31:53.175Z" },
    { url = "https://files.pythonhosted.org/packages/3a/cc/5999d1eb705a6cefc31f0b4a90e9f7fc400539b1a1030529700cc1b51838/pydantic_core-2.33.2-cp313-cp313-macosx_11_0_arm64.whl", hash = "sha256:f517ca031dfc037a9c07e748cefd8d96235088b83b4f4ba8939105d20fa1dcd6", size = 1844808, upload-time = "2025-04-23T18:31:54.79Z" },
    { url = "https://files.pythonhosted.org/packages/6f/5e/a0a7b8885c98889a18b6e376f344da1ef323d270b44edf8174d6bce4d622/pydantic_core-2.33.2-cp313-cp313-manylinux_2_17_aarch64.manylinux2014_aarch64.whl", hash = "sha256:0a9f2c9dd19656823cb8250b0724ee9c60a82f3cdf68a080979d13092a3b0fef", size = 1885580, upload-time = "2025-04-23T18:31:57.393Z" },
    { url = "https://files.pythonhosted.org/packages/3b/2a/953581f343c7d11a304581156618c3f592435523dd9d79865903272c256a/pydantic_core-2.33.2-cp313-cp313-manylinux_2_17_armv7l.manylinux2014_armv7l.whl", hash = "sha256:2b0a451c263b01acebe51895bfb0e1cc842a5c666efe06cdf13846c7418caa9a", size = 1973859, upload-time = "2025-04-23T18:31:59.065Z" },
    { url = "https://files.pythonhosted.org/packages/e6/55/f1a813904771c03a3f97f676c62cca0c0a4138654107c1b61f19c644868b/pydantic_core-2.33.2-cp313-cp313-manylinux_2_17_ppc64le.manylinux2014_ppc64le.whl", hash = "sha256:1ea40a64d23faa25e62a70ad163571c0b342b8bf66d5fa612ac0dec4f069d916", size = 2120810, upload-time = "2025-04-23T18:32:00.78Z" },
    { url = "https://files.pythonhosted.org/packages/aa/c3/053389835a996e18853ba107a63caae0b9deb4a276c6b472931ea9ae6e48/pydantic_core-2.33.2-cp313-cp313-manylinux_2_17_s390x.manylinux2014_s390x.whl", hash = "sha256:0fb2d542b4d66f9470e8065c5469ec676978d625a8b7a363f07d9a501a9cb36a", size = 2676498, upload-time = "2025-04-23T18:32:02.418Z" },
    { url = "https://files.pythonhosted.org/packages/eb/3c/f4abd740877a35abade05e437245b192f9d0ffb48bbbbd708df33d3cda37/pydantic_core-2.33.2-cp313-cp313-manylinux_2_17_x86_64.manylinux2014_x86_64.whl", hash = "sha256:9fdac5d6ffa1b5a83bca06ffe7583f5576555e6c8b3a91fbd25ea7780f825f7d", size = 2000611, upload-time = "2025-04-23T18:32:04.152Z" },
    { url = "https://files.pythonhosted.org/packages/59/a7/63ef2fed1837d1121a894d0ce88439fe3e3b3e48c7543b2a4479eb99c2bd/pydantic_core-2.33.2-cp313-cp313-manylinux_2_5_i686.manylinux1_i686.whl", hash = "sha256:04a1a413977ab517154eebb2d326da71638271477d6ad87a769102f7c2488c56", size = 2107924, upload-time = "2025-04-23T18:32:06.129Z" },
    { url = "https://files.pythonhosted.org/packages/04/8f/2551964ef045669801675f1cfc3b0d74147f4901c3ffa42be2ddb1f0efc4/pydantic_core-2.33.2-cp313-cp313-musllinux_1_1_aarch64.whl", hash = "sha256:c8e7af2f4e0194c22b5b37205bfb293d166a7344a5b0d0eaccebc376546d77d5", size = 2063196, upload-time = "2025-04-23T18:32:08.178Z" },
    { url = "https://files.pythonhosted.org/packages/26/bd/d9602777e77fc6dbb0c7db9ad356e9a985825547dce5ad1d30ee04903918/pydantic_core-2.33.2-cp313-cp313-musllinux_1_1_armv7l.whl", hash = "sha256:5c92edd15cd58b3c2d34873597a1e20f13094f59cf88068adb18947df5455b4e", size = 2236389, upload-time = "2025-04-23T18:32:10.242Z" },
    { url = "https://files.pythonhosted.org/packages/42/db/0e950daa7e2230423ab342ae918a794964b053bec24ba8af013fc7c94846/pydantic_core-2.33.2-cp313-cp313-musllinux_1_1_x86_64.whl", hash = "sha256:65132b7b4a1c0beded5e057324b7e16e10910c106d43675d9bd87d4f38dde162", size = 2239223, upload-time = "2025-04-23T18:32:12.382Z" },
    { url = "https://files.pythonhosted.org/packages/58/4d/4f937099c545a8a17eb52cb67fe0447fd9a373b348ccfa9a87f141eeb00f/pydantic_core-2.33.2-cp313-cp313-win32.whl", hash = "sha256:52fb90784e0a242bb96ec53f42196a17278855b0f31ac7c3cc6f5c1ec4811849", size = 1900473, upload-time = "2025-04-23T18:32:14.034Z" },
    { url = "https://files.pythonhosted.org/packages/a0/75/4a0a9bac998d78d889def5e4ef2b065acba8cae8c93696906c3a91f310ca/pydantic_core-2.33.2-cp313-cp313-win_amd64.whl", hash = "sha256:c083a3bdd5a93dfe480f1125926afcdbf2917ae714bdb80b36d34318b2bec5d9", size = 1955269, upload-time = "2025-04-23T18:32:15.783Z" },
    { url = "https://files.pythonhosted.org/packages/f9/86/1beda0576969592f1497b4ce8e7bc8cbdf614c352426271b1b10d5f0aa64/pydantic_core-2.33.2-cp313-cp313-win_arm64.whl", hash = "sha256:e80b087132752f6b3d714f041ccf74403799d3b23a72722ea2e6ba2e892555b9", size = 1893921, upload-time = "2025-04-23T18:32:18.473Z" },
    { url = "https://files.pythonhosted.org/packages/a4/7d/e09391c2eebeab681df2b74bfe6c43422fffede8dc74187b2b0bf6fd7571/pydantic_core-2.33.2-cp313-cp313t-macosx_11_0_arm64.whl", hash = "sha256:61c18fba8e5e9db3ab908620af374db0ac1baa69f0f32df4f61ae23f15e586ac", size = 1806162, upload-time = "2025-04-23T18:32:20.188Z" },
    { url = "https://files.pythonhosted.org/packages/f1/3d/847b6b1fed9f8ed3bb95a9ad04fbd0b212e832d4f0f50ff4d9ee5a9f15cf/pydantic_core-2.33.2-cp313-cp313t-manylinux_2_17_x86_64.manylinux2014_x86_64.whl", hash = "sha256:95237e53bb015f67b63c91af7518a62a8660376a6a0db19b89acc77a4d6199f5", size = 1981560, upload-time = "2025-04-23T18:32:22.354Z" },
    { url = "https://files.pythonhosted.org/packages/6f/9a/e73262f6c6656262b5fdd723ad90f518f579b7bc8622e43a942eec53c938/pydantic_core-2.33.2-cp313-cp313t-win_amd64.whl", hash = "sha256:c2fc0a768ef76c15ab9238afa6da7f69895bb5d1ee83aeea2e3509af4472d0b9", size = 1935777, upload-time = "2025-04-23T18:32:25.088Z" },
    { url = "https://files.pythonhosted.org/packages/30/68/373d55e58b7e83ce371691f6eaa7175e3a24b956c44628eb25d7da007917/pydantic_core-2.33.2-pp310-pypy310_pp73-macosx_10_12_x86_64.whl", hash = "sha256:5c4aa4e82353f65e548c476b37e64189783aa5384903bfea4f41580f255fddfa", size = 2023982, upload-time = "2025-04-23T18:32:53.14Z" },
    { url = "https://files.pythonhosted.org/packages/a4/16/145f54ac08c96a63d8ed6442f9dec17b2773d19920b627b18d4f10a061ea/pydantic_core-2.33.2-pp310-pypy310_pp73-macosx_11_0_arm64.whl", hash = "sha256:d946c8bf0d5c24bf4fe333af284c59a19358aa3ec18cb3dc4370080da1e8ad29", size = 1858412, upload-time = "2025-04-23T18:32:55.52Z" },
    { url = "https://files.pythonhosted.org/packages/41/b1/c6dc6c3e2de4516c0bb2c46f6a373b91b5660312342a0cf5826e38ad82fa/pydantic_core-2.33.2-pp310-pypy310_pp73-manylinux_2_17_aarch64.manylinux2014_aarch64.whl", hash = "sha256:87b31b6846e361ef83fedb187bb5b4372d0da3f7e28d85415efa92d6125d6e6d", size = 1892749, upload-time = "2025-04-23T18:32:57.546Z" },
    { url = "https://files.pythonhosted.org/packages/12/73/8cd57e20afba760b21b742106f9dbdfa6697f1570b189c7457a1af4cd8a0/pydantic_core-2.33.2-pp310-pypy310_pp73-manylinux_2_17_x86_64.manylinux2014_x86_64.whl", hash = "sha256:aa9d91b338f2df0508606f7009fde642391425189bba6d8c653afd80fd6bb64e", size = 2067527, upload-time = "2025-04-23T18:32:59.771Z" },
    { url = "https://files.pythonhosted.org/packages/e3/d5/0bb5d988cc019b3cba4a78f2d4b3854427fc47ee8ec8e9eaabf787da239c/pydantic_core-2.33.2-pp310-pypy310_pp73-manylinux_2_5_i686.manylinux1_i686.whl", hash = "sha256:2058a32994f1fde4ca0480ab9d1e75a0e8c87c22b53a3ae66554f9af78f2fe8c", size = 2108225, upload-time = "2025-04-23T18:33:04.51Z" },
    { url = "https://files.pythonhosted.org/packages/f1/c5/00c02d1571913d496aabf146106ad8239dc132485ee22efe08085084ff7c/pydantic_core-2.33.2-pp310-pypy310_pp73-musllinux_1_1_aarch64.whl", hash = "sha256:0e03262ab796d986f978f79c943fc5f620381be7287148b8010b4097f79a39ec", size = 2069490, upload-time = "2025-04-23T18:33:06.391Z" },
    { url = "https://files.pythonhosted.org/packages/22/a8/dccc38768274d3ed3a59b5d06f59ccb845778687652daa71df0cab4040d7/pydantic_core-2.33.2-pp310-pypy310_pp73-musllinux_1_1_armv7l.whl", hash = "sha256:1a8695a8d00c73e50bff9dfda4d540b7dee29ff9b8053e38380426a85ef10052", size = 2237525, upload-time = "2025-04-23T18:33:08.44Z" },
    { url = "https://files.pythonhosted.org/packages/d4/e7/4f98c0b125dda7cf7ccd14ba936218397b44f50a56dd8c16a3091df116c3/pydantic_core-2.33.2-pp310-pypy310_pp73-musllinux_1_1_x86_64.whl", hash = "sha256:fa754d1850735a0b0e03bcffd9d4b4343eb417e47196e4485d9cca326073a42c", size = 2238446, upload-time = "2025-04-23T18:33:10.313Z" },
    { url = "https://files.pythonhosted.org/packages/ce/91/2ec36480fdb0b783cd9ef6795753c1dea13882f2e68e73bce76ae8c21e6a/pydantic_core-2.33.2-pp310-pypy310_pp73-win_amd64.whl", hash = "sha256:a11c8d26a50bfab49002947d3d237abe4d9e4b5bdc8846a63537b6488e197808", size = 2066678, upload-time = "2025-04-23T18:33:12.224Z" },
    { url = "https://files.pythonhosted.org/packages/7b/27/d4ae6487d73948d6f20dddcd94be4ea43e74349b56eba82e9bdee2d7494c/pydantic_core-2.33.2-pp311-pypy311_pp73-macosx_10_12_x86_64.whl", hash = "sha256:dd14041875d09cc0f9308e37a6f8b65f5585cf2598a53aa0123df8b129d481f8", size = 2025200, upload-time = "2025-04-23T18:33:14.199Z" },
    { url = "https://files.pythonhosted.org/packages/f1/b8/b3cb95375f05d33801024079b9392a5ab45267a63400bf1866e7ce0f0de4/pydantic_core-2.33.2-pp311-pypy311_pp73-macosx_11_0_arm64.whl", hash = "sha256:d87c561733f66531dced0da6e864f44ebf89a8fba55f31407b00c2f7f9449593", size = 1859123, upload-time = "2025-04-23T18:33:16.555Z" },
    { url = "https://files.pythonhosted.org/packages/05/bc/0d0b5adeda59a261cd30a1235a445bf55c7e46ae44aea28f7bd6ed46e091/pydantic_core-2.33.2-pp311-pypy311_pp73-manylinux_2_17_aarch64.manylinux2014_aarch64.whl", hash = "sha256:2f82865531efd18d6e07a04a17331af02cb7a651583c418df8266f17a63c6612", size = 1892852, upload-time = "2025-04-23T18:33:18.513Z" },
    { url = "https://files.pythonhosted.org/packages/3e/11/d37bdebbda2e449cb3f519f6ce950927b56d62f0b84fd9cb9e372a26a3d5/pydantic_core-2.33.2-pp311-pypy311_pp73-manylinux_2_17_x86_64.manylinux2014_x86_64.whl", hash = "sha256:2bfb5112df54209d820d7bf9317c7a6c9025ea52e49f46b6a2060104bba37de7", size = 2067484, upload-time = "2025-04-23T18:33:20.475Z" },
    { url = "https://files.pythonhosted.org/packages/8c/55/1f95f0a05ce72ecb02a8a8a1c3be0579bbc29b1d5ab68f1378b7bebc5057/pydantic_core-2.33.2-pp311-pypy311_pp73-manylinux_2_5_i686.manylinux1_i686.whl", hash = "sha256:64632ff9d614e5eecfb495796ad51b0ed98c453e447a76bcbeeb69615079fc7e", size = 2108896, upload-time = "2025-04-23T18:33:22.501Z" },
    { url = "https://files.pythonhosted.org/packages/53/89/2b2de6c81fa131f423246a9109d7b2a375e83968ad0800d6e57d0574629b/pydantic_core-2.33.2-pp311-pypy311_pp73-musllinux_1_1_aarch64.whl", hash = "sha256:f889f7a40498cc077332c7ab6b4608d296d852182211787d4f3ee377aaae66e8", size = 2069475, upload-time = "2025-04-23T18:33:24.528Z" },
    { url = "https://files.pythonhosted.org/packages/b8/e9/1f7efbe20d0b2b10f6718944b5d8ece9152390904f29a78e68d4e7961159/pydantic_core-2.33.2-pp311-pypy311_pp73-musllinux_1_1_armv7l.whl", hash = "sha256:de4b83bb311557e439b9e186f733f6c645b9417c84e2eb8203f3f820a4b988bf", size = 2239013, upload-time = "2025-04-23T18:33:26.621Z" },
    { url = "https://files.pythonhosted.org/packages/3c/b2/5309c905a93811524a49b4e031e9851a6b00ff0fb668794472ea7746b448/pydantic_core-2.33.2-pp311-pypy311_pp73-musllinux_1_1_x86_64.whl", hash = "sha256:82f68293f055f51b51ea42fafc74b6aad03e70e191799430b90c13d643059ebb", size = 2238715, upload-time = "2025-04-23T18:33:28.656Z" },
    { url = "https://files.pythonhosted.org/packages/32/56/8a7ca5d2cd2cda1d245d34b1c9a942920a718082ae8e54e5f3e5a58b7add/pydantic_core-2.33.2-pp311-pypy311_pp73-win_amd64.whl", hash = "sha256:329467cecfb529c925cf2bbd4d60d2c509bc2fb52a20c1045bf09bb70971a9c1", size = 2066757, upload-time = "2025-04-23T18:33:30.645Z" },
]

[[package]]
name = "pydantic-settings"
version = "2.10.1"
source = { registry = "https://pypi.org/simple" }
dependencies = [
    { name = "pydantic" },
    { name = "python-dotenv" },
    { name = "typing-inspection" },
]
sdist = { url = "https://files.pythonhosted.org/packages/68/85/1ea668bbab3c50071ca613c6ab30047fb36ab0da1b92fa8f17bbc38fd36c/pydantic_settings-2.10.1.tar.gz", hash = "sha256:06f0062169818d0f5524420a360d632d5857b83cffd4d42fe29597807a1614ee", size = 172583, upload-time = "2025-06-24T13:26:46.841Z" }
wheels = [
    { url = "https://files.pythonhosted.org/packages/58/f0/427018098906416f580e3cf1366d3b1abfb408a0652e9f31600c24a1903c/pydantic_settings-2.10.1-py3-none-any.whl", hash = "sha256:a60952460b99cf661dc25c29c0ef171721f98bfcb52ef8d9ea4c943d7c8cc796", size = 45235, upload-time = "2025-06-24T13:26:45.485Z" },
]

[[package]]
name = "pyflakes"
version = "3.4.0"
source = { registry = "https://pypi.org/simple" }
sdist = { url = "https://files.pythonhosted.org/packages/45/dc/fd034dc20b4b264b3d015808458391acbf9df40b1e54750ef175d39180b1/pyflakes-3.4.0.tar.gz", hash = "sha256:b24f96fafb7d2ab0ec5075b7350b3d2d2218eab42003821c06344973d3ea2f58", size = 64669, upload-time = "2025-06-20T18:45:27.834Z" }
wheels = [
    { url = "https://files.pythonhosted.org/packages/c2/2f/81d580a0fb83baeb066698975cb14a618bdbed7720678566f1b046a95fe8/pyflakes-3.4.0-py2.py3-none-any.whl", hash = "sha256:f742a7dbd0d9cb9ea41e9a24a918996e8170c799fa528688d40dd582c8265f4f", size = 63551, upload-time = "2025-06-20T18:45:26.937Z" },
]

[[package]]
name = "pygments"
version = "2.19.2"
source = { registry = "https://pypi.org/simple" }
sdist = { url = "https://files.pythonhosted.org/packages/b0/77/a5b8c569bf593b0140bde72ea885a803b82086995367bf2037de0159d924/pygments-2.19.2.tar.gz", hash = "sha256:636cb2477cec7f8952536970bc533bc43743542f70392ae026374600add5b887", size = 4968631, upload-time = "2025-06-21T13:39:12.283Z" }
wheels = [
    { url = "https://files.pythonhosted.org/packages/c7/21/705964c7812476f378728bdf590ca4b771ec72385c533964653c68e86bdc/pygments-2.19.2-py3-none-any.whl", hash = "sha256:86540386c03d588bb81d44bc3928634ff26449851e99741617ecb9037ee5ec0b", size = 1225217, upload-time = "2025-06-21T13:39:07.939Z" },
]

[[package]]
name = "pyjwt"
version = "2.10.1"
source = { registry = "https://pypi.org/simple" }
sdist = { url = "https://files.pythonhosted.org/packages/e7/46/bd74733ff231675599650d3e47f361794b22ef3e3770998dda30d3b63726/pyjwt-2.10.1.tar.gz", hash = "sha256:3cc5772eb20009233caf06e9d8a0577824723b44e6648ee0a2aedb6cf9381953", size = 87785, upload-time = "2024-11-28T03:43:29.933Z" }
wheels = [
    { url = "https://files.pythonhosted.org/packages/61/ad/689f02752eeec26aed679477e80e632ef1b682313be70793d798c1d5fc8f/PyJWT-2.10.1-py3-none-any.whl", hash = "sha256:dcdd193e30abefd5debf142f9adfcdd2b58004e644f25406ffaebd50bd98dacb", size = 22997, upload-time = "2024-11-28T03:43:27.893Z" },
]

[[package]]
name = "pyperclip"
version = "1.9.0"
source = { registry = "https://pypi.org/simple" }
sdist = { url = "https://files.pythonhosted.org/packages/30/23/2f0a3efc4d6a32f3b63cdff36cd398d9701d26cda58e3ab97ac79fb5e60d/pyperclip-1.9.0.tar.gz", hash = "sha256:b7de0142ddc81bfc5c7507eea19da920b92252b548b96186caf94a5e2527d310", size = 20961, upload-time = "2024-06-18T20:38:48.401Z" }

[[package]]
name = "pyproject-api"
version = "1.9.1"
source = { registry = "https://pypi.org/simple" }
dependencies = [
    { name = "packaging" },
    { name = "tomli", marker = "python_full_version < '3.11'" },
]
sdist = { url = "https://files.pythonhosted.org/packages/19/fd/437901c891f58a7b9096511750247535e891d2d5a5a6eefbc9386a2b41d5/pyproject_api-1.9.1.tar.gz", hash = "sha256:43c9918f49daab37e302038fc1aed54a8c7a91a9fa935d00b9a485f37e0f5335", size = 22710, upload-time = "2025-05-12T14:41:58.025Z" }
wheels = [
    { url = "https://files.pythonhosted.org/packages/ef/e6/c293c06695d4a3ab0260ef124a74ebadba5f4c511ce3a4259e976902c00b/pyproject_api-1.9.1-py3-none-any.whl", hash = "sha256:7d6238d92f8962773dd75b5f0c4a6a27cce092a14b623b811dba656f3b628948", size = 13158, upload-time = "2025-05-12T14:41:56.217Z" },
]

[[package]]
name = "pytest"
version = "8.4.1"
source = { registry = "https://pypi.org/simple" }
dependencies = [
    { name = "colorama", marker = "sys_platform == 'win32'" },
    { name = "exceptiongroup", marker = "python_full_version < '3.11'" },
    { name = "iniconfig" },
    { name = "packaging" },
    { name = "pluggy" },
    { name = "pygments" },
    { name = "tomli", marker = "python_full_version < '3.11'" },
]
sdist = { url = "https://files.pythonhosted.org/packages/08/ba/45911d754e8eba3d5a841a5ce61a65a685ff1798421ac054f85aa8747dfb/pytest-8.4.1.tar.gz", hash = "sha256:7c67fd69174877359ed9371ec3af8a3d2b04741818c51e5e99cc1742251fa93c", size = 1517714, upload-time = "2025-06-18T05:48:06.109Z" }
wheels = [
    { url = "https://files.pythonhosted.org/packages/29/16/c8a903f4c4dffe7a12843191437d7cd8e32751d5de349d45d3fe69544e87/pytest-8.4.1-py3-none-any.whl", hash = "sha256:539c70ba6fcead8e78eebbf1115e8b589e7565830d7d006a8723f19ac8a0afb7", size = 365474, upload-time = "2025-06-18T05:48:03.955Z" },
]

[[package]]
name = "pytest-asyncio"
version = "0.26.0"
source = { registry = "https://pypi.org/simple" }
dependencies = [
    { name = "pytest" },
]
sdist = { url = "https://files.pythonhosted.org/packages/8e/c4/453c52c659521066969523e87d85d54139bbd17b78f09532fb8eb8cdb58e/pytest_asyncio-0.26.0.tar.gz", hash = "sha256:c4df2a697648241ff39e7f0e4a73050b03f123f760673956cf0d72a4990e312f", size = 54156, upload-time = "2025-03-25T06:22:28.883Z" }
wheels = [
    { url = "https://files.pythonhosted.org/packages/20/7f/338843f449ace853647ace35870874f69a764d251872ed1b4de9f234822c/pytest_asyncio-0.26.0-py3-none-any.whl", hash = "sha256:7b51ed894f4fbea1340262bdae5135797ebbe21d8638978e35d31c6d19f72fb0", size = 19694, upload-time = "2025-03-25T06:22:27.807Z" },
]

[[package]]
name = "pytest-cov"
version = "6.2.1"
source = { registry = "https://pypi.org/simple" }
dependencies = [
    { name = "coverage", extra = ["toml"] },
    { name = "pluggy" },
    { name = "pytest" },
]
sdist = { url = "https://files.pythonhosted.org/packages/18/99/668cade231f434aaa59bbfbf49469068d2ddd945000621d3d165d2e7dd7b/pytest_cov-6.2.1.tar.gz", hash = "sha256:25cc6cc0a5358204b8108ecedc51a9b57b34cc6b8c967cc2c01a4e00d8a67da2", size = 69432, upload-time = "2025-06-12T10:47:47.684Z" }
wheels = [
    { url = "https://files.pythonhosted.org/packages/bc/16/4ea354101abb1287856baa4af2732be351c7bee728065aed451b678153fd/pytest_cov-6.2.1-py3-none-any.whl", hash = "sha256:f5bc4c23f42f1cdd23c70b1dab1bbaef4fc505ba950d53e0081d0730dd7e86d5", size = 24644, upload-time = "2025-06-12T10:47:45.932Z" },
]

[[package]]
name = "pytest-datadir"
version = "1.6.1"
source = { registry = "https://pypi.org/simple" }
dependencies = [
    { name = "pytest" },
]
sdist = { url = "https://files.pythonhosted.org/packages/bb/0e/63301415b9233f0131339799d49ce0c0e8804d82f3f12615056a70e563c5/pytest_datadir-1.6.1.tar.gz", hash = "sha256:4d204cf93cfe62ddc37b19922df6c8c0f133c2899c224bd339b24920e84e7fd3", size = 9391, upload-time = "2025-02-07T18:29:55.226Z" }
wheels = [
    { url = "https://files.pythonhosted.org/packages/55/f1/5e4d95ce96c03332726d7fd87b7b500f178994b638ca6a88b4ed3ca64438/pytest_datadir-1.6.1-py3-none-any.whl", hash = "sha256:aa427f6218d3fc7481129d59c892bd7adfb8822613a2726ffc97f51968879cdb", size = 5156, upload-time = "2025-02-07T18:29:53.788Z" },
]

[[package]]
name = "pytest-mock"
version = "3.14.1"
source = { registry = "https://pypi.org/simple" }
dependencies = [
    { name = "pytest" },
]
sdist = { url = "https://files.pythonhosted.org/packages/71/28/67172c96ba684058a4d24ffe144d64783d2a270d0af0d9e792737bddc75c/pytest_mock-3.14.1.tar.gz", hash = "sha256:159e9edac4c451ce77a5cdb9fc5d1100708d2dd4ba3c3df572f14097351af80e", size = 33241, upload-time = "2025-05-26T13:58:45.167Z" }
wheels = [
    { url = "https://files.pythonhosted.org/packages/b2/05/77b60e520511c53d1c1ca75f1930c7dd8e971d0c4379b7f4b3f9644685ba/pytest_mock-3.14.1-py3-none-any.whl", hash = "sha256:178aefcd11307d874b4cd3100344e7e2d888d9791a6a1d9bfe90fbc1b74fd1d0", size = 9923, upload-time = "2025-05-26T13:58:43.487Z" },
]

[[package]]
name = "python-dateutil"
version = "2.9.0.post0"
source = { registry = "https://pypi.org/simple" }
dependencies = [
    { name = "six" },
]
sdist = { url = "https://files.pythonhosted.org/packages/66/c0/0c8b6ad9f17a802ee498c46e004a0eb49bc148f2fd230864601a86dcf6db/python-dateutil-2.9.0.post0.tar.gz", hash = "sha256:37dd54208da7e1cd875388217d5e00ebd4179249f90fb72437e91a35459a0ad3", size = 342432, upload-time = "2024-03-01T18:36:20.211Z" }
wheels = [
    { url = "https://files.pythonhosted.org/packages/ec/57/56b9bcc3c9c6a792fcbaf139543cee77261f3651ca9da0c93f5c1221264b/python_dateutil-2.9.0.post0-py2.py3-none-any.whl", hash = "sha256:a8b2bc7bffae282281c8140a97d3aa9c14da0b136dfe83f850eea9a5f7470427", size = 229892, upload-time = "2024-03-01T18:36:18.57Z" },
]

[[package]]
name = "python-dotenv"
version = "1.1.1"
source = { registry = "https://pypi.org/simple" }
sdist = { url = "https://files.pythonhosted.org/packages/f6/b0/4bc07ccd3572a2f9df7e6782f52b0c6c90dcbb803ac4a167702d7d0dfe1e/python_dotenv-1.1.1.tar.gz", hash = "sha256:a8a6399716257f45be6a007360200409fce5cda2661e3dec71d23dc15f6189ab", size = 41978, upload-time = "2025-06-24T04:21:07.341Z" }
wheels = [
    { url = "https://files.pythonhosted.org/packages/5f/ed/539768cf28c661b5b068d66d96a2f155c4971a5d55684a514c1a0e0dec2f/python_dotenv-1.1.1-py3-none-any.whl", hash = "sha256:31f23644fe2602f88ff55e1f5c79ba497e01224ee7737937930c448e4d0e24dc", size = 20556, upload-time = "2025-06-24T04:21:06.073Z" },
]

[[package]]
name = "python-multipart"
version = "0.0.20"
source = { registry = "https://pypi.org/simple" }
sdist = { url = "https://files.pythonhosted.org/packages/f3/87/f44d7c9f274c7ee665a29b885ec97089ec5dc034c7f3fafa03da9e39a09e/python_multipart-0.0.20.tar.gz", hash = "sha256:8dd0cab45b8e23064ae09147625994d090fa46f5b0d1e13af944c331a7fa9d13", size = 37158, upload-time = "2024-12-16T19:45:46.972Z" }
wheels = [
    { url = "https://files.pythonhosted.org/packages/45/58/38b5afbc1a800eeea951b9285d3912613f2603bdf897a4ab0f4bd7f405fc/python_multipart-0.0.20-py3-none-any.whl", hash = "sha256:8a62d3a8335e06589fe01f2a3e178cdcc632f3fbe0d492ad9ee0ec35aab1f104", size = 24546, upload-time = "2024-12-16T19:45:44.423Z" },
]

[[package]]
name = "pywin32"
version = "311"
source = { registry = "https://pypi.org/simple" }
wheels = [
    { url = "https://files.pythonhosted.org/packages/7b/40/44efbb0dfbd33aca6a6483191dae0716070ed99e2ecb0c53683f400a0b4f/pywin32-311-cp310-cp310-win32.whl", hash = "sha256:d03ff496d2a0cd4a5893504789d4a15399133fe82517455e78bad62efbb7f0a3", size = 8760432, upload-time = "2025-07-14T20:13:05.9Z" },
    { url = "https://files.pythonhosted.org/packages/5e/bf/360243b1e953bd254a82f12653974be395ba880e7ec23e3731d9f73921cc/pywin32-311-cp310-cp310-win_amd64.whl", hash = "sha256:797c2772017851984b97180b0bebe4b620bb86328e8a884bb626156295a63b3b", size = 9590103, upload-time = "2025-07-14T20:13:07.698Z" },
    { url = "https://files.pythonhosted.org/packages/57/38/d290720e6f138086fb3d5ffe0b6caa019a791dd57866940c82e4eeaf2012/pywin32-311-cp310-cp310-win_arm64.whl", hash = "sha256:0502d1facf1fed4839a9a51ccbcc63d952cf318f78ffc00a7e78528ac27d7a2b", size = 8778557, upload-time = "2025-07-14T20:13:11.11Z" },
    { url = "https://files.pythonhosted.org/packages/7c/af/449a6a91e5d6db51420875c54f6aff7c97a86a3b13a0b4f1a5c13b988de3/pywin32-311-cp311-cp311-win32.whl", hash = "sha256:184eb5e436dea364dcd3d2316d577d625c0351bf237c4e9a5fabbcfa5a58b151", size = 8697031, upload-time = "2025-07-14T20:13:13.266Z" },
    { url = "https://files.pythonhosted.org/packages/51/8f/9bb81dd5bb77d22243d33c8397f09377056d5c687aa6d4042bea7fbf8364/pywin32-311-cp311-cp311-win_amd64.whl", hash = "sha256:3ce80b34b22b17ccbd937a6e78e7225d80c52f5ab9940fe0506a1a16f3dab503", size = 9508308, upload-time = "2025-07-14T20:13:15.147Z" },
    { url = "https://files.pythonhosted.org/packages/44/7b/9c2ab54f74a138c491aba1b1cd0795ba61f144c711daea84a88b63dc0f6c/pywin32-311-cp311-cp311-win_arm64.whl", hash = "sha256:a733f1388e1a842abb67ffa8e7aad0e70ac519e09b0f6a784e65a136ec7cefd2", size = 8703930, upload-time = "2025-07-14T20:13:16.945Z" },
    { url = "https://files.pythonhosted.org/packages/e7/ab/01ea1943d4eba0f850c3c61e78e8dd59757ff815ff3ccd0a84de5f541f42/pywin32-311-cp312-cp312-win32.whl", hash = "sha256:750ec6e621af2b948540032557b10a2d43b0cee2ae9758c54154d711cc852d31", size = 8706543, upload-time = "2025-07-14T20:13:20.765Z" },
    { url = "https://files.pythonhosted.org/packages/d1/a8/a0e8d07d4d051ec7502cd58b291ec98dcc0c3fff027caad0470b72cfcc2f/pywin32-311-cp312-cp312-win_amd64.whl", hash = "sha256:b8c095edad5c211ff31c05223658e71bf7116daa0ecf3ad85f3201ea3190d067", size = 9495040, upload-time = "2025-07-14T20:13:22.543Z" },
    { url = "https://files.pythonhosted.org/packages/ba/3a/2ae996277b4b50f17d61f0603efd8253cb2d79cc7ae159468007b586396d/pywin32-311-cp312-cp312-win_arm64.whl", hash = "sha256:e286f46a9a39c4a18b319c28f59b61de793654af2f395c102b4f819e584b5852", size = 8710102, upload-time = "2025-07-14T20:13:24.682Z" },
    { url = "https://files.pythonhosted.org/packages/a5/be/3fd5de0979fcb3994bfee0d65ed8ca9506a8a1260651b86174f6a86f52b3/pywin32-311-cp313-cp313-win32.whl", hash = "sha256:f95ba5a847cba10dd8c4d8fefa9f2a6cf283b8b88ed6178fa8a6c1ab16054d0d", size = 8705700, upload-time = "2025-07-14T20:13:26.471Z" },
    { url = "https://files.pythonhosted.org/packages/e3/28/e0a1909523c6890208295a29e05c2adb2126364e289826c0a8bc7297bd5c/pywin32-311-cp313-cp313-win_amd64.whl", hash = "sha256:718a38f7e5b058e76aee1c56ddd06908116d35147e133427e59a3983f703a20d", size = 9494700, upload-time = "2025-07-14T20:13:28.243Z" },
    { url = "https://files.pythonhosted.org/packages/04/bf/90339ac0f55726dce7d794e6d79a18a91265bdf3aa70b6b9ca52f35e022a/pywin32-311-cp313-cp313-win_arm64.whl", hash = "sha256:7b4075d959648406202d92a2310cb990fea19b535c7f4a78d3f5e10b926eeb8a", size = 8709318, upload-time = "2025-07-14T20:13:30.348Z" },
    { url = "https://files.pythonhosted.org/packages/c9/31/097f2e132c4f16d99a22bfb777e0fd88bd8e1c634304e102f313af69ace5/pywin32-311-cp314-cp314-win32.whl", hash = "sha256:b7a2c10b93f8986666d0c803ee19b5990885872a7de910fc460f9b0c2fbf92ee", size = 8840714, upload-time = "2025-07-14T20:13:32.449Z" },
    { url = "https://files.pythonhosted.org/packages/90/4b/07c77d8ba0e01349358082713400435347df8426208171ce297da32c313d/pywin32-311-cp314-cp314-win_amd64.whl", hash = "sha256:3aca44c046bd2ed8c90de9cb8427f581c479e594e99b5c0bb19b29c10fd6cb87", size = 9656800, upload-time = "2025-07-14T20:13:34.312Z" },
    { url = "https://files.pythonhosted.org/packages/c0/d2/21af5c535501a7233e734b8af901574572da66fcc254cb35d0609c9080dd/pywin32-311-cp314-cp314-win_arm64.whl", hash = "sha256:a508e2d9025764a8270f93111a970e1d0fbfc33f4153b388bb649b7eec4f9b42", size = 8932540, upload-time = "2025-07-14T20:13:36.379Z" },
]

[[package]]
name = "pyyaml"
version = "6.0.2"
source = { registry = "https://pypi.org/simple" }
sdist = { url = "https://files.pythonhosted.org/packages/54/ed/79a089b6be93607fa5cdaedf301d7dfb23af5f25c398d5ead2525b063e17/pyyaml-6.0.2.tar.gz", hash = "sha256:d584d9ec91ad65861cc08d42e834324ef890a082e591037abe114850ff7bbc3e", size = 130631, upload-time = "2024-08-06T20:33:50.674Z" }
wheels = [
    { url = "https://files.pythonhosted.org/packages/9b/95/a3fac87cb7158e231b5a6012e438c647e1a87f09f8e0d123acec8ab8bf71/PyYAML-6.0.2-cp310-cp310-macosx_10_9_x86_64.whl", hash = "sha256:0a9a2848a5b7feac301353437eb7d5957887edbf81d56e903999a75a3d743086", size = 184199, upload-time = "2024-08-06T20:31:40.178Z" },
    { url = "https://files.pythonhosted.org/packages/c7/7a/68bd47624dab8fd4afbfd3c48e3b79efe09098ae941de5b58abcbadff5cb/PyYAML-6.0.2-cp310-cp310-macosx_11_0_arm64.whl", hash = "sha256:29717114e51c84ddfba879543fb232a6ed60086602313ca38cce623c1d62cfbf", size = 171758, upload-time = "2024-08-06T20:31:42.173Z" },
    { url = "https://files.pythonhosted.org/packages/49/ee/14c54df452143b9ee9f0f29074d7ca5516a36edb0b4cc40c3f280131656f/PyYAML-6.0.2-cp310-cp310-manylinux_2_17_aarch64.manylinux2014_aarch64.whl", hash = "sha256:8824b5a04a04a047e72eea5cec3bc266db09e35de6bdfe34c9436ac5ee27d237", size = 718463, upload-time = "2024-08-06T20:31:44.263Z" },
    { url = "https://files.pythonhosted.org/packages/4d/61/de363a97476e766574650d742205be468921a7b532aa2499fcd886b62530/PyYAML-6.0.2-cp310-cp310-manylinux_2_17_s390x.manylinux2014_s390x.whl", hash = "sha256:7c36280e6fb8385e520936c3cb3b8042851904eba0e58d277dca80a5cfed590b", size = 719280, upload-time = "2024-08-06T20:31:50.199Z" },
    { url = "https://files.pythonhosted.org/packages/6b/4e/1523cb902fd98355e2e9ea5e5eb237cbc5f3ad5f3075fa65087aa0ecb669/PyYAML-6.0.2-cp310-cp310-manylinux_2_17_x86_64.manylinux2014_x86_64.whl", hash = "sha256:ec031d5d2feb36d1d1a24380e4db6d43695f3748343d99434e6f5f9156aaa2ed", size = 751239, upload-time = "2024-08-06T20:31:52.292Z" },
    { url = "https://files.pythonhosted.org/packages/b7/33/5504b3a9a4464893c32f118a9cc045190a91637b119a9c881da1cf6b7a72/PyYAML-6.0.2-cp310-cp310-musllinux_1_1_aarch64.whl", hash = "sha256:936d68689298c36b53b29f23c6dbb74de12b4ac12ca6cfe0e047bedceea56180", size = 695802, upload-time = "2024-08-06T20:31:53.836Z" },
    { url = "https://files.pythonhosted.org/packages/5c/20/8347dcabd41ef3a3cdc4f7b7a2aff3d06598c8779faa189cdbf878b626a4/PyYAML-6.0.2-cp310-cp310-musllinux_1_1_x86_64.whl", hash = "sha256:23502f431948090f597378482b4812b0caae32c22213aecf3b55325e049a6c68", size = 720527, upload-time = "2024-08-06T20:31:55.565Z" },
    { url = "https://files.pythonhosted.org/packages/be/aa/5afe99233fb360d0ff37377145a949ae258aaab831bde4792b32650a4378/PyYAML-6.0.2-cp310-cp310-win32.whl", hash = "sha256:2e99c6826ffa974fe6e27cdb5ed0021786b03fc98e5ee3c5bfe1fd5015f42b99", size = 144052, upload-time = "2024-08-06T20:31:56.914Z" },
    { url = "https://files.pythonhosted.org/packages/b5/84/0fa4b06f6d6c958d207620fc60005e241ecedceee58931bb20138e1e5776/PyYAML-6.0.2-cp310-cp310-win_amd64.whl", hash = "sha256:a4d3091415f010369ae4ed1fc6b79def9416358877534caf6a0fdd2146c87a3e", size = 161774, upload-time = "2024-08-06T20:31:58.304Z" },
    { url = "https://files.pythonhosted.org/packages/f8/aa/7af4e81f7acba21a4c6be026da38fd2b872ca46226673c89a758ebdc4fd2/PyYAML-6.0.2-cp311-cp311-macosx_10_9_x86_64.whl", hash = "sha256:cc1c1159b3d456576af7a3e4d1ba7e6924cb39de8f67111c735f6fc832082774", size = 184612, upload-time = "2024-08-06T20:32:03.408Z" },
    { url = "https://files.pythonhosted.org/packages/8b/62/b9faa998fd185f65c1371643678e4d58254add437edb764a08c5a98fb986/PyYAML-6.0.2-cp311-cp311-macosx_11_0_arm64.whl", hash = "sha256:1e2120ef853f59c7419231f3bf4e7021f1b936f6ebd222406c3b60212205d2ee", size = 172040, upload-time = "2024-08-06T20:32:04.926Z" },
    { url = "https://files.pythonhosted.org/packages/ad/0c/c804f5f922a9a6563bab712d8dcc70251e8af811fce4524d57c2c0fd49a4/PyYAML-6.0.2-cp311-cp311-manylinux_2_17_aarch64.manylinux2014_aarch64.whl", hash = "sha256:5d225db5a45f21e78dd9358e58a98702a0302f2659a3c6cd320564b75b86f47c", size = 736829, upload-time = "2024-08-06T20:32:06.459Z" },
    { url = "https://files.pythonhosted.org/packages/51/16/6af8d6a6b210c8e54f1406a6b9481febf9c64a3109c541567e35a49aa2e7/PyYAML-6.0.2-cp311-cp311-manylinux_2_17_s390x.manylinux2014_s390x.whl", hash = "sha256:5ac9328ec4831237bec75defaf839f7d4564be1e6b25ac710bd1a96321cc8317", size = 764167, upload-time = "2024-08-06T20:32:08.338Z" },
    { url = "https://files.pythonhosted.org/packages/75/e4/2c27590dfc9992f73aabbeb9241ae20220bd9452df27483b6e56d3975cc5/PyYAML-6.0.2-cp311-cp311-manylinux_2_17_x86_64.manylinux2014_x86_64.whl", hash = "sha256:3ad2a3decf9aaba3d29c8f537ac4b243e36bef957511b4766cb0057d32b0be85", size = 762952, upload-time = "2024-08-06T20:32:14.124Z" },
    { url = "https://files.pythonhosted.org/packages/9b/97/ecc1abf4a823f5ac61941a9c00fe501b02ac3ab0e373c3857f7d4b83e2b6/PyYAML-6.0.2-cp311-cp311-musllinux_1_1_aarch64.whl", hash = "sha256:ff3824dc5261f50c9b0dfb3be22b4567a6f938ccce4587b38952d85fd9e9afe4", size = 735301, upload-time = "2024-08-06T20:32:16.17Z" },
    { url = "https://files.pythonhosted.org/packages/45/73/0f49dacd6e82c9430e46f4a027baa4ca205e8b0a9dce1397f44edc23559d/PyYAML-6.0.2-cp311-cp311-musllinux_1_1_x86_64.whl", hash = "sha256:797b4f722ffa07cc8d62053e4cff1486fa6dc094105d13fea7b1de7d8bf71c9e", size = 756638, upload-time = "2024-08-06T20:32:18.555Z" },
    { url = "https://files.pythonhosted.org/packages/22/5f/956f0f9fc65223a58fbc14459bf34b4cc48dec52e00535c79b8db361aabd/PyYAML-6.0.2-cp311-cp311-win32.whl", hash = "sha256:11d8f3dd2b9c1207dcaf2ee0bbbfd5991f571186ec9cc78427ba5bd32afae4b5", size = 143850, upload-time = "2024-08-06T20:32:19.889Z" },
    { url = "https://files.pythonhosted.org/packages/ed/23/8da0bbe2ab9dcdd11f4f4557ccaf95c10b9811b13ecced089d43ce59c3c8/PyYAML-6.0.2-cp311-cp311-win_amd64.whl", hash = "sha256:e10ce637b18caea04431ce14fabcf5c64a1c61ec9c56b071a4b7ca131ca52d44", size = 161980, upload-time = "2024-08-06T20:32:21.273Z" },
    { url = "https://files.pythonhosted.org/packages/86/0c/c581167fc46d6d6d7ddcfb8c843a4de25bdd27e4466938109ca68492292c/PyYAML-6.0.2-cp312-cp312-macosx_10_9_x86_64.whl", hash = "sha256:c70c95198c015b85feafc136515252a261a84561b7b1d51e3384e0655ddf25ab", size = 183873, upload-time = "2024-08-06T20:32:25.131Z" },
    { url = "https://files.pythonhosted.org/packages/a8/0c/38374f5bb272c051e2a69281d71cba6fdb983413e6758b84482905e29a5d/PyYAML-6.0.2-cp312-cp312-macosx_11_0_arm64.whl", hash = "sha256:ce826d6ef20b1bc864f0a68340c8b3287705cae2f8b4b1d932177dcc76721725", size = 173302, upload-time = "2024-08-06T20:32:26.511Z" },
    { url = "https://files.pythonhosted.org/packages/c3/93/9916574aa8c00aa06bbac729972eb1071d002b8e158bd0e83a3b9a20a1f7/PyYAML-6.0.2-cp312-cp312-manylinux_2_17_aarch64.manylinux2014_aarch64.whl", hash = "sha256:1f71ea527786de97d1a0cc0eacd1defc0985dcf6b3f17bb77dcfc8c34bec4dc5", size = 739154, upload-time = "2024-08-06T20:32:28.363Z" },
    { url = "https://files.pythonhosted.org/packages/95/0f/b8938f1cbd09739c6da569d172531567dbcc9789e0029aa070856f123984/PyYAML-6.0.2-cp312-cp312-manylinux_2_17_s390x.manylinux2014_s390x.whl", hash = "sha256:9b22676e8097e9e22e36d6b7bda33190d0d400f345f23d4065d48f4ca7ae0425", size = 766223, upload-time = "2024-08-06T20:32:30.058Z" },
    { url = "https://files.pythonhosted.org/packages/b9/2b/614b4752f2e127db5cc206abc23a8c19678e92b23c3db30fc86ab731d3bd/PyYAML-6.0.2-cp312-cp312-manylinux_2_17_x86_64.manylinux2014_x86_64.whl", hash = "sha256:80bab7bfc629882493af4aa31a4cfa43a4c57c83813253626916b8c7ada83476", size = 767542, upload-time = "2024-08-06T20:32:31.881Z" },
    { url = "https://files.pythonhosted.org/packages/d4/00/dd137d5bcc7efea1836d6264f049359861cf548469d18da90cd8216cf05f/PyYAML-6.0.2-cp312-cp312-musllinux_1_1_aarch64.whl", hash = "sha256:0833f8694549e586547b576dcfaba4a6b55b9e96098b36cdc7ebefe667dfed48", size = 731164, upload-time = "2024-08-06T20:32:37.083Z" },
    { url = "https://files.pythonhosted.org/packages/c9/1f/4f998c900485e5c0ef43838363ba4a9723ac0ad73a9dc42068b12aaba4e4/PyYAML-6.0.2-cp312-cp312-musllinux_1_1_x86_64.whl", hash = "sha256:8b9c7197f7cb2738065c481a0461e50ad02f18c78cd75775628afb4d7137fb3b", size = 756611, upload-time = "2024-08-06T20:32:38.898Z" },
    { url = "https://files.pythonhosted.org/packages/df/d1/f5a275fdb252768b7a11ec63585bc38d0e87c9e05668a139fea92b80634c/PyYAML-6.0.2-cp312-cp312-win32.whl", hash = "sha256:ef6107725bd54b262d6dedcc2af448a266975032bc85ef0172c5f059da6325b4", size = 140591, upload-time = "2024-08-06T20:32:40.241Z" },
    { url = "https://files.pythonhosted.org/packages/0c/e8/4f648c598b17c3d06e8753d7d13d57542b30d56e6c2dedf9c331ae56312e/PyYAML-6.0.2-cp312-cp312-win_amd64.whl", hash = "sha256:7e7401d0de89a9a855c839bc697c079a4af81cf878373abd7dc625847d25cbd8", size = 156338, upload-time = "2024-08-06T20:32:41.93Z" },
    { url = "https://files.pythonhosted.org/packages/ef/e3/3af305b830494fa85d95f6d95ef7fa73f2ee1cc8ef5b495c7c3269fb835f/PyYAML-6.0.2-cp313-cp313-macosx_10_13_x86_64.whl", hash = "sha256:efdca5630322a10774e8e98e1af481aad470dd62c3170801852d752aa7a783ba", size = 181309, upload-time = "2024-08-06T20:32:43.4Z" },
    { url = "https://files.pythonhosted.org/packages/45/9f/3b1c20a0b7a3200524eb0076cc027a970d320bd3a6592873c85c92a08731/PyYAML-6.0.2-cp313-cp313-macosx_11_0_arm64.whl", hash = "sha256:50187695423ffe49e2deacb8cd10510bc361faac997de9efef88badc3bb9e2d1", size = 171679, upload-time = "2024-08-06T20:32:44.801Z" },
    { url = "https://files.pythonhosted.org/packages/7c/9a/337322f27005c33bcb656c655fa78325b730324c78620e8328ae28b64d0c/PyYAML-6.0.2-cp313-cp313-manylinux_2_17_aarch64.manylinux2014_aarch64.whl", hash = "sha256:0ffe8360bab4910ef1b9e87fb812d8bc0a308b0d0eef8c8f44e0254ab3b07133", size = 733428, upload-time = "2024-08-06T20:32:46.432Z" },
    { url = "https://files.pythonhosted.org/packages/a3/69/864fbe19e6c18ea3cc196cbe5d392175b4cf3d5d0ac1403ec3f2d237ebb5/PyYAML-6.0.2-cp313-cp313-manylinux_2_17_s390x.manylinux2014_s390x.whl", hash = "sha256:17e311b6c678207928d649faa7cb0d7b4c26a0ba73d41e99c4fff6b6c3276484", size = 763361, upload-time = "2024-08-06T20:32:51.188Z" },
    { url = "https://files.pythonhosted.org/packages/04/24/b7721e4845c2f162d26f50521b825fb061bc0a5afcf9a386840f23ea19fa/PyYAML-6.0.2-cp313-cp313-manylinux_2_17_x86_64.manylinux2014_x86_64.whl", hash = "sha256:70b189594dbe54f75ab3a1acec5f1e3faa7e8cf2f1e08d9b561cb41b845f69d5", size = 759523, upload-time = "2024-08-06T20:32:53.019Z" },
    { url = "https://files.pythonhosted.org/packages/2b/b2/e3234f59ba06559c6ff63c4e10baea10e5e7df868092bf9ab40e5b9c56b6/PyYAML-6.0.2-cp313-cp313-musllinux_1_1_aarch64.whl", hash = "sha256:41e4e3953a79407c794916fa277a82531dd93aad34e29c2a514c2c0c5fe971cc", size = 726660, upload-time = "2024-08-06T20:32:54.708Z" },
    { url = "https://files.pythonhosted.org/packages/fe/0f/25911a9f080464c59fab9027482f822b86bf0608957a5fcc6eaac85aa515/PyYAML-6.0.2-cp313-cp313-musllinux_1_1_x86_64.whl", hash = "sha256:68ccc6023a3400877818152ad9a1033e3db8625d899c72eacb5a668902e4d652", size = 751597, upload-time = "2024-08-06T20:32:56.985Z" },
    { url = "https://files.pythonhosted.org/packages/14/0d/e2c3b43bbce3cf6bd97c840b46088a3031085179e596d4929729d8d68270/PyYAML-6.0.2-cp313-cp313-win32.whl", hash = "sha256:bc2fa7c6b47d6bc618dd7fb02ef6fdedb1090ec036abab80d4681424b84c1183", size = 140527, upload-time = "2024-08-06T20:33:03.001Z" },
    { url = "https://files.pythonhosted.org/packages/fa/de/02b54f42487e3d3c6efb3f89428677074ca7bf43aae402517bc7cca949f3/PyYAML-6.0.2-cp313-cp313-win_amd64.whl", hash = "sha256:8388ee1976c416731879ac16da0aff3f63b286ffdd57cdeb95f3f2e085687563", size = 156446, upload-time = "2024-08-06T20:33:04.33Z" },
]

[[package]]
name = "referencing"
version = "0.36.2"
source = { registry = "https://pypi.org/simple" }
dependencies = [
    { name = "attrs" },
    { name = "rpds-py" },
    { name = "typing-extensions", marker = "python_full_version < '3.13'" },
]
sdist = { url = "https://files.pythonhosted.org/packages/2f/db/98b5c277be99dd18bfd91dd04e1b759cad18d1a338188c936e92f921c7e2/referencing-0.36.2.tar.gz", hash = "sha256:df2e89862cd09deabbdba16944cc3f10feb6b3e6f18e902f7cc25609a34775aa", size = 74744, upload-time = "2025-01-25T08:48:16.138Z" }
wheels = [
    { url = "https://files.pythonhosted.org/packages/c1/b1/3baf80dc6d2b7bc27a95a67752d0208e410351e3feb4eb78de5f77454d8d/referencing-0.36.2-py3-none-any.whl", hash = "sha256:e8699adbbf8b5c7de96d8ffa0eb5c158b3beafce084968e2ea8bb08c6794dcd0", size = 26775, upload-time = "2025-01-25T08:48:14.241Z" },
]

[[package]]
name = "requests"
version = "2.32.5"
source = { registry = "https://pypi.org/simple" }
dependencies = [
    { name = "certifi" },
    { name = "charset-normalizer" },
    { name = "idna" },
    { name = "urllib3" },
]
sdist = { url = "https://files.pythonhosted.org/packages/c9/74/b3ff8e6c8446842c3f5c837e9c3dfcfe2018ea6ecef224c710c85ef728f4/requests-2.32.5.tar.gz", hash = "sha256:dbba0bac56e100853db0ea71b82b4dfd5fe2bf6d3754a8893c3af500cec7d7cf", size = 134517, upload-time = "2025-08-18T20:46:02.573Z" }
wheels = [
    { url = "https://files.pythonhosted.org/packages/1e/db/4254e3eabe8020b458f1a747140d32277ec7a271daf1d235b70dc0b4e6e3/requests-2.32.5-py3-none-any.whl", hash = "sha256:2462f94637a34fd532264295e186976db0f5d453d1cdd31473c85a6a161affb6", size = 64738, upload-time = "2025-08-18T20:46:00.542Z" },
]

[[package]]
name = "responses"
version = "0.25.8"
source = { registry = "https://pypi.org/simple" }
dependencies = [
    { name = "pyyaml" },
    { name = "requests" },
    { name = "urllib3" },
]
sdist = { url = "https://files.pythonhosted.org/packages/0e/95/89c054ad70bfef6da605338b009b2e283485835351a9935c7bfbfaca7ffc/responses-0.25.8.tar.gz", hash = "sha256:9374d047a575c8f781b94454db5cab590b6029505f488d12899ddb10a4af1cf4", size = 79320, upload-time = "2025-08-08T19:01:46.709Z" }
wheels = [
    { url = "https://files.pythonhosted.org/packages/1c/4c/cc276ce57e572c102d9542d383b2cfd551276581dc60004cb94fe8774c11/responses-0.25.8-py3-none-any.whl", hash = "sha256:0c710af92def29c8352ceadff0c3fe340ace27cf5af1bbe46fb71275bcd2831c", size = 34769, upload-time = "2025-08-08T19:01:45.018Z" },
]

[[package]]
name = "rich"
version = "14.1.0"
source = { registry = "https://pypi.org/simple" }
dependencies = [
    { name = "markdown-it-py" },
    { name = "pygments" },
]
sdist = { url = "https://files.pythonhosted.org/packages/fe/75/af448d8e52bf1d8fa6a9d089ca6c07ff4453d86c65c145d0a300bb073b9b/rich-14.1.0.tar.gz", hash = "sha256:e497a48b844b0320d45007cdebfeaeed8db2a4f4bcf49f15e455cfc4af11eaa8", size = 224441, upload-time = "2025-07-25T07:32:58.125Z" }
wheels = [
    { url = "https://files.pythonhosted.org/packages/e3/30/3c4d035596d3cf444529e0b2953ad0466f6049528a879d27534700580395/rich-14.1.0-py3-none-any.whl", hash = "sha256:536f5f1785986d6dbdea3c75205c473f970777b4a0d6c6dd1b696aa05a3fa04f", size = 243368, upload-time = "2025-07-25T07:32:56.73Z" },
]

[[package]]
name = "rich-rst"
version = "1.3.1"
source = { registry = "https://pypi.org/simple" }
dependencies = [
    { name = "docutils" },
    { name = "rich" },
]
sdist = { url = "https://files.pythonhosted.org/packages/b0/69/5514c3a87b5f10f09a34bb011bc0927bc12c596c8dae5915604e71abc386/rich_rst-1.3.1.tar.gz", hash = "sha256:fad46e3ba42785ea8c1785e2ceaa56e0ffa32dbe5410dec432f37e4107c4f383", size = 13839, upload-time = "2024-04-30T04:40:38.125Z" }
wheels = [
    { url = "https://files.pythonhosted.org/packages/fd/bc/cc4e3dbc5e7992398dcb7a8eda0cbcf4fb792a0cdb93f857b478bf3cf884/rich_rst-1.3.1-py3-none-any.whl", hash = "sha256:498a74e3896507ab04492d326e794c3ef76e7cda078703aa592d1853d91098c1", size = 11621, upload-time = "2024-04-30T04:40:32.619Z" },
]

[[package]]
name = "rpds-py"
version = "0.27.0"
source = { registry = "https://pypi.org/simple" }
sdist = { url = "https://files.pythonhosted.org/packages/1e/d9/991a0dee12d9fc53ed027e26a26a64b151d77252ac477e22666b9688bc16/rpds_py-0.27.0.tar.gz", hash = "sha256:8b23cf252f180cda89220b378d917180f29d313cd6a07b2431c0d3b776aae86f", size = 27420, upload-time = "2025-08-07T08:26:39.624Z" }
wheels = [
    { url = "https://files.pythonhosted.org/packages/75/2d/ad2e37dee3f45580f7fa0066c412a521f9bee53d2718b0e9436d308a1ecd/rpds_py-0.27.0-cp310-cp310-macosx_10_12_x86_64.whl", hash = "sha256:130c1ffa5039a333f5926b09e346ab335f0d4ec393b030a18549a7c7e7c2cea4", size = 371511, upload-time = "2025-08-07T08:23:06.205Z" },
    { url = "https://files.pythonhosted.org/packages/f5/67/57b4b2479193fde9dd6983a13c2550b5f9c3bcdf8912dffac2068945eb14/rpds_py-0.27.0-cp310-cp310-macosx_11_0_arm64.whl", hash = "sha256:a4cf32a26fa744101b67bfd28c55d992cd19438aff611a46cac7f066afca8fd4", size = 354718, upload-time = "2025-08-07T08:23:08.222Z" },
    { url = "https://files.pythonhosted.org/packages/a3/be/c2b95ec4b813eb11f3a3c3d22f22bda8d3a48a074a0519cde968c4d102cf/rpds_py-0.27.0-cp310-cp310-manylinux_2_17_aarch64.manylinux2014_aarch64.whl", hash = "sha256:64a0fe3f334a40b989812de70160de6b0ec7e3c9e4a04c0bbc48d97c5d3600ae", size = 381518, upload-time = "2025-08-07T08:23:09.696Z" },
    { url = "https://files.pythonhosted.org/packages/a5/d2/5a7279bc2b93b20bd50865a2269016238cee45f7dc3cc33402a7f41bd447/rpds_py-0.27.0-cp310-cp310-manylinux_2_17_armv7l.manylinux2014_armv7l.whl", hash = "sha256:9a0ff7ee28583ab30a52f371b40f54e7138c52ca67f8ca17ccb7ccf0b383cb5f", size = 396694, upload-time = "2025-08-07T08:23:11.105Z" },
    { url = "https://files.pythonhosted.org/packages/65/e9/bac8b3714bd853c5bcb466e04acfb9a5da030d77e0ddf1dfad9afb791c31/rpds_py-0.27.0-cp310-cp310-manylinux_2_17_ppc64le.manylinux2014_ppc64le.whl", hash = "sha256:15ea4d2e182345dd1b4286593601d766411b43f868924afe297570658c31a62b", size = 514813, upload-time = "2025-08-07T08:23:12.215Z" },
    { url = "https://files.pythonhosted.org/packages/1d/aa/293115e956d7d13b7d2a9e9a4121f74989a427aa125f00ce4426ca8b7b28/rpds_py-0.27.0-cp310-cp310-manylinux_2_17_s390x.manylinux2014_s390x.whl", hash = "sha256:36184b44bf60a480863e51021c26aca3dfe8dd2f5eeabb33622b132b9d8b8b54", size = 402246, upload-time = "2025-08-07T08:23:13.699Z" },
    { url = "https://files.pythonhosted.org/packages/88/59/2d6789bb898fb3e2f0f7b82b7bcf27f579ebcb6cc36c24f4e208f7f58a5b/rpds_py-0.27.0-cp310-cp310-manylinux_2_17_x86_64.manylinux2014_x86_64.whl", hash = "sha256:9b78430703cfcf5f5e86eb74027a1ed03a93509273d7c705babb547f03e60016", size = 383661, upload-time = "2025-08-07T08:23:15.231Z" },
    { url = "https://files.pythonhosted.org/packages/0c/55/add13a593a7a81243a9eed56d618d3d427be5dc1214931676e3f695dfdc1/rpds_py-0.27.0-cp310-cp310-manylinux_2_31_riscv64.whl", hash = "sha256:dbd749cff1defbde270ca346b69b3baf5f1297213ef322254bf2a28537f0b046", size = 401691, upload-time = "2025-08-07T08:23:16.681Z" },
    { url = "https://files.pythonhosted.org/packages/04/09/3e8b2aad494ffaca571e4e19611a12cc18fcfd756d9274f3871a2d822445/rpds_py-0.27.0-cp310-cp310-manylinux_2_5_i686.manylinux1_i686.whl", hash = "sha256:6bde37765564cd22a676dd8101b657839a1854cfaa9c382c5abf6ff7accfd4ae", size = 416529, upload-time = "2025-08-07T08:23:17.863Z" },
    { url = "https://files.pythonhosted.org/packages/a4/6d/bd899234728f1d8f72c9610f50fdf1c140ecd0a141320e1f1d0f6b20595d/rpds_py-0.27.0-cp310-cp310-musllinux_1_2_aarch64.whl", hash = "sha256:1d66f45b9399036e890fb9c04e9f70c33857fd8f58ac8db9f3278cfa835440c3", size = 558673, upload-time = "2025-08-07T08:23:18.99Z" },
    { url = "https://files.pythonhosted.org/packages/79/f4/f3e02def5193fb899d797c232f90d6f8f0f2b9eca2faef6f0d34cbc89b2e/rpds_py-0.27.0-cp310-cp310-musllinux_1_2_i686.whl", hash = "sha256:d85d784c619370d9329bbd670f41ff5f2ae62ea4519761b679d0f57f0f0ee267", size = 588426, upload-time = "2025-08-07T08:23:20.541Z" },
    { url = "https://files.pythonhosted.org/packages/e3/0c/88e716cd8fd760e5308835fe298255830de4a1c905fd51760b9bb40aa965/rpds_py-0.27.0-cp310-cp310-musllinux_1_2_x86_64.whl", hash = "sha256:5df559e9e7644d9042f626f2c3997b555f347d7a855a15f170b253f6c5bfe358", size = 554552, upload-time = "2025-08-07T08:23:21.714Z" },
    { url = "https://files.pythonhosted.org/packages/2b/a9/0a8243c182e7ac59b901083dff7e671feba6676a131bfff3f8d301cd2b36/rpds_py-0.27.0-cp310-cp310-win32.whl", hash = "sha256:b8a4131698b6992b2a56015f51646711ec5d893a0b314a4b985477868e240c87", size = 218081, upload-time = "2025-08-07T08:23:23.273Z" },
    { url = "https://files.pythonhosted.org/packages/0f/e7/202ff35852312760148be9e08fe2ba6900aa28e7a46940a313eae473c10c/rpds_py-0.27.0-cp310-cp310-win_amd64.whl", hash = "sha256:cbc619e84a5e3ab2d452de831c88bdcad824414e9c2d28cd101f94dbdf26329c", size = 230077, upload-time = "2025-08-07T08:23:24.308Z" },
    { url = "https://files.pythonhosted.org/packages/b4/c1/49d515434c1752e40f5e35b985260cf27af052593378580a2f139a5be6b8/rpds_py-0.27.0-cp311-cp311-macosx_10_12_x86_64.whl", hash = "sha256:dbc2ab5d10544eb485baa76c63c501303b716a5c405ff2469a1d8ceffaabf622", size = 371577, upload-time = "2025-08-07T08:23:25.379Z" },
    { url = "https://files.pythonhosted.org/packages/e1/6d/bf2715b2fee5087fa13b752b5fd573f1a93e4134c74d275f709e38e54fe7/rpds_py-0.27.0-cp311-cp311-macosx_11_0_arm64.whl", hash = "sha256:7ec85994f96a58cf7ed288caa344b7fe31fd1d503bdf13d7331ead5f70ab60d5", size = 354959, upload-time = "2025-08-07T08:23:26.767Z" },
    { url = "https://files.pythonhosted.org/packages/a3/5c/e7762808c746dd19733a81373c10da43926f6a6adcf4920a21119697a60a/rpds_py-0.27.0-cp311-cp311-manylinux_2_17_aarch64.manylinux2014_aarch64.whl", hash = "sha256:190d7285cd3bb6d31d37a0534d7359c1ee191eb194c511c301f32a4afa5a1dd4", size = 381485, upload-time = "2025-08-07T08:23:27.869Z" },
    { url = "https://files.pythonhosted.org/packages/40/51/0d308eb0b558309ca0598bcba4243f52c4cd20e15fe991b5bd75824f2e61/rpds_py-0.27.0-cp311-cp311-manylinux_2_17_armv7l.manylinux2014_armv7l.whl", hash = "sha256:c10d92fb6d7fd827e44055fcd932ad93dac6a11e832d51534d77b97d1d85400f", size = 396816, upload-time = "2025-08-07T08:23:29.424Z" },
    { url = "https://files.pythonhosted.org/packages/5c/aa/2d585ec911d78f66458b2c91252134ca0c7c70f687a72c87283173dc0c96/rpds_py-0.27.0-cp311-cp311-manylinux_2_17_ppc64le.manylinux2014_ppc64le.whl", hash = "sha256:dd2c1d27ebfe6a015cfa2005b7fe8c52d5019f7bbdd801bc6f7499aab9ae739e", size = 514950, upload-time = "2025-08-07T08:23:30.576Z" },
    { url = "https://files.pythonhosted.org/packages/0b/ef/aced551cc1148179557aed84343073adadf252c91265263ee6203458a186/rpds_py-0.27.0-cp311-cp311-manylinux_2_17_s390x.manylinux2014_s390x.whl", hash = "sha256:4790c9d5dd565ddb3e9f656092f57268951398cef52e364c405ed3112dc7c7c1", size = 402132, upload-time = "2025-08-07T08:23:32.428Z" },
    { url = "https://files.pythonhosted.org/packages/4b/ac/cf644803d8d417653fe2b3604186861d62ea6afaef1b2284045741baef17/rpds_py-0.27.0-cp311-cp311-manylinux_2_17_x86_64.manylinux2014_x86_64.whl", hash = "sha256:4300e15e7d03660f04be84a125d1bdd0e6b2f674bc0723bc0fd0122f1a4585dc", size = 383660, upload-time = "2025-08-07T08:23:33.829Z" },
    { url = "https://files.pythonhosted.org/packages/c9/ec/caf47c55ce02b76cbaeeb2d3b36a73da9ca2e14324e3d75cf72b59dcdac5/rpds_py-0.27.0-cp311-cp311-manylinux_2_31_riscv64.whl", hash = "sha256:59195dc244fc183209cf8a93406889cadde47dfd2f0a6b137783aa9c56d67c85", size = 401730, upload-time = "2025-08-07T08:23:34.97Z" },
    { url = "https://files.pythonhosted.org/packages/0b/71/c1f355afdcd5b99ffc253422aa4bdcb04ccf1491dcd1bda3688a0c07fd61/rpds_py-0.27.0-cp311-cp311-manylinux_2_5_i686.manylinux1_i686.whl", hash = "sha256:fae4a01ef8c4cb2bbe92ef2063149596907dc4a881a8d26743b3f6b304713171", size = 416122, upload-time = "2025-08-07T08:23:36.062Z" },
    { url = "https://files.pythonhosted.org/packages/38/0f/f4b5b1eda724ed0e04d2b26d8911cdc131451a7ee4c4c020a1387e5c6ded/rpds_py-0.27.0-cp311-cp311-musllinux_1_2_aarch64.whl", hash = "sha256:e3dc8d4ede2dbae6c0fc2b6c958bf51ce9fd7e9b40c0f5b8835c3fde44f5807d", size = 558771, upload-time = "2025-08-07T08:23:37.478Z" },
    { url = "https://files.pythonhosted.org/packages/93/c0/5f8b834db2289ab48d5cffbecbb75e35410103a77ac0b8da36bf9544ec1c/rpds_py-0.27.0-cp311-cp311-musllinux_1_2_i686.whl", hash = "sha256:c3782fb753aa825b4ccabc04292e07897e2fd941448eabf666856c5530277626", size = 587876, upload-time = "2025-08-07T08:23:38.662Z" },
    { url = "https://files.pythonhosted.org/packages/d2/dd/1a1df02ab8eb970115cff2ae31a6f73916609b900dc86961dc382b8c2e5e/rpds_py-0.27.0-cp311-cp311-musllinux_1_2_x86_64.whl", hash = "sha256:887ab1f12b0d227e9260558a4a2320024b20102207ada65c43e1ffc4546df72e", size = 554359, upload-time = "2025-08-07T08:23:39.897Z" },
    { url = "https://files.pythonhosted.org/packages/a1/e4/95a014ab0d51ab6e3bebbdb476a42d992d2bbf9c489d24cff9fda998e925/rpds_py-0.27.0-cp311-cp311-win32.whl", hash = "sha256:5d6790ff400254137b81b8053b34417e2c46921e302d655181d55ea46df58cf7", size = 218084, upload-time = "2025-08-07T08:23:41.086Z" },
    { url = "https://files.pythonhosted.org/packages/49/78/f8d5b71ec65a0376b0de31efcbb5528ce17a9b7fdd19c3763303ccfdedec/rpds_py-0.27.0-cp311-cp311-win_amd64.whl", hash = "sha256:e24d8031a2c62f34853756d9208eeafa6b940a1efcbfe36e8f57d99d52bb7261", size = 230085, upload-time = "2025-08-07T08:23:42.143Z" },
    { url = "https://files.pythonhosted.org/packages/e7/d3/84429745184091e06b4cc70f8597408e314c2d2f7f5e13249af9ffab9e3d/rpds_py-0.27.0-cp311-cp311-win_arm64.whl", hash = "sha256:08680820d23df1df0a0260f714d12966bc6c42d02e8055a91d61e03f0c47dda0", size = 222112, upload-time = "2025-08-07T08:23:43.233Z" },
    { url = "https://files.pythonhosted.org/packages/cd/17/e67309ca1ac993fa1888a0d9b2f5ccc1f67196ace32e76c9f8e1dbbbd50c/rpds_py-0.27.0-cp312-cp312-macosx_10_12_x86_64.whl", hash = "sha256:19c990fdf5acecbf0623e906ae2e09ce1c58947197f9bced6bbd7482662231c4", size = 362611, upload-time = "2025-08-07T08:23:44.773Z" },
    { url = "https://files.pythonhosted.org/packages/93/2e/28c2fb84aa7aa5d75933d1862d0f7de6198ea22dfd9a0cca06e8a4e7509e/rpds_py-0.27.0-cp312-cp312-macosx_11_0_arm64.whl", hash = "sha256:6c27a7054b5224710fcfb1a626ec3ff4f28bcb89b899148c72873b18210e446b", size = 347680, upload-time = "2025-08-07T08:23:46.014Z" },
    { url = "https://files.pythonhosted.org/packages/44/3e/9834b4c8f4f5fe936b479e623832468aa4bd6beb8d014fecaee9eac6cdb1/rpds_py-0.27.0-cp312-cp312-manylinux_2_17_aarch64.manylinux2014_aarch64.whl", hash = "sha256:09965b314091829b378b60607022048953e25f0b396c2b70e7c4c81bcecf932e", size = 384600, upload-time = "2025-08-07T08:23:48Z" },
    { url = "https://files.pythonhosted.org/packages/19/78/744123c7b38865a965cd9e6f691fde7ef989a00a256fa8bf15b75240d12f/rpds_py-0.27.0-cp312-cp312-manylinux_2_17_armv7l.manylinux2014_armv7l.whl", hash = "sha256:14f028eb47f59e9169bfdf9f7ceafd29dd64902141840633683d0bad5b04ff34", size = 400697, upload-time = "2025-08-07T08:23:49.407Z" },
    { url = "https://files.pythonhosted.org/packages/32/97/3c3d32fe7daee0a1f1a678b6d4dfb8c4dcf88197fa2441f9da7cb54a8466/rpds_py-0.27.0-cp312-cp312-manylinux_2_17_ppc64le.manylinux2014_ppc64le.whl", hash = "sha256:6168af0be75bba990a39f9431cdfae5f0ad501f4af32ae62e8856307200517b8", size = 517781, upload-time = "2025-08-07T08:23:50.557Z" },
    { url = "https://files.pythonhosted.org/packages/b2/be/28f0e3e733680aa13ecec1212fc0f585928a206292f14f89c0b8a684cad1/rpds_py-0.27.0-cp312-cp312-manylinux_2_17_s390x.manylinux2014_s390x.whl", hash = "sha256:ab47fe727c13c09d0e6f508e3a49e545008e23bf762a245b020391b621f5b726", size = 406449, upload-time = "2025-08-07T08:23:51.732Z" },
    { url = "https://files.pythonhosted.org/packages/95/ae/5d15c83e337c082d0367053baeb40bfba683f42459f6ebff63a2fd7e5518/rpds_py-0.27.0-cp312-cp312-manylinux_2_17_x86_64.manylinux2014_x86_64.whl", hash = "sha256:5fa01b3d5e3b7d97efab65bd3d88f164e289ec323a8c033c5c38e53ee25c007e", size = 386150, upload-time = "2025-08-07T08:23:52.822Z" },
    { url = "https://files.pythonhosted.org/packages/bf/65/944e95f95d5931112829e040912b25a77b2e7ed913ea5fe5746aa5c1ce75/rpds_py-0.27.0-cp312-cp312-manylinux_2_31_riscv64.whl", hash = "sha256:6c135708e987f46053e0a1246a206f53717f9fadfba27174a9769ad4befba5c3", size = 406100, upload-time = "2025-08-07T08:23:54.339Z" },
    { url = "https://files.pythonhosted.org/packages/21/a4/1664b83fae02894533cd11dc0b9f91d673797c2185b7be0f7496107ed6c5/rpds_py-0.27.0-cp312-cp312-manylinux_2_5_i686.manylinux1_i686.whl", hash = "sha256:fc327f4497b7087d06204235199daf208fd01c82d80465dc5efa4ec9df1c5b4e", size = 421345, upload-time = "2025-08-07T08:23:55.832Z" },
    { url = "https://files.pythonhosted.org/packages/7c/26/b7303941c2b0823bfb34c71378249f8beedce57301f400acb04bb345d025/rpds_py-0.27.0-cp312-cp312-musllinux_1_2_aarch64.whl", hash = "sha256:7e57906e38583a2cba67046a09c2637e23297618dc1f3caddbc493f2be97c93f", size = 561891, upload-time = "2025-08-07T08:23:56.951Z" },
    { url = "https://files.pythonhosted.org/packages/9b/c8/48623d64d4a5a028fa99576c768a6159db49ab907230edddc0b8468b998b/rpds_py-0.27.0-cp312-cp312-musllinux_1_2_i686.whl", hash = "sha256:0f4f69d7a4300fbf91efb1fb4916421bd57804c01ab938ab50ac9c4aa2212f03", size = 591756, upload-time = "2025-08-07T08:23:58.146Z" },
    { url = "https://files.pythonhosted.org/packages/b3/51/18f62617e8e61cc66334c9fb44b1ad7baae3438662098efbc55fb3fda453/rpds_py-0.27.0-cp312-cp312-musllinux_1_2_x86_64.whl", hash = "sha256:b4c4fbbcff474e1e5f38be1bf04511c03d492d42eec0babda5d03af3b5589374", size = 557088, upload-time = "2025-08-07T08:23:59.6Z" },
    { url = "https://files.pythonhosted.org/packages/bd/4c/e84c3a276e2496a93d245516be6b49e20499aa8ca1c94d59fada0d79addc/rpds_py-0.27.0-cp312-cp312-win32.whl", hash = "sha256:27bac29bbbf39601b2aab474daf99dbc8e7176ca3389237a23944b17f8913d97", size = 221926, upload-time = "2025-08-07T08:24:00.695Z" },
    { url = "https://files.pythonhosted.org/packages/83/89/9d0fbcef64340db0605eb0a0044f258076f3ae0a3b108983b2c614d96212/rpds_py-0.27.0-cp312-cp312-win_amd64.whl", hash = "sha256:8a06aa1197ec0281eb1d7daf6073e199eb832fe591ffa329b88bae28f25f5fe5", size = 233235, upload-time = "2025-08-07T08:24:01.846Z" },
    { url = "https://files.pythonhosted.org/packages/c9/b0/e177aa9f39cbab060f96de4a09df77d494f0279604dc2f509263e21b05f9/rpds_py-0.27.0-cp312-cp312-win_arm64.whl", hash = "sha256:e14aab02258cb776a108107bd15f5b5e4a1bbaa61ef33b36693dfab6f89d54f9", size = 223315, upload-time = "2025-08-07T08:24:03.337Z" },
    { url = "https://files.pythonhosted.org/packages/81/d2/dfdfd42565a923b9e5a29f93501664f5b984a802967d48d49200ad71be36/rpds_py-0.27.0-cp313-cp313-macosx_10_12_x86_64.whl", hash = "sha256:443d239d02d9ae55b74015234f2cd8eb09e59fbba30bf60baeb3123ad4c6d5ff", size = 362133, upload-time = "2025-08-07T08:24:04.508Z" },
    { url = "https://files.pythonhosted.org/packages/ac/4a/0a2e2460c4b66021d349ce9f6331df1d6c75d7eea90df9785d333a49df04/rpds_py-0.27.0-cp313-cp313-macosx_11_0_arm64.whl", hash = "sha256:b8a7acf04fda1f30f1007f3cc96d29d8cf0a53e626e4e1655fdf4eabc082d367", size = 347128, upload-time = "2025-08-07T08:24:05.695Z" },
    { url = "https://files.pythonhosted.org/packages/35/8d/7d1e4390dfe09d4213b3175a3f5a817514355cb3524593380733204f20b9/rpds_py-0.27.0-cp313-cp313-manylinux_2_17_aarch64.manylinux2014_aarch64.whl", hash = "sha256:9d0f92b78cfc3b74a42239fdd8c1266f4715b573204c234d2f9fc3fc7a24f185", size = 384027, upload-time = "2025-08-07T08:24:06.841Z" },
    { url = "https://files.pythonhosted.org/packages/c1/65/78499d1a62172891c8cd45de737b2a4b84a414b6ad8315ab3ac4945a5b61/rpds_py-0.27.0-cp313-cp313-manylinux_2_17_armv7l.manylinux2014_armv7l.whl", hash = "sha256:ce4ed8e0c7dbc5b19352b9c2c6131dd23b95fa8698b5cdd076307a33626b72dc", size = 399973, upload-time = "2025-08-07T08:24:08.143Z" },
    { url = "https://files.pythonhosted.org/packages/10/a1/1c67c1d8cc889107b19570bb01f75cf49852068e95e6aee80d22915406fc/rpds_py-0.27.0-cp313-cp313-manylinux_2_17_ppc64le.manylinux2014_ppc64le.whl", hash = "sha256:fde355b02934cc6b07200cc3b27ab0c15870a757d1a72fd401aa92e2ea3c6bfe", size = 515295, upload-time = "2025-08-07T08:24:09.711Z" },
    { url = "https://files.pythonhosted.org/packages/df/27/700ec88e748436b6c7c4a2262d66e80f8c21ab585d5e98c45e02f13f21c0/rpds_py-0.27.0-cp313-cp313-manylinux_2_17_s390x.manylinux2014_s390x.whl", hash = "sha256:13bbc4846ae4c993f07c93feb21a24d8ec637573d567a924b1001e81c8ae80f9", size = 406737, upload-time = "2025-08-07T08:24:11.182Z" },
    { url = "https://files.pythonhosted.org/packages/33/cc/6b0ee8f0ba3f2df2daac1beda17fde5cf10897a7d466f252bd184ef20162/rpds_py-0.27.0-cp313-cp313-manylinux_2_17_x86_64.manylinux2014_x86_64.whl", hash = "sha256:be0744661afbc4099fef7f4e604e7f1ea1be1dd7284f357924af12a705cc7d5c", size = 385898, upload-time = "2025-08-07T08:24:12.798Z" },
    { url = "https://files.pythonhosted.org/packages/e8/7e/c927b37d7d33c0a0ebf249cc268dc2fcec52864c1b6309ecb960497f2285/rpds_py-0.27.0-cp313-cp313-manylinux_2_31_riscv64.whl", hash = "sha256:069e0384a54f427bd65d7fda83b68a90606a3835901aaff42185fcd94f5a9295", size = 405785, upload-time = "2025-08-07T08:24:14.906Z" },
    { url = "https://files.pythonhosted.org/packages/5b/d2/8ed50746d909dcf402af3fa58b83d5a590ed43e07251d6b08fad1a535ba6/rpds_py-0.27.0-cp313-cp313-manylinux_2_5_i686.manylinux1_i686.whl", hash = "sha256:4bc262ace5a1a7dc3e2eac2fa97b8257ae795389f688b5adf22c5db1e2431c43", size = 419760, upload-time = "2025-08-07T08:24:16.129Z" },
    { url = "https://files.pythonhosted.org/packages/d3/60/2b2071aee781cb3bd49f94d5d35686990b925e9b9f3e3d149235a6f5d5c1/rpds_py-0.27.0-cp313-cp313-musllinux_1_2_aarch64.whl", hash = "sha256:2fe6e18e5c8581f0361b35ae575043c7029d0a92cb3429e6e596c2cdde251432", size = 561201, upload-time = "2025-08-07T08:24:17.645Z" },
    { url = "https://files.pythonhosted.org/packages/98/1f/27b67304272521aaea02be293fecedce13fa351a4e41cdb9290576fc6d81/rpds_py-0.27.0-cp313-cp313-musllinux_1_2_i686.whl", hash = "sha256:d93ebdb82363d2e7bec64eecdc3632b59e84bd270d74fe5be1659f7787052f9b", size = 591021, upload-time = "2025-08-07T08:24:18.999Z" },
    { url = "https://files.pythonhosted.org/packages/db/9b/a2fadf823164dd085b1f894be6443b0762a54a7af6f36e98e8fcda69ee50/rpds_py-0.27.0-cp313-cp313-musllinux_1_2_x86_64.whl", hash = "sha256:0954e3a92e1d62e83a54ea7b3fdc9efa5d61acef8488a8a3d31fdafbfb00460d", size = 556368, upload-time = "2025-08-07T08:24:20.54Z" },
    { url = "https://files.pythonhosted.org/packages/24/f3/6d135d46a129cda2e3e6d4c5e91e2cc26ea0428c6cf152763f3f10b6dd05/rpds_py-0.27.0-cp313-cp313-win32.whl", hash = "sha256:2cff9bdd6c7b906cc562a505c04a57d92e82d37200027e8d362518df427f96cd", size = 221236, upload-time = "2025-08-07T08:24:22.144Z" },
    { url = "https://files.pythonhosted.org/packages/c5/44/65d7494f5448ecc755b545d78b188440f81da98b50ea0447ab5ebfdf9bd6/rpds_py-0.27.0-cp313-cp313-win_amd64.whl", hash = "sha256:dc79d192fb76fc0c84f2c58672c17bbbc383fd26c3cdc29daae16ce3d927e8b2", size = 232634, upload-time = "2025-08-07T08:24:23.642Z" },
    { url = "https://files.pythonhosted.org/packages/70/d9/23852410fadab2abb611733933401de42a1964ce6600a3badae35fbd573e/rpds_py-0.27.0-cp313-cp313-win_arm64.whl", hash = "sha256:5b3a5c8089eed498a3af23ce87a80805ff98f6ef8f7bdb70bd1b7dae5105f6ac", size = 222783, upload-time = "2025-08-07T08:24:25.098Z" },
    { url = "https://files.pythonhosted.org/packages/15/75/03447917f78512b34463f4ef11066516067099a0c466545655503bed0c77/rpds_py-0.27.0-cp313-cp313t-macosx_10_12_x86_64.whl", hash = "sha256:90fb790138c1a89a2e58c9282fe1089638401f2f3b8dddd758499041bc6e0774", size = 359154, upload-time = "2025-08-07T08:24:26.249Z" },
    { url = "https://files.pythonhosted.org/packages/6b/fc/4dac4fa756451f2122ddaf136e2c6aeb758dc6fdbe9ccc4bc95c98451d50/rpds_py-0.27.0-cp313-cp313t-macosx_11_0_arm64.whl", hash = "sha256:010c4843a3b92b54373e3d2291a7447d6c3fc29f591772cc2ea0e9f5c1da434b", size = 343909, upload-time = "2025-08-07T08:24:27.405Z" },
    { url = "https://files.pythonhosted.org/packages/7b/81/723c1ed8e6f57ed9d8c0c07578747a2d3d554aaefc1ab89f4e42cfeefa07/rpds_py-0.27.0-cp313-cp313t-manylinux_2_17_aarch64.manylinux2014_aarch64.whl", hash = "sha256:c9ce7a9e967afc0a2af7caa0d15a3e9c1054815f73d6a8cb9225b61921b419bd", size = 379340, upload-time = "2025-08-07T08:24:28.714Z" },
    { url = "https://files.pythonhosted.org/packages/98/16/7e3740413de71818ce1997df82ba5f94bae9fff90c0a578c0e24658e6201/rpds_py-0.27.0-cp313-cp313t-manylinux_2_17_armv7l.manylinux2014_armv7l.whl", hash = "sha256:aa0bf113d15e8abdfee92aa4db86761b709a09954083afcb5bf0f952d6065fdb", size = 391655, upload-time = "2025-08-07T08:24:30.223Z" },
    { url = "https://files.pythonhosted.org/packages/e0/63/2a9f510e124d80660f60ecce07953f3f2d5f0b96192c1365443859b9c87f/rpds_py-0.27.0-cp313-cp313t-manylinux_2_17_ppc64le.manylinux2014_ppc64le.whl", hash = "sha256:eb91d252b35004a84670dfeafadb042528b19842a0080d8b53e5ec1128e8f433", size = 513017, upload-time = "2025-08-07T08:24:31.446Z" },
    { url = "https://files.pythonhosted.org/packages/2c/4e/cf6ff311d09776c53ea1b4f2e6700b9d43bb4e99551006817ade4bbd6f78/rpds_py-0.27.0-cp313-cp313t-manylinux_2_17_s390x.manylinux2014_s390x.whl", hash = "sha256:db8a6313dbac934193fc17fe7610f70cd8181c542a91382531bef5ed785e5615", size = 402058, upload-time = "2025-08-07T08:24:32.613Z" },
    { url = "https://files.pythonhosted.org/packages/88/11/5e36096d474cb10f2a2d68b22af60a3bc4164fd8db15078769a568d9d3ac/rpds_py-0.27.0-cp313-cp313t-manylinux_2_17_x86_64.manylinux2014_x86_64.whl", hash = "sha256:ce96ab0bdfcef1b8c371ada2100767ace6804ea35aacce0aef3aeb4f3f499ca8", size = 383474, upload-time = "2025-08-07T08:24:33.767Z" },
    { url = "https://files.pythonhosted.org/packages/db/a2/3dff02805b06058760b5eaa6d8cb8db3eb3e46c9e452453ad5fc5b5ad9fe/rpds_py-0.27.0-cp313-cp313t-manylinux_2_31_riscv64.whl", hash = "sha256:7451ede3560086abe1aa27dcdcf55cd15c96b56f543fb12e5826eee6f721f858", size = 400067, upload-time = "2025-08-07T08:24:35.021Z" },
    { url = "https://files.pythonhosted.org/packages/67/87/eed7369b0b265518e21ea836456a4ed4a6744c8c12422ce05bce760bb3cf/rpds_py-0.27.0-cp313-cp313t-manylinux_2_5_i686.manylinux1_i686.whl", hash = "sha256:32196b5a99821476537b3f7732432d64d93a58d680a52c5e12a190ee0135d8b5", size = 412085, upload-time = "2025-08-07T08:24:36.267Z" },
    { url = "https://files.pythonhosted.org/packages/8b/48/f50b2ab2fbb422fbb389fe296e70b7a6b5ea31b263ada5c61377e710a924/rpds_py-0.27.0-cp313-cp313t-musllinux_1_2_aarch64.whl", hash = "sha256:a029be818059870664157194e46ce0e995082ac49926f1423c1f058534d2aaa9", size = 555928, upload-time = "2025-08-07T08:24:37.573Z" },
    { url = "https://files.pythonhosted.org/packages/98/41/b18eb51045d06887666c3560cd4bbb6819127b43d758f5adb82b5f56f7d1/rpds_py-0.27.0-cp313-cp313t-musllinux_1_2_i686.whl", hash = "sha256:3841f66c1ffdc6cebce8aed64e36db71466f1dc23c0d9a5592e2a782a3042c79", size = 585527, upload-time = "2025-08-07T08:24:39.391Z" },
    { url = "https://files.pythonhosted.org/packages/be/03/a3dd6470fc76499959b00ae56295b76b4bdf7c6ffc60d62006b1217567e1/rpds_py-0.27.0-cp313-cp313t-musllinux_1_2_x86_64.whl", hash = "sha256:42894616da0fc0dcb2ec08a77896c3f56e9cb2f4b66acd76fc8992c3557ceb1c", size = 554211, upload-time = "2025-08-07T08:24:40.6Z" },
    { url = "https://files.pythonhosted.org/packages/bf/d1/ee5fd1be395a07423ac4ca0bcc05280bf95db2b155d03adefeb47d5ebf7e/rpds_py-0.27.0-cp313-cp313t-win32.whl", hash = "sha256:b1fef1f13c842a39a03409e30ca0bf87b39a1e2a305a9924deadb75a43105d23", size = 216624, upload-time = "2025-08-07T08:24:42.204Z" },
    { url = "https://files.pythonhosted.org/packages/1c/94/4814c4c858833bf46706f87349c37ca45e154da7dbbec9ff09f1abeb08cc/rpds_py-0.27.0-cp313-cp313t-win_amd64.whl", hash = "sha256:183f5e221ba3e283cd36fdfbe311d95cd87699a083330b4f792543987167eff1", size = 230007, upload-time = "2025-08-07T08:24:43.329Z" },
    { url = "https://files.pythonhosted.org/packages/0e/a5/8fffe1c7dc7c055aa02df310f9fb71cfc693a4d5ccc5de2d3456ea5fb022/rpds_py-0.27.0-cp314-cp314-macosx_10_12_x86_64.whl", hash = "sha256:f3cd110e02c5bf17d8fb562f6c9df5c20e73029d587cf8602a2da6c5ef1e32cb", size = 362595, upload-time = "2025-08-07T08:24:44.478Z" },
    { url = "https://files.pythonhosted.org/packages/bc/c7/4e4253fd2d4bb0edbc0b0b10d9f280612ca4f0f990e3c04c599000fe7d71/rpds_py-0.27.0-cp314-cp314-macosx_11_0_arm64.whl", hash = "sha256:8d0e09cf4863c74106b5265c2c310f36146e2b445ff7b3018a56799f28f39f6f", size = 347252, upload-time = "2025-08-07T08:24:45.678Z" },
    { url = "https://files.pythonhosted.org/packages/f3/c8/3d1a954d30f0174dd6baf18b57c215da03cf7846a9d6e0143304e784cddc/rpds_py-0.27.0-cp314-cp314-manylinux_2_17_aarch64.manylinux2014_aarch64.whl", hash = "sha256:64f689ab822f9b5eb6dfc69893b4b9366db1d2420f7db1f6a2adf2a9ca15ad64", size = 384886, upload-time = "2025-08-07T08:24:46.86Z" },
    { url = "https://files.pythonhosted.org/packages/e0/52/3c5835f2df389832b28f9276dd5395b5a965cea34226e7c88c8fbec2093c/rpds_py-0.27.0-cp314-cp314-manylinux_2_17_armv7l.manylinux2014_armv7l.whl", hash = "sha256:e36c80c49853b3ffda7aa1831bf175c13356b210c73128c861f3aa93c3cc4015", size = 399716, upload-time = "2025-08-07T08:24:48.174Z" },
    { url = "https://files.pythonhosted.org/packages/40/73/176e46992461a1749686a2a441e24df51ff86b99c2d34bf39f2a5273b987/rpds_py-0.27.0-cp314-cp314-manylinux_2_17_ppc64le.manylinux2014_ppc64le.whl", hash = "sha256:6de6a7f622860af0146cb9ee148682ff4d0cea0b8fd3ad51ce4d40efb2f061d0", size = 517030, upload-time = "2025-08-07T08:24:49.52Z" },
    { url = "https://files.pythonhosted.org/packages/79/2a/7266c75840e8c6e70effeb0d38922a45720904f2cd695e68a0150e5407e2/rpds_py-0.27.0-cp314-cp314-manylinux_2_17_s390x.manylinux2014_s390x.whl", hash = "sha256:4045e2fc4b37ec4b48e8907a5819bdd3380708c139d7cc358f03a3653abedb89", size = 408448, upload-time = "2025-08-07T08:24:50.727Z" },
    { url = "https://files.pythonhosted.org/packages/e6/5f/a7efc572b8e235093dc6cf39f4dbc8a7f08e65fdbcec7ff4daeb3585eef1/rpds_py-0.27.0-cp314-cp314-manylinux_2_17_x86_64.manylinux2014_x86_64.whl", hash = "sha256:9da162b718b12c4219eeeeb68a5b7552fbc7aadedf2efee440f88b9c0e54b45d", size = 387320, upload-time = "2025-08-07T08:24:52.004Z" },
    { url = "https://files.pythonhosted.org/packages/a2/eb/9ff6bc92efe57cf5a2cb74dee20453ba444b6fdc85275d8c99e0d27239d1/rpds_py-0.27.0-cp314-cp314-manylinux_2_31_riscv64.whl", hash = "sha256:0665be515767dc727ffa5f74bd2ef60b0ff85dad6bb8f50d91eaa6b5fb226f51", size = 407414, upload-time = "2025-08-07T08:24:53.664Z" },
    { url = "https://files.pythonhosted.org/packages/fb/bd/3b9b19b00d5c6e1bd0f418c229ab0f8d3b110ddf7ec5d9d689ef783d0268/rpds_py-0.27.0-cp314-cp314-manylinux_2_5_i686.manylinux1_i686.whl", hash = "sha256:203f581accef67300a942e49a37d74c12ceeef4514874c7cede21b012613ca2c", size = 420766, upload-time = "2025-08-07T08:24:55.917Z" },
    { url = "https://files.pythonhosted.org/packages/17/6b/521a7b1079ce16258c70805166e3ac6ec4ee2139d023fe07954dc9b2d568/rpds_py-0.27.0-cp314-cp314-musllinux_1_2_aarch64.whl", hash = "sha256:7873b65686a6471c0037139aa000d23fe94628e0daaa27b6e40607c90e3f5ec4", size = 562409, upload-time = "2025-08-07T08:24:57.17Z" },
    { url = "https://files.pythonhosted.org/packages/8b/bf/65db5bfb14ccc55e39de8419a659d05a2a9cd232f0a699a516bb0991da7b/rpds_py-0.27.0-cp314-cp314-musllinux_1_2_i686.whl", hash = "sha256:249ab91ceaa6b41abc5f19513cb95b45c6f956f6b89f1fe3d99c81255a849f9e", size = 590793, upload-time = "2025-08-07T08:24:58.388Z" },
    { url = "https://files.pythonhosted.org/packages/db/b8/82d368b378325191ba7aae8f40f009b78057b598d4394d1f2cdabaf67b3f/rpds_py-0.27.0-cp314-cp314-musllinux_1_2_x86_64.whl", hash = "sha256:d2f184336bc1d6abfaaa1262ed42739c3789b1e3a65a29916a615307d22ffd2e", size = 558178, upload-time = "2025-08-07T08:24:59.756Z" },
    { url = "https://files.pythonhosted.org/packages/f6/ff/f270bddbfbc3812500f8131b1ebbd97afd014cd554b604a3f73f03133a36/rpds_py-0.27.0-cp314-cp314-win32.whl", hash = "sha256:d3c622c39f04d5751408f5b801ecb527e6e0a471b367f420a877f7a660d583f6", size = 222355, upload-time = "2025-08-07T08:25:01.027Z" },
    { url = "https://files.pythonhosted.org/packages/bf/20/fdab055b1460c02ed356a0e0b0a78c1dd32dc64e82a544f7b31c9ac643dc/rpds_py-0.27.0-cp314-cp314-win_amd64.whl", hash = "sha256:cf824aceaeffff029ccfba0da637d432ca71ab21f13e7f6f5179cd88ebc77a8a", size = 234007, upload-time = "2025-08-07T08:25:02.268Z" },
    { url = "https://files.pythonhosted.org/packages/4d/a8/694c060005421797a3be4943dab8347c76c2b429a9bef68fb2c87c9e70c7/rpds_py-0.27.0-cp314-cp314-win_arm64.whl", hash = "sha256:86aca1616922b40d8ac1b3073a1ead4255a2f13405e5700c01f7c8d29a03972d", size = 223527, upload-time = "2025-08-07T08:25:03.45Z" },
    { url = "https://files.pythonhosted.org/packages/1e/f9/77f4c90f79d2c5ca8ce6ec6a76cb4734ee247de6b3a4f337e289e1f00372/rpds_py-0.27.0-cp314-cp314t-macosx_10_12_x86_64.whl", hash = "sha256:341d8acb6724c0c17bdf714319c393bb27f6d23d39bc74f94221b3e59fc31828", size = 359469, upload-time = "2025-08-07T08:25:04.648Z" },
    { url = "https://files.pythonhosted.org/packages/c0/22/b97878d2f1284286fef4172069e84b0b42b546ea7d053e5fb7adb9ac6494/rpds_py-0.27.0-cp314-cp314t-macosx_11_0_arm64.whl", hash = "sha256:6b96b0b784fe5fd03beffff2b1533dc0d85e92bab8d1b2c24ef3a5dc8fac5669", size = 343960, upload-time = "2025-08-07T08:25:05.863Z" },
    { url = "https://files.pythonhosted.org/packages/b1/b0/dfd55b5bb480eda0578ae94ef256d3061d20b19a0f5e18c482f03e65464f/rpds_py-0.27.0-cp314-cp314t-manylinux_2_17_aarch64.manylinux2014_aarch64.whl", hash = "sha256:0c431bfb91478d7cbe368d0a699978050d3b112d7f1d440a41e90faa325557fd", size = 380201, upload-time = "2025-08-07T08:25:07.513Z" },
    { url = "https://files.pythonhosted.org/packages/28/22/e1fa64e50d58ad2b2053077e3ec81a979147c43428de9e6de68ddf6aff4e/rpds_py-0.27.0-cp314-cp314t-manylinux_2_17_armv7l.manylinux2014_armv7l.whl", hash = "sha256:20e222a44ae9f507d0f2678ee3dd0c45ec1e930f6875d99b8459631c24058aec", size = 392111, upload-time = "2025-08-07T08:25:09.149Z" },
    { url = "https://files.pythonhosted.org/packages/49/f9/43ab7a43e97aedf6cea6af70fdcbe18abbbc41d4ae6cdec1bfc23bbad403/rpds_py-0.27.0-cp314-cp314t-manylinux_2_17_ppc64le.manylinux2014_ppc64le.whl", hash = "sha256:184f0d7b342967f6cda94a07d0e1fae177d11d0b8f17d73e06e36ac02889f303", size = 515863, upload-time = "2025-08-07T08:25:10.431Z" },
    { url = "https://files.pythonhosted.org/packages/38/9b/9bd59dcc636cd04d86a2d20ad967770bf348f5eb5922a8f29b547c074243/rpds_py-0.27.0-cp314-cp314t-manylinux_2_17_s390x.manylinux2014_s390x.whl", hash = "sha256:a00c91104c173c9043bc46f7b30ee5e6d2f6b1149f11f545580f5d6fdff42c0b", size = 402398, upload-time = "2025-08-07T08:25:11.819Z" },
    { url = "https://files.pythonhosted.org/packages/71/bf/f099328c6c85667aba6b66fa5c35a8882db06dcd462ea214be72813a0dd2/rpds_py-0.27.0-cp314-cp314t-manylinux_2_17_x86_64.manylinux2014_x86_64.whl", hash = "sha256:f7a37dd208f0d658e0487522078b1ed68cd6bce20ef4b5a915d2809b9094b410", size = 384665, upload-time = "2025-08-07T08:25:13.194Z" },
    { url = "https://files.pythonhosted.org/packages/a9/c5/9c1f03121ece6634818490bd3c8be2c82a70928a19de03467fb25a3ae2a8/rpds_py-0.27.0-cp314-cp314t-manylinux_2_31_riscv64.whl", hash = "sha256:92f3b3ec3e6008a1fe00b7c0946a170f161ac00645cde35e3c9a68c2475e8156", size = 400405, upload-time = "2025-08-07T08:25:14.417Z" },
    { url = "https://files.pythonhosted.org/packages/b5/b8/e25d54af3e63ac94f0c16d8fe143779fe71ff209445a0c00d0f6984b6b2c/rpds_py-0.27.0-cp314-cp314t-manylinux_2_5_i686.manylinux1_i686.whl", hash = "sha256:a1b3db5fae5cbce2131b7420a3f83553d4d89514c03d67804ced36161fe8b6b2", size = 413179, upload-time = "2025-08-07T08:25:15.664Z" },
    { url = "https://files.pythonhosted.org/packages/f9/d1/406b3316433fe49c3021546293a04bc33f1478e3ec7950215a7fce1a1208/rpds_py-0.27.0-cp314-cp314t-musllinux_1_2_aarch64.whl", hash = "sha256:5355527adaa713ab693cbce7c1e0ec71682f599f61b128cf19d07e5c13c9b1f1", size = 556895, upload-time = "2025-08-07T08:25:17.061Z" },
    { url = "https://files.pythonhosted.org/packages/5f/bc/3697c0c21fcb9a54d46ae3b735eb2365eea0c2be076b8f770f98e07998de/rpds_py-0.27.0-cp314-cp314t-musllinux_1_2_i686.whl", hash = "sha256:fcc01c57ce6e70b728af02b2401c5bc853a9e14eb07deda30624374f0aebfe42", size = 585464, upload-time = "2025-08-07T08:25:18.406Z" },
    { url = "https://files.pythonhosted.org/packages/63/09/ee1bb5536f99f42c839b177d552f6114aa3142d82f49cef49261ed28dbe0/rpds_py-0.27.0-cp314-cp314t-musllinux_1_2_x86_64.whl", hash = "sha256:3001013dae10f806380ba739d40dee11db1ecb91684febb8406a87c2ded23dae", size = 555090, upload-time = "2025-08-07T08:25:20.461Z" },
    { url = "https://files.pythonhosted.org/packages/7d/2c/363eada9e89f7059199d3724135a86c47082cbf72790d6ba2f336d146ddb/rpds_py-0.27.0-cp314-cp314t-win32.whl", hash = "sha256:0f401c369186a5743694dd9fc08cba66cf70908757552e1f714bfc5219c655b5", size = 218001, upload-time = "2025-08-07T08:25:21.761Z" },
    { url = "https://files.pythonhosted.org/packages/e2/3f/d6c216ed5199c9ef79e2a33955601f454ed1e7420a93b89670133bca5ace/rpds_py-0.27.0-cp314-cp314t-win_amd64.whl", hash = "sha256:8a1dca5507fa1337f75dcd5070218b20bc68cf8844271c923c1b79dfcbc20391", size = 230993, upload-time = "2025-08-07T08:25:23.34Z" },
    { url = "https://files.pythonhosted.org/packages/47/55/287068956f9ba1cb40896d291213f09fdd4527630709058b45a592bc09dc/rpds_py-0.27.0-pp310-pypy310_pp73-macosx_10_12_x86_64.whl", hash = "sha256:46f48482c1a4748ab2773f75fffbdd1951eb59794e32788834b945da857c47a8", size = 371566, upload-time = "2025-08-07T08:25:43.95Z" },
    { url = "https://files.pythonhosted.org/packages/a2/fb/443af59cbe552e89680bb0f1d1ba47f6387b92083e28a45b8c8863b86c5a/rpds_py-0.27.0-pp310-pypy310_pp73-macosx_11_0_arm64.whl", hash = "sha256:419dd9c98bcc9fb0242be89e0c6e922df333b975d4268faa90d58499fd9c9ebe", size = 355781, upload-time = "2025-08-07T08:25:45.256Z" },
    { url = "https://files.pythonhosted.org/packages/ad/f0/35f48bb073b5ca42b1dcc55cb148f4a3bd4411a3e584f6a18d26f0ea8832/rpds_py-0.27.0-pp310-pypy310_pp73-manylinux_2_17_aarch64.manylinux2014_aarch64.whl", hash = "sha256:55d42a0ef2bdf6bc81e1cc2d49d12460f63c6ae1423c4f4851b828e454ccf6f1", size = 382575, upload-time = "2025-08-07T08:25:46.524Z" },
    { url = "https://files.pythonhosted.org/packages/51/e1/5f5296a21d1189f0f116a938af2e346d83172bf814d373695e54004a936f/rpds_py-0.27.0-pp310-pypy310_pp73-manylinux_2_17_armv7l.manylinux2014_armv7l.whl", hash = "sha256:2e39169ac6aae06dd79c07c8a69d9da867cef6a6d7883a0186b46bb46ccfb0c3", size = 397435, upload-time = "2025-08-07T08:25:48.204Z" },
    { url = "https://files.pythonhosted.org/packages/97/79/3af99b7852b2b55cad8a08863725cbe9dc14781bcf7dc6ecead0c3e1dc54/rpds_py-0.27.0-pp310-pypy310_pp73-manylinux_2_17_ppc64le.manylinux2014_ppc64le.whl", hash = "sha256:935afcdea4751b0ac918047a2df3f720212892347767aea28f5b3bf7be4f27c0", size = 514861, upload-time = "2025-08-07T08:25:49.814Z" },
    { url = "https://files.pythonhosted.org/packages/df/3e/11fd6033708ed3ae0e6947bb94f762f56bb46bf59a1b16eef6944e8a62ee/rpds_py-0.27.0-pp310-pypy310_pp73-manylinux_2_17_s390x.manylinux2014_s390x.whl", hash = "sha256:8de567dec6d451649a781633d36f5c7501711adee329d76c095be2178855b042", size = 402776, upload-time = "2025-08-07T08:25:51.135Z" },
    { url = "https://files.pythonhosted.org/packages/b7/89/f9375ceaa996116de9cbc949874804c7874d42fb258c384c037a46d730b8/rpds_py-0.27.0-pp310-pypy310_pp73-manylinux_2_17_x86_64.manylinux2014_x86_64.whl", hash = "sha256:555ed147cbe8c8f76e72a4c6cd3b7b761cbf9987891b9448808148204aed74a5", size = 384665, upload-time = "2025-08-07T08:25:52.82Z" },
    { url = "https://files.pythonhosted.org/packages/48/bf/0061e55c6f1f573a63c0f82306b8984ed3b394adafc66854a936d5db3522/rpds_py-0.27.0-pp310-pypy310_pp73-manylinux_2_31_riscv64.whl", hash = "sha256:d2cc2b34f9e1d31ce255174da82902ad75bd7c0d88a33df54a77a22f2ef421ee", size = 402518, upload-time = "2025-08-07T08:25:54.073Z" },
    { url = "https://files.pythonhosted.org/packages/ae/dc/8d506676bfe87b3b683332ec8e6ab2b0be118a3d3595ed021e3274a63191/rpds_py-0.27.0-pp310-pypy310_pp73-manylinux_2_5_i686.manylinux1_i686.whl", hash = "sha256:cb0702c12983be3b2fab98ead349ac63a98216d28dda6f518f52da5498a27a1b", size = 416247, upload-time = "2025-08-07T08:25:55.433Z" },
    { url = "https://files.pythonhosted.org/packages/2e/02/9a89eea1b75c69e81632de7963076e455b1e00e1cfb46dfdabb055fa03e3/rpds_py-0.27.0-pp310-pypy310_pp73-musllinux_1_2_aarch64.whl", hash = "sha256:ba783541be46f27c8faea5a6645e193943c17ea2f0ffe593639d906a327a9bcc", size = 559456, upload-time = "2025-08-07T08:25:56.866Z" },
    { url = "https://files.pythonhosted.org/packages/38/4a/0f3ac4351957847c0d322be6ec72f916e43804a2c1d04e9672ea4a67c315/rpds_py-0.27.0-pp310-pypy310_pp73-musllinux_1_2_i686.whl", hash = "sha256:2406d034635d1497c596c40c85f86ecf2bf9611c1df73d14078af8444fe48031", size = 587778, upload-time = "2025-08-07T08:25:58.202Z" },
    { url = "https://files.pythonhosted.org/packages/c2/8e/39d0d7401095bed5a5ad5ef304fae96383f9bef40ca3f3a0807ff5b68d9d/rpds_py-0.27.0-pp310-pypy310_pp73-musllinux_1_2_x86_64.whl", hash = "sha256:dea0808153f1fbbad772669d906cddd92100277533a03845de6893cadeffc8be", size = 555247, upload-time = "2025-08-07T08:25:59.707Z" },
    { url = "https://files.pythonhosted.org/packages/e0/04/6b8311e811e620b9eaca67cd80a118ff9159558a719201052a7b2abb88bf/rpds_py-0.27.0-pp310-pypy310_pp73-win_amd64.whl", hash = "sha256:d2a81bdcfde4245468f7030a75a37d50400ac2455c3a4819d9d550c937f90ab5", size = 230256, upload-time = "2025-08-07T08:26:01.07Z" },
    { url = "https://files.pythonhosted.org/packages/59/64/72ab5b911fdcc48058359b0e786e5363e3fde885156116026f1a2ba9a5b5/rpds_py-0.27.0-pp311-pypy311_pp73-macosx_10_12_x86_64.whl", hash = "sha256:e6491658dd2569f05860bad645569145c8626ac231877b0fb2d5f9bcb7054089", size = 371658, upload-time = "2025-08-07T08:26:02.369Z" },
    { url = "https://files.pythonhosted.org/packages/6c/4b/90ff04b4da055db53d8fea57640d8d5d55456343a1ec9a866c0ecfe10fd1/rpds_py-0.27.0-pp311-pypy311_pp73-macosx_11_0_arm64.whl", hash = "sha256:bec77545d188f8bdd29d42bccb9191682a46fb2e655e3d1fb446d47c55ac3b8d", size = 355529, upload-time = "2025-08-07T08:26:03.83Z" },
    { url = "https://files.pythonhosted.org/packages/a4/be/527491fb1afcd86fc5ce5812eb37bc70428ee017d77fee20de18155c3937/rpds_py-0.27.0-pp311-pypy311_pp73-manylinux_2_17_aarch64.manylinux2014_aarch64.whl", hash = "sha256:25a4aebf8ca02bbb90a9b3e7a463bbf3bee02ab1c446840ca07b1695a68ce424", size = 382822, upload-time = "2025-08-07T08:26:05.52Z" },
    { url = "https://files.pythonhosted.org/packages/e0/a5/dcdb8725ce11e6d0913e6fcf782a13f4b8a517e8acc70946031830b98441/rpds_py-0.27.0-pp311-pypy311_pp73-manylinux_2_17_armv7l.manylinux2014_armv7l.whl", hash = "sha256:44524b96481a4c9b8e6c46d6afe43fa1fb485c261e359fbe32b63ff60e3884d8", size = 397233, upload-time = "2025-08-07T08:26:07.179Z" },
    { url = "https://files.pythonhosted.org/packages/33/f9/0947920d1927e9f144660590cc38cadb0795d78fe0d9aae0ef71c1513b7c/rpds_py-0.27.0-pp311-pypy311_pp73-manylinux_2_17_ppc64le.manylinux2014_ppc64le.whl", hash = "sha256:45d04a73c54b6a5fd2bab91a4b5bc8b426949586e61340e212a8484919183859", size = 514892, upload-time = "2025-08-07T08:26:08.622Z" },
    { url = "https://files.pythonhosted.org/packages/1d/ed/d1343398c1417c68f8daa1afce56ef6ce5cc587daaf98e29347b00a80ff2/rpds_py-0.27.0-pp311-pypy311_pp73-manylinux_2_17_s390x.manylinux2014_s390x.whl", hash = "sha256:343cf24de9ed6c728abefc5d5c851d5de06497caa7ac37e5e65dd572921ed1b5", size = 402733, upload-time = "2025-08-07T08:26:10.433Z" },
    { url = "https://files.pythonhosted.org/packages/1d/0b/646f55442cd14014fb64d143428f25667a100f82092c90087b9ea7101c74/rpds_py-0.27.0-pp311-pypy311_pp73-manylinux_2_17_x86_64.manylinux2014_x86_64.whl", hash = "sha256:7aed8118ae20515974650d08eb724150dc2e20c2814bcc307089569995e88a14", size = 384447, upload-time = "2025-08-07T08:26:11.847Z" },
    { url = "https://files.pythonhosted.org/packages/4b/15/0596ef7529828e33a6c81ecf5013d1dd33a511a3e0be0561f83079cda227/rpds_py-0.27.0-pp311-pypy311_pp73-manylinux_2_31_riscv64.whl", hash = "sha256:af9d4fd79ee1cc8e7caf693ee02737daabfc0fcf2773ca0a4735b356c8ad6f7c", size = 402502, upload-time = "2025-08-07T08:26:13.537Z" },
    { url = "https://files.pythonhosted.org/packages/c3/8d/986af3c42f8454a6cafff8729d99fb178ae9b08a9816325ac7a8fa57c0c0/rpds_py-0.27.0-pp311-pypy311_pp73-manylinux_2_5_i686.manylinux1_i686.whl", hash = "sha256:f0396e894bd1e66c74ecbc08b4f6a03dc331140942c4b1d345dd131b68574a60", size = 416651, upload-time = "2025-08-07T08:26:14.923Z" },
    { url = "https://files.pythonhosted.org/packages/e9/9a/b4ec3629b7b447e896eec574469159b5b60b7781d3711c914748bf32de05/rpds_py-0.27.0-pp311-pypy311_pp73-musllinux_1_2_aarch64.whl", hash = "sha256:59714ab0a5af25d723d8e9816638faf7f4254234decb7d212715c1aa71eee7be", size = 559460, upload-time = "2025-08-07T08:26:16.295Z" },
    { url = "https://files.pythonhosted.org/packages/61/63/d1e127b40c3e4733b3a6f26ae7a063cdf2bc1caa5272c89075425c7d397a/rpds_py-0.27.0-pp311-pypy311_pp73-musllinux_1_2_i686.whl", hash = "sha256:88051c3b7d5325409f433c5a40328fcb0685fc04e5db49ff936e910901d10114", size = 588072, upload-time = "2025-08-07T08:26:17.776Z" },
    { url = "https://files.pythonhosted.org/packages/04/7e/8ffc71a8f6833d9c9fb999f5b0ee736b8b159fd66968e05c7afc2dbcd57e/rpds_py-0.27.0-pp311-pypy311_pp73-musllinux_1_2_x86_64.whl", hash = "sha256:181bc29e59e5e5e6e9d63b143ff4d5191224d355e246b5a48c88ce6b35c4e466", size = 555083, upload-time = "2025-08-07T08:26:19.301Z" },
]

[[package]]
name = "rsa"
version = "4.9.1"
source = { registry = "https://pypi.org/simple" }
dependencies = [
    { name = "pyasn1" },
]
sdist = { url = "https://files.pythonhosted.org/packages/da/8a/22b7beea3ee0d44b1916c0c1cb0ee3af23b700b6da9f04991899d0c555d4/rsa-4.9.1.tar.gz", hash = "sha256:e7bdbfdb5497da4c07dfd35530e1a902659db6ff241e39d9953cad06ebd0ae75", size = 29034, upload-time = "2025-04-16T09:51:18.218Z" }
wheels = [
    { url = "https://files.pythonhosted.org/packages/64/8d/0133e4eb4beed9e425d9a98ed6e081a55d195481b7632472be1af08d2f6b/rsa-4.9.1-py3-none-any.whl", hash = "sha256:68635866661c6836b8d39430f97a996acbd61bfa49406748ea243539fe239762", size = 34696, upload-time = "2025-04-16T09:51:17.142Z" },
]

[[package]]
name = "s3transfer"
version = "0.13.1"
source = { registry = "https://pypi.org/simple" }
dependencies = [
    { name = "botocore" },
]
sdist = { url = "https://files.pythonhosted.org/packages/6d/05/d52bf1e65044b4e5e27d4e63e8d1579dbdec54fce685908ae09bc3720030/s3transfer-0.13.1.tar.gz", hash = "sha256:c3fdba22ba1bd367922f27ec8032d6a1cf5f10c934fb5d68cf60fd5a23d936cf", size = 150589, upload-time = "2025-07-18T19:22:42.31Z" }
wheels = [
    { url = "https://files.pythonhosted.org/packages/6d/4f/d073e09df851cfa251ef7840007d04db3293a0482ce607d2b993926089be/s3transfer-0.13.1-py3-none-any.whl", hash = "sha256:a981aa7429be23fe6dfc13e80e4020057cbab622b08c0315288758d67cabc724", size = 85308, upload-time = "2025-07-18T19:22:40.947Z" },
]

[[package]]
name = "setuptools"
version = "80.9.0"
source = { registry = "https://pypi.org/simple" }
sdist = { url = "https://files.pythonhosted.org/packages/18/5d/3bf57dcd21979b887f014ea83c24ae194cfcd12b9e0fda66b957c69d1fca/setuptools-80.9.0.tar.gz", hash = "sha256:f36b47402ecde768dbfafc46e8e4207b4360c654f1f3bb84475f0a28628fb19c", size = 1319958, upload-time = "2025-05-27T00:56:51.443Z" }
wheels = [
    { url = "https://files.pythonhosted.org/packages/a3/dc/17031897dae0efacfea57dfd3a82fdd2a2aeb58e0ff71b77b87e44edc772/setuptools-80.9.0-py3-none-any.whl", hash = "sha256:062d34222ad13e0cc312a4c02d73f059e86a4acbfbdea8f8f76b28c99f306922", size = 1201486, upload-time = "2025-05-27T00:56:49.664Z" },
]

[[package]]
name = "six"
version = "1.17.0"
source = { registry = "https://pypi.org/simple" }
sdist = { url = "https://files.pythonhosted.org/packages/94/e7/b2c673351809dca68a0e064b6af791aa332cf192da575fd474ed7d6f16a2/six-1.17.0.tar.gz", hash = "sha256:ff70335d468e7eb6ec65b95b99d3a2836546063f63acc5171de367e834932a81", size = 34031, upload-time = "2024-12-04T17:35:28.174Z" }
wheels = [
    { url = "https://files.pythonhosted.org/packages/b7/ce/149a00dd41f10bc29e5921b496af8b574d8413afcd5e30dfa0ed46c2cc5e/six-1.17.0-py2.py3-none-any.whl", hash = "sha256:4721f391ed90541fddacab5acf947aa0d3dc7d27b2e1e8eda2be8970586c3274", size = 11050, upload-time = "2024-12-04T17:35:26.475Z" },
]

[[package]]
name = "sniffio"
version = "1.3.1"
source = { registry = "https://pypi.org/simple" }
sdist = { url = "https://files.pythonhosted.org/packages/a2/87/a6771e1546d97e7e041b6ae58d80074f81b7d5121207425c964ddf5cfdbd/sniffio-1.3.1.tar.gz", hash = "sha256:f4324edc670a0f49750a81b895f35c3adb843cca46f0530f79fc1babb23789dc", size = 20372, upload-time = "2024-02-25T23:20:04.057Z" }
wheels = [
    { url = "https://files.pythonhosted.org/packages/e9/44/75a9c9421471a6c4805dbf2356f7c181a29c1879239abab1ea2cc8f38b40/sniffio-1.3.1-py3-none-any.whl", hash = "sha256:2f6da418d1f1e0fddd844478f41680e794e6051915791a034ff65e5f100525a2", size = 10235, upload-time = "2024-02-25T23:20:01.196Z" },
]

[[package]]
name = "sse-starlette"
version = "3.0.2"
source = { registry = "https://pypi.org/simple" }
dependencies = [
    { name = "anyio" },
]
sdist = { url = "https://files.pythonhosted.org/packages/42/6f/22ed6e33f8a9e76ca0a412405f31abb844b779d52c5f96660766edcd737c/sse_starlette-3.0.2.tar.gz", hash = "sha256:ccd60b5765ebb3584d0de2d7a6e4f745672581de4f5005ab31c3a25d10b52b3a", size = 20985, upload-time = "2025-07-27T09:07:44.565Z" }
wheels = [
    { url = "https://files.pythonhosted.org/packages/ef/10/c78f463b4ef22eef8491f218f692be838282cd65480f6e423d7730dfd1fb/sse_starlette-3.0.2-py3-none-any.whl", hash = "sha256:16b7cbfddbcd4eaca11f7b586f3b8a080f1afe952c15813455b162edea619e5a", size = 11297, upload-time = "2025-07-27T09:07:43.268Z" },
]

[[package]]
name = "starlette"
version = "0.47.2"
source = { registry = "https://pypi.org/simple" }
dependencies = [
    { name = "anyio" },
    { name = "typing-extensions", marker = "python_full_version < '3.13'" },
]
sdist = { url = "https://files.pythonhosted.org/packages/04/57/d062573f391d062710d4088fa1369428c38d51460ab6fedff920efef932e/starlette-0.47.2.tar.gz", hash = "sha256:6ae9aa5db235e4846decc1e7b79c4f346adf41e9777aebeb49dfd09bbd7023d8", size = 2583948, upload-time = "2025-07-20T17:31:58.522Z" }
wheels = [
    { url = "https://files.pythonhosted.org/packages/f7/1f/b876b1f83aef204198a42dc101613fefccb32258e5428b5f9259677864b4/starlette-0.47.2-py3-none-any.whl", hash = "sha256:c5847e96134e5c5371ee9fac6fdf1a67336d5815e09eb2a01fdb57a351ef915b", size = 72984, upload-time = "2025-07-20T17:31:56.738Z" },
]

[[package]]
name = "tomli"
version = "2.2.1"
source = { registry = "https://pypi.org/simple" }
sdist = { url = "https://files.pythonhosted.org/packages/18/87/302344fed471e44a87289cf4967697d07e532f2421fdaf868a303cbae4ff/tomli-2.2.1.tar.gz", hash = "sha256:cd45e1dc79c835ce60f7404ec8119f2eb06d38b1deba146f07ced3bbc44505ff", size = 17175, upload-time = "2024-11-27T22:38:36.873Z" }
wheels = [
    { url = "https://files.pythonhosted.org/packages/43/ca/75707e6efa2b37c77dadb324ae7d9571cb424e61ea73fad7c56c2d14527f/tomli-2.2.1-cp311-cp311-macosx_10_9_x86_64.whl", hash = "sha256:678e4fa69e4575eb77d103de3df8a895e1591b48e740211bd1067378c69e8249", size = 131077, upload-time = "2024-11-27T22:37:54.956Z" },
    { url = "https://files.pythonhosted.org/packages/c7/16/51ae563a8615d472fdbffc43a3f3d46588c264ac4f024f63f01283becfbb/tomli-2.2.1-cp311-cp311-macosx_11_0_arm64.whl", hash = "sha256:023aa114dd824ade0100497eb2318602af309e5a55595f76b626d6d9f3b7b0a6", size = 123429, upload-time = "2024-11-27T22:37:56.698Z" },
    { url = "https://files.pythonhosted.org/packages/f1/dd/4f6cd1e7b160041db83c694abc78e100473c15d54620083dbd5aae7b990e/tomli-2.2.1-cp311-cp311-manylinux_2_17_aarch64.manylinux2014_aarch64.whl", hash = "sha256:ece47d672db52ac607a3d9599a9d48dcb2f2f735c6c2d1f34130085bb12b112a", size = 226067, upload-time = "2024-11-27T22:37:57.63Z" },
    { url = "https://files.pythonhosted.org/packages/a9/6b/c54ede5dc70d648cc6361eaf429304b02f2871a345bbdd51e993d6cdf550/tomli-2.2.1-cp311-cp311-manylinux_2_17_x86_64.manylinux2014_x86_64.whl", hash = "sha256:6972ca9c9cc9f0acaa56a8ca1ff51e7af152a9f87fb64623e31d5c83700080ee", size = 236030, upload-time = "2024-11-27T22:37:59.344Z" },
    { url = "https://files.pythonhosted.org/packages/1f/47/999514fa49cfaf7a92c805a86c3c43f4215621855d151b61c602abb38091/tomli-2.2.1-cp311-cp311-manylinux_2_5_i686.manylinux1_i686.manylinux_2_17_i686.manylinux2014_i686.whl", hash = "sha256:c954d2250168d28797dd4e3ac5cf812a406cd5a92674ee4c8f123c889786aa8e", size = 240898, upload-time = "2024-11-27T22:38:00.429Z" },
    { url = "https://files.pythonhosted.org/packages/73/41/0a01279a7ae09ee1573b423318e7934674ce06eb33f50936655071d81a24/tomli-2.2.1-cp311-cp311-musllinux_1_2_aarch64.whl", hash = "sha256:8dd28b3e155b80f4d54beb40a441d366adcfe740969820caf156c019fb5c7ec4", size = 229894, upload-time = "2024-11-27T22:38:02.094Z" },
    { url = "https://files.pythonhosted.org/packages/55/18/5d8bc5b0a0362311ce4d18830a5d28943667599a60d20118074ea1b01bb7/tomli-2.2.1-cp311-cp311-musllinux_1_2_i686.whl", hash = "sha256:e59e304978767a54663af13c07b3d1af22ddee3bb2fb0618ca1593e4f593a106", size = 245319, upload-time = "2024-11-27T22:38:03.206Z" },
    { url = "https://files.pythonhosted.org/packages/92/a3/7ade0576d17f3cdf5ff44d61390d4b3febb8a9fc2b480c75c47ea048c646/tomli-2.2.1-cp311-cp311-musllinux_1_2_x86_64.whl", hash = "sha256:33580bccab0338d00994d7f16f4c4ec25b776af3ffaac1ed74e0b3fc95e885a8", size = 238273, upload-time = "2024-11-27T22:38:04.217Z" },
    { url = "https://files.pythonhosted.org/packages/72/6f/fa64ef058ac1446a1e51110c375339b3ec6be245af9d14c87c4a6412dd32/tomli-2.2.1-cp311-cp311-win32.whl", hash = "sha256:465af0e0875402f1d226519c9904f37254b3045fc5084697cefb9bdde1ff99ff", size = 98310, upload-time = "2024-11-27T22:38:05.908Z" },
    { url = "https://files.pythonhosted.org/packages/6a/1c/4a2dcde4a51b81be3530565e92eda625d94dafb46dbeb15069df4caffc34/tomli-2.2.1-cp311-cp311-win_amd64.whl", hash = "sha256:2d0f2fdd22b02c6d81637a3c95f8cd77f995846af7414c5c4b8d0545afa1bc4b", size = 108309, upload-time = "2024-11-27T22:38:06.812Z" },
    { url = "https://files.pythonhosted.org/packages/52/e1/f8af4c2fcde17500422858155aeb0d7e93477a0d59a98e56cbfe75070fd0/tomli-2.2.1-cp312-cp312-macosx_10_13_x86_64.whl", hash = "sha256:4a8f6e44de52d5e6c657c9fe83b562f5f4256d8ebbfe4ff922c495620a7f6cea", size = 132762, upload-time = "2024-11-27T22:38:07.731Z" },
    { url = "https://files.pythonhosted.org/packages/03/b8/152c68bb84fc00396b83e7bbddd5ec0bd3dd409db4195e2a9b3e398ad2e3/tomli-2.2.1-cp312-cp312-macosx_11_0_arm64.whl", hash = "sha256:8d57ca8095a641b8237d5b079147646153d22552f1c637fd3ba7f4b0b29167a8", size = 123453, upload-time = "2024-11-27T22:38:09.384Z" },
    { url = "https://files.pythonhosted.org/packages/c8/d6/fc9267af9166f79ac528ff7e8c55c8181ded34eb4b0e93daa767b8841573/tomli-2.2.1-cp312-cp312-manylinux_2_17_aarch64.manylinux2014_aarch64.whl", hash = "sha256:4e340144ad7ae1533cb897d406382b4b6fede8890a03738ff1683af800d54192", size = 233486, upload-time = "2024-11-27T22:38:10.329Z" },
    { url = "https://files.pythonhosted.org/packages/5c/51/51c3f2884d7bab89af25f678447ea7d297b53b5a3b5730a7cb2ef6069f07/tomli-2.2.1-cp312-cp312-manylinux_2_17_x86_64.manylinux2014_x86_64.whl", hash = "sha256:db2b95f9de79181805df90bedc5a5ab4c165e6ec3fe99f970d0e302f384ad222", size = 242349, upload-time = "2024-11-27T22:38:11.443Z" },
    { url = "https://files.pythonhosted.org/packages/ab/df/bfa89627d13a5cc22402e441e8a931ef2108403db390ff3345c05253935e/tomli-2.2.1-cp312-cp312-manylinux_2_5_i686.manylinux1_i686.manylinux_2_17_i686.manylinux2014_i686.whl", hash = "sha256:40741994320b232529c802f8bc86da4e1aa9f413db394617b9a256ae0f9a7f77", size = 252159, upload-time = "2024-11-27T22:38:13.099Z" },
    { url = "https://files.pythonhosted.org/packages/9e/6e/fa2b916dced65763a5168c6ccb91066f7639bdc88b48adda990db10c8c0b/tomli-2.2.1-cp312-cp312-musllinux_1_2_aarch64.whl", hash = "sha256:400e720fe168c0f8521520190686ef8ef033fb19fc493da09779e592861b78c6", size = 237243, upload-time = "2024-11-27T22:38:14.766Z" },
    { url = "https://files.pythonhosted.org/packages/b4/04/885d3b1f650e1153cbb93a6a9782c58a972b94ea4483ae4ac5cedd5e4a09/tomli-2.2.1-cp312-cp312-musllinux_1_2_i686.whl", hash = "sha256:02abe224de6ae62c19f090f68da4e27b10af2b93213d36cf44e6e1c5abd19fdd", size = 259645, upload-time = "2024-11-27T22:38:15.843Z" },
    { url = "https://files.pythonhosted.org/packages/9c/de/6b432d66e986e501586da298e28ebeefd3edc2c780f3ad73d22566034239/tomli-2.2.1-cp312-cp312-musllinux_1_2_x86_64.whl", hash = "sha256:b82ebccc8c8a36f2094e969560a1b836758481f3dc360ce9a3277c65f374285e", size = 244584, upload-time = "2024-11-27T22:38:17.645Z" },
    { url = "https://files.pythonhosted.org/packages/1c/9a/47c0449b98e6e7d1be6cbac02f93dd79003234ddc4aaab6ba07a9a7482e2/tomli-2.2.1-cp312-cp312-win32.whl", hash = "sha256:889f80ef92701b9dbb224e49ec87c645ce5df3fa2cc548664eb8a25e03127a98", size = 98875, upload-time = "2024-11-27T22:38:19.159Z" },
    { url = "https://files.pythonhosted.org/packages/ef/60/9b9638f081c6f1261e2688bd487625cd1e660d0a85bd469e91d8db969734/tomli-2.2.1-cp312-cp312-win_amd64.whl", hash = "sha256:7fc04e92e1d624a4a63c76474610238576942d6b8950a2d7f908a340494e67e4", size = 109418, upload-time = "2024-11-27T22:38:20.064Z" },
    { url = "https://files.pythonhosted.org/packages/04/90/2ee5f2e0362cb8a0b6499dc44f4d7d48f8fff06d28ba46e6f1eaa61a1388/tomli-2.2.1-cp313-cp313-macosx_10_13_x86_64.whl", hash = "sha256:f4039b9cbc3048b2416cc57ab3bda989a6fcf9b36cf8937f01a6e731b64f80d7", size = 132708, upload-time = "2024-11-27T22:38:21.659Z" },
    { url = "https://files.pythonhosted.org/packages/c0/ec/46b4108816de6b385141f082ba99e315501ccd0a2ea23db4a100dd3990ea/tomli-2.2.1-cp313-cp313-macosx_11_0_arm64.whl", hash = "sha256:286f0ca2ffeeb5b9bd4fcc8d6c330534323ec51b2f52da063b11c502da16f30c", size = 123582, upload-time = "2024-11-27T22:38:22.693Z" },
    { url = "https://files.pythonhosted.org/packages/a0/bd/b470466d0137b37b68d24556c38a0cc819e8febe392d5b199dcd7f578365/tomli-2.2.1-cp313-cp313-manylinux_2_17_aarch64.manylinux2014_aarch64.whl", hash = "sha256:a92ef1a44547e894e2a17d24e7557a5e85a9e1d0048b0b5e7541f76c5032cb13", size = 232543, upload-time = "2024-11-27T22:38:24.367Z" },
    { url = "https://files.pythonhosted.org/packages/d9/e5/82e80ff3b751373f7cead2815bcbe2d51c895b3c990686741a8e56ec42ab/tomli-2.2.1-cp313-cp313-manylinux_2_17_x86_64.manylinux2014_x86_64.whl", hash = "sha256:9316dc65bed1684c9a98ee68759ceaed29d229e985297003e494aa825ebb0281", size = 241691, upload-time = "2024-11-27T22:38:26.081Z" },
    { url = "https://files.pythonhosted.org/packages/05/7e/2a110bc2713557d6a1bfb06af23dd01e7dde52b6ee7dadc589868f9abfac/tomli-2.2.1-cp313-cp313-manylinux_2_5_i686.manylinux1_i686.manylinux_2_17_i686.manylinux2014_i686.whl", hash = "sha256:e85e99945e688e32d5a35c1ff38ed0b3f41f43fad8df0bdf79f72b2ba7bc5272", size = 251170, upload-time = "2024-11-27T22:38:27.921Z" },
    { url = "https://files.pythonhosted.org/packages/64/7b/22d713946efe00e0adbcdfd6d1aa119ae03fd0b60ebed51ebb3fa9f5a2e5/tomli-2.2.1-cp313-cp313-musllinux_1_2_aarch64.whl", hash = "sha256:ac065718db92ca818f8d6141b5f66369833d4a80a9d74435a268c52bdfa73140", size = 236530, upload-time = "2024-11-27T22:38:29.591Z" },
    { url = "https://files.pythonhosted.org/packages/38/31/3a76f67da4b0cf37b742ca76beaf819dca0ebef26d78fc794a576e08accf/tomli-2.2.1-cp313-cp313-musllinux_1_2_i686.whl", hash = "sha256:d920f33822747519673ee656a4b6ac33e382eca9d331c87770faa3eef562aeb2", size = 258666, upload-time = "2024-11-27T22:38:30.639Z" },
    { url = "https://files.pythonhosted.org/packages/07/10/5af1293da642aded87e8a988753945d0cf7e00a9452d3911dd3bb354c9e2/tomli-2.2.1-cp313-cp313-musllinux_1_2_x86_64.whl", hash = "sha256:a198f10c4d1b1375d7687bc25294306e551bf1abfa4eace6650070a5c1ae2744", size = 243954, upload-time = "2024-11-27T22:38:31.702Z" },
    { url = "https://files.pythonhosted.org/packages/5b/b9/1ed31d167be802da0fc95020d04cd27b7d7065cc6fbefdd2f9186f60d7bd/tomli-2.2.1-cp313-cp313-win32.whl", hash = "sha256:d3f5614314d758649ab2ab3a62d4f2004c825922f9e370b29416484086b264ec", size = 98724, upload-time = "2024-11-27T22:38:32.837Z" },
    { url = "https://files.pythonhosted.org/packages/c7/32/b0963458706accd9afcfeb867c0f9175a741bf7b19cd424230714d722198/tomli-2.2.1-cp313-cp313-win_amd64.whl", hash = "sha256:a38aa0308e754b0e3c67e344754dff64999ff9b513e691d0e786265c93583c69", size = 109383, upload-time = "2024-11-27T22:38:34.455Z" },
    { url = "https://files.pythonhosted.org/packages/6e/c2/61d3e0f47e2b74ef40a68b9e6ad5984f6241a942f7cd3bbfbdbd03861ea9/tomli-2.2.1-py3-none-any.whl", hash = "sha256:cb55c73c5f4408779d0cf3eef9f762b9c9f147a77de7b258bef0a5628adc85cc", size = 14257, upload-time = "2024-11-27T22:38:35.385Z" },
]

[[package]]
name = "tox"
version = "4.27.0"
source = { registry = "https://pypi.org/simple" }
dependencies = [
    { name = "cachetools" },
    { name = "chardet" },
    { name = "colorama" },
    { name = "filelock" },
    { name = "packaging" },
    { name = "platformdirs" },
    { name = "pluggy" },
    { name = "pyproject-api" },
    { name = "tomli", marker = "python_full_version < '3.11'" },
    { name = "typing-extensions", marker = "python_full_version < '3.11'" },
    { name = "virtualenv" },
]
sdist = { url = "https://files.pythonhosted.org/packages/a5/b7/19c01717747076f63c54d871ada081cd711a7c9a7572f2225675c3858b94/tox-4.27.0.tar.gz", hash = "sha256:b97d5ecc0c0d5755bcc5348387fef793e1bfa68eb33746412f4c60881d7f5f57", size = 198351, upload-time = "2025-06-17T15:17:50.585Z" }
wheels = [
    { url = "https://files.pythonhosted.org/packages/c1/3a/30889167f41ecaffb957ec4409e1cbc1d5d558a5bbbdfb734a5b9911930f/tox-4.27.0-py3-none-any.whl", hash = "sha256:2b8a7fb986b82aa2c830c0615082a490d134e0626dbc9189986da46a313c4f20", size = 173441, upload-time = "2025-06-17T15:17:48.689Z" },
]

[[package]]
name = "typing-extensions"
version = "4.14.1"
source = { registry = "https://pypi.org/simple" }
sdist = { url = "https://files.pythonhosted.org/packages/98/5a/da40306b885cc8c09109dc2e1abd358d5684b1425678151cdaed4731c822/typing_extensions-4.14.1.tar.gz", hash = "sha256:38b39f4aeeab64884ce9f74c94263ef78f3c22467c8724005483154c26648d36", size = 107673, upload-time = "2025-07-04T13:28:34.16Z" }
wheels = [
    { url = "https://files.pythonhosted.org/packages/b5/00/d631e67a838026495268c2f6884f3711a15a9a2a96cd244fdaea53b823fb/typing_extensions-4.14.1-py3-none-any.whl", hash = "sha256:d1e1e3b58374dc93031d6eda2420a48ea44a36c2b4766a4fdeb3710755731d76", size = 43906, upload-time = "2025-07-04T13:28:32.743Z" },
]

[[package]]
name = "typing-inspection"
version = "0.4.1"
source = { registry = "https://pypi.org/simple" }
dependencies = [
    { name = "typing-extensions" },
]
sdist = { url = "https://files.pythonhosted.org/packages/f8/b1/0c11f5058406b3af7609f121aaa6b609744687f1d158b3c3a5bf4cc94238/typing_inspection-0.4.1.tar.gz", hash = "sha256:6ae134cc0203c33377d43188d4064e9b357dba58cff3185f22924610e70a9d28", size = 75726, upload-time = "2025-05-21T18:55:23.885Z" }
wheels = [
    { url = "https://files.pythonhosted.org/packages/17/69/cd203477f944c353c31bade965f880aa1061fd6bf05ded0726ca845b6ff7/typing_inspection-0.4.1-py3-none-any.whl", hash = "sha256:389055682238f53b04f7badcb49b989835495a96700ced5dab2d8feae4b26f51", size = 14552, upload-time = "2025-05-21T18:55:22.152Z" },
]

[[package]]
name = "urllib3"
version = "1.26.20"
source = { registry = "https://pypi.org/simple" }
sdist = { url = "https://files.pythonhosted.org/packages/e4/e8/6ff5e6bc22095cfc59b6ea711b687e2b7ed4bdb373f7eeec370a97d7392f/urllib3-1.26.20.tar.gz", hash = "sha256:40c2dc0c681e47eb8f90e7e27bf6ff7df2e677421fd46756da1161c39ca70d32", size = 307380, upload-time = "2024-08-29T15:43:11.37Z" }
wheels = [
    { url = "https://files.pythonhosted.org/packages/33/cf/8435d5a7159e2a9c83a95896ed596f68cf798005fe107cc655b5c5c14704/urllib3-1.26.20-py2.py3-none-any.whl", hash = "sha256:0ed14ccfbf1c30a9072c7ca157e4319b70d65f623e91e7b32fadb2853431016e", size = 144225, upload-time = "2024-08-29T15:43:08.921Z" },
]

[[package]]
name = "uvicorn"
version = "0.35.0"
source = { registry = "https://pypi.org/simple" }
dependencies = [
    { name = "click" },
    { name = "h11" },
    { name = "typing-extensions", marker = "python_full_version < '3.11'" },
]
sdist = { url = "https://files.pythonhosted.org/packages/5e/42/e0e305207bb88c6b8d3061399c6a961ffe5fbb7e2aa63c9234df7259e9cd/uvicorn-0.35.0.tar.gz", hash = "sha256:bc662f087f7cf2ce11a1d7fd70b90c9f98ef2e2831556dd078d131b96cc94a01", size = 78473, upload-time = "2025-06-28T16:15:46.058Z" }
wheels = [
    { url = "https://files.pythonhosted.org/packages/d2/e2/dc81b1bd1dcfe91735810265e9d26bc8ec5da45b4c0f6237e286819194c3/uvicorn-0.35.0-py3-none-any.whl", hash = "sha256:197535216b25ff9b785e29a0b79199f55222193d47f820816e7da751e9bc8d4a", size = 66406, upload-time = "2025-06-28T16:15:44.816Z" },
]

[[package]]
name = "virtualenv"
version = "20.34.0"
source = { registry = "https://pypi.org/simple" }
dependencies = [
    { name = "distlib" },
    { name = "filelock" },
    { name = "platformdirs" },
    { name = "typing-extensions", marker = "python_full_version < '3.11'" },
]
sdist = { url = "https://files.pythonhosted.org/packages/1c/14/37fcdba2808a6c615681cd216fecae00413c9dab44fb2e57805ecf3eaee3/virtualenv-20.34.0.tar.gz", hash = "sha256:44815b2c9dee7ed86e387b842a84f20b93f7f417f95886ca1996a72a4138eb1a", size = 6003808, upload-time = "2025-08-13T14:24:07.464Z" }
wheels = [
    { url = "https://files.pythonhosted.org/packages/76/06/04c8e804f813cf972e3262f3f8584c232de64f0cde9f703b46cf53a45090/virtualenv-20.34.0-py3-none-any.whl", hash = "sha256:341f5afa7eee943e4984a9207c025feedd768baff6753cd660c857ceb3e36026", size = 5983279, upload-time = "2025-08-13T14:24:05.111Z" },
]<|MERGE_RESOLUTION|>--- conflicted
+++ resolved
@@ -926,11 +926,7 @@
 
 [[package]]
 name = "keboola-mcp-server"
-<<<<<<< HEAD
-version = "1.20.6"
-=======
 version = "1.21.0"
->>>>>>> b2f073ac
 source = { editable = "." }
 dependencies = [
     { name = "cryptography" },
