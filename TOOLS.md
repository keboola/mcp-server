--- conflicted
+++ resolved
@@ -834,21 +834,13 @@
       "type": "string"
     },
     "name": {
-<<<<<<< HEAD
-      "default": null,
-=======
       "default": "",
->>>>>>> 44af4312
       "description": "A short, descriptive name summarizing the purpose of the component configuration.",
       "title": "Name",
       "type": "string"
     },
     "description": {
-<<<<<<< HEAD
-      "default": null,
-=======
       "default": "",
->>>>>>> 44af4312
       "description": "The detailed description of the component configuration explaining its purpose and functionality.",
       "title": "Description",
       "type": "string"
@@ -924,21 +916,13 @@
       "type": "string"
     },
     "name": {
-<<<<<<< HEAD
-      "default": null,
-=======
       "default": "",
->>>>>>> 44af4312
       "description": "A short, descriptive name summarizing the purpose of the component configuration.",
       "title": "Name",
       "type": "string"
     },
     "description": {
-<<<<<<< HEAD
-      "default": null,
-=======
       "default": "",
->>>>>>> 44af4312
       "description": "The detailed description of the component configuration explaining its purpose and functionality.",
       "title": "Description",
       "type": "string"
@@ -1084,33 +1068,6 @@
       "type": "string"
     },
     "parameters": {
-<<<<<<< HEAD
-      "anyOf": [
-        {
-          "$ref": "#/$defs/Parameters"
-        },
-        {
-          "type": "null"
-        }
-      ],
-      "default": null,
-      "description": "The updated \"parameters\" part of the transformation configuration that contains the newly applied settings and preserves all other existing settings. Only updated if provided.",
-      "title": "Parameters"
-    },
-    "storage": {
-      "anyOf": [
-        {
-          "additionalProperties": true,
-          "type": "object"
-        },
-        {
-          "type": "null"
-        }
-      ],
-      "default": null,
-      "description": "The updated \"storage\" part of the transformation configuration that contains the newly applied settings and preserves all other existing settings. Only updated if provided.",
-      "title": "Storage"
-=======
       "$ref": "#/$defs/Parameters",
       "default": null,
       "description": "The updated \"parameters\" part of the transformation configuration that contains the newly applied settings and preserves all other existing settings. Only updated if provided.",
@@ -1123,7 +1080,6 @@
       "description": "The updated \"storage\" part of the transformation configuration that contains the newly applied settings and preserves all other existing settings. Only updated if provided.",
       "title": "Storage",
       "type": "object"
->>>>>>> 44af4312
     },
     "updated_description": {
       "default": "",
@@ -1479,14 +1435,11 @@
       "title": "Flow Type",
       "type": "string"
     },
-<<<<<<< HEAD
-=======
     "change_description": {
       "description": "Description of changes made.",
       "title": "Change Description",
       "type": "string"
     },
->>>>>>> 44af4312
     "phases": {
       "default": null,
       "description": "Updated list of phase definitions.",
@@ -1518,42 +1471,11 @@
       "description": "Updated flow description. Only updated if provided.",
       "title": "Description",
       "type": "string"
-    },
-    "name": {
-      "anyOf": [
-        {
-          "type": "string"
-        },
-        {
-          "type": "null"
-        }
-      ],
-      "default": null,
-      "description": "Updated flow name. Only updated if provided.",
-      "title": "Name"
-    },
-    "description": {
-      "anyOf": [
-        {
-          "type": "string"
-        },
-        {
-          "type": "null"
-        }
-      ],
-      "default": null,
-      "description": "Updated flow description. Only updated if provided.",
-      "title": "Description"
     }
   },
   "required": [
     "configuration_id",
     "flow_type",
-<<<<<<< HEAD
-    "phases",
-    "tasks",
-=======
->>>>>>> 44af4312
     "change_description"
   ],
   "type": "object"
