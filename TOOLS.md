# Tools Documentation
This document provides details about the tools available in the Keboola MCP server.

## Index

### Component Tools
- [add_config_row](#add_config_row): Creates a component configuration row in the specified configuration_id, using the specified name,
component ID, configuration JSON, and description.
- [create_config](#create_config): Creates a root component configuration using the specified name, component ID, configuration JSON, and description.
- [create_sql_transformation](#create_sql_transformation): Creates an SQL transformation using the specified name, SQL query following the current SQL dialect, a detailed
description, and a list of created table names.
- [get_component](#get_component): Gets information about a specific component given its ID.
- [get_config](#get_config): Gets information about a specific component/transformation configuration.
- [get_config_examples](#get_config_examples): Retrieves sample configuration examples for a specific component.
- [list_configs](#list_configs): Lists all component configurations in the project with optional filtering by component type or specific
component IDs.
- [update_config](#update_config): Updates an existing root component configuration by modifying its parameters, storage mappings, name or description.
- [update_config_row](#update_config_row): Updates an existing component configuration row by modifying its parameters, storage mappings, name, or description.
- [update_sql_transformation](#update_sql_transformation): Updates an existing SQL transformation configuration by modifying its SQL code, storage mappings, or description.

### Documentation Tools
- [docs_query](#docs_query): Answers a question using the Keboola documentation as a source.

### Flow Tools
- [create_conditional_flow](#create_conditional_flow): Creates a new conditional flow configuration in Keboola.
- [create_flow](#create_flow): Creates a new flow configuration in Keboola.
- [get_flow](#get_flow): Gets detailed information about a specific flow configuration.
- [get_flow_examples](#get_flow_examples): Retrieves examples of valid flow configurations.
- [get_flow_schema](#get_flow_schema): Returns the JSON schema for the given flow type in markdown format.
- [list_flows](#list_flows): Retrieves flow configurations from the project.
- [update_flow](#update_flow): Updates an existing flow configuration in Keboola.

### Jobs Tools
- [get_job](#get_job): Retrieves detailed information about a specific job, identified by the job_id, including its status, parameters,
results, and any relevant metadata.
- [list_jobs](#list_jobs): Retrieves all jobs in the project, or filter jobs by a specific component_id or config_id, with optional status
filtering.
- [run_job](#run_job): Starts a new job for a given component or transformation.

### OAuth Tools
- [create_oauth_url](#create_oauth_url): Generates an OAuth authorization URL for a Keboola component configuration.

### Other Tools
- [deploy_data_app](#deploy_data_app): Deploys/redeploys a data app or stops running data app in the Keboola environment asynchronously given the action
and the configuration ID.
- [get_data_apps](#get_data_apps): Lists summaries of data apps in the project given the limit and offset or gets details of a data apps by
providing their configuration IDs.
- [modify_data_app](#modify_data_app): Creates or updates a Streamlit data app.

### Project Tools
- [get_project_info](#get_project_info): Retrieves structured information about the current project,
including essential context and base instructions for working with it
(e.

### SQL Tools
- [query_data](#query_data): Executes an SQL SELECT query to get the data from the underlying database.

### Search Tools
- [find_component_id](#find_component_id): Returns list of component IDs that match the given query.
- [search](#search): Searches for Keboola items (tables, buckets, configurations, transformations, flows, etc.

### Storage Tools
- [get_bucket](#get_bucket): Gets detailed information about a specific bucket.
- [get_table](#get_table): Gets detailed information about a specific Keboola table, including fully qualified database name,
column definitions, and metadata.
- [list_buckets](#list_buckets): Retrieves information about all buckets in the project.
- [list_tables](#list_tables): Retrieves all tables in a specific bucket with their basic information.
- [update_descriptions](#update_descriptions): Updates the description for a Keboola storage item.

---

# Component Tools
<a name="add_config_row"></a>
## add_config_row
**Annotations**: 

**Tags**: `components`

**Description**:

Creates a component configuration row in the specified configuration_id, using the specified name,
component ID, configuration JSON, and description.

CONSIDERATIONS:
- The configuration JSON object must follow the row_configuration_schema of the specified component.
- Make sure the configuration parameters always adhere to the row_configuration_schema,
  which is available via the component_detail tool.
- The configuration JSON object should adhere to the component's configuration examples if found.

USAGE:
- Use when you want to create a new row configuration for a specific component configuration.

EXAMPLES:
- user_input: `Create a new configuration row for component X with these settings`
    - set the component_id, configuration_id and configuration parameters accordingly
    - returns the created component configuration if successful.


**Input JSON Schema**:
```json
{
  "properties": {
    "name": {
      "description": "A short, descriptive name summarizing the purpose of the component configuration.",
      "type": "string"
    },
    "description": {
      "description": "The detailed description of the component configuration explaining its purpose and functionality.",
      "type": "string"
    },
    "component_id": {
      "description": "The ID of the component for which to create the configuration.",
      "type": "string"
    },
    "configuration_id": {
      "description": "The ID of the configuration for which to create the configuration row.",
      "type": "string"
    },
    "parameters": {
      "additionalProperties": true,
      "description": "The component row configuration parameters, adhering to the row_configuration_schema",
      "type": "object"
    },
    "storage": {
      "additionalProperties": true,
      "default": null,
      "description": "The table and/or file input / output mapping of the component configuration. It is present only for components that have tables or file input mapping defined",
      "type": "object"
    },
    "processors_before": {
      "default": null,
      "description": "The list of processors that will run before the configured component row runs.",
      "items": {
        "additionalProperties": true,
        "type": "object"
      },
      "type": "array"
    },
    "processors_after": {
      "default": null,
      "description": "The list of processors that will run after the configured component row runs.",
      "items": {
        "additionalProperties": true,
        "type": "object"
      },
      "type": "array"
    }
  },
  "required": [
    "name",
    "description",
    "component_id",
    "configuration_id",
    "parameters"
  ],
  "type": "object"
}
```

---
<a name="create_config"></a>
## create_config
**Annotations**: 

**Tags**: `components`

**Description**:

Creates a root component configuration using the specified name, component ID, configuration JSON, and description.

CONSIDERATIONS:
- The configuration JSON object must follow the root_configuration_schema of the specified component.
- Make sure the configuration parameters always adhere to the root_configuration_schema,
  which is available via the component_detail tool.
- The configuration JSON object should adhere to the component's configuration examples if found.

USAGE:
- Use when you want to create a new root configuration for a specific component.

EXAMPLES:
- user_input: `Create a new configuration for component X with these settings`
    - set the component_id and configuration parameters accordingly
    - returns the created component configuration if successful.


**Input JSON Schema**:
```json
{
  "properties": {
    "name": {
      "description": "A short, descriptive name summarizing the purpose of the component configuration.",
      "type": "string"
    },
    "description": {
      "description": "The detailed description of the component configuration explaining its purpose and functionality.",
      "type": "string"
    },
    "component_id": {
      "description": "The ID of the component for which to create the configuration.",
      "type": "string"
    },
    "parameters": {
      "additionalProperties": true,
      "description": "The component configuration parameters, adhering to the root_configuration_schema",
      "type": "object"
    },
    "storage": {
      "additionalProperties": true,
      "default": null,
      "description": "The table and/or file input / output mapping of the component configuration. It is present only for components that have tables or file input mapping defined",
      "type": "object"
    },
    "processors_before": {
      "default": null,
      "description": "The list of processors that will run before the configured component runs.",
      "items": {
        "additionalProperties": true,
        "type": "object"
      },
      "type": "array"
    },
    "processors_after": {
      "default": null,
      "description": "The list of processors that will run after the configured component runs.",
      "items": {
        "additionalProperties": true,
        "type": "object"
      },
      "type": "array"
    }
  },
  "required": [
    "name",
    "description",
    "component_id",
    "parameters"
  ],
  "type": "object"
}
```

---
<a name="create_sql_transformation"></a>
## create_sql_transformation
**Annotations**: 

**Tags**: `components`

**Description**:

Creates an SQL transformation using the specified name, SQL query following the current SQL dialect, a detailed
description, and a list of created table names.

CONSIDERATIONS:
- By default, SQL transformation must create at least one table to produce a result; omit only if the user
  explicitly indicates that no table creation is needed.
- Each SQL code block must include descriptive name that reflects its purpose and group one or more executable
  semantically related SQL statements.
- Each SQL query statement within a code block must be executable and follow the current SQL dialect, which can be
  retrieved using appropriate tool.
- When referring to the input tables within the SQL query, use fully qualified table names, which can be
  retrieved using appropriate tools.
- When creating a new table within the SQL query (e.g. CREATE TABLE ...), use only the quoted table name without
  fully qualified table name, and add the plain table name without quotes to the `created_table_names` list.
- Unless otherwise specified by user, transformation name and description are generated based on the SQL query
  and user intent.

USAGE:
- Use when you want to create a new SQL transformation.

EXAMPLES:
- user_input: `Can you create a new transformation out of this sql query?`
    - set the sql_code_blocks to the query, and set other parameters accordingly.
    - returns the created SQL transformation configuration if successful.
- user_input: `Generate me an SQL transformation which [USER INTENT]`
    - set the sql_code_blocks to the query based on the [USER INTENT], and set other parameters accordingly.
    - returns the created SQL transformation configuration if successful.


**Input JSON Schema**:
```json
{
  "$defs": {
    "Code": {
      "description": "The code block for the transformation block.",
      "properties": {
        "name": {
          "description": "A descriptive name for the code block",
          "type": "string"
        },
        "script": {
          "description": "The SQL script of the code block",
          "type": "string"
        }
      },
      "required": [
        "name",
        "script"
      ],
      "type": "object"
    }
  },
  "properties": {
    "name": {
      "description": "A short, descriptive name summarizing the purpose of the SQL transformation.",
      "type": "string"
    },
    "description": {
      "description": "The detailed description of the SQL transformation capturing the user intent, explaining the SQL query, and the expected output.",
      "type": "string"
    },
    "sql_code_blocks": {
      "description": "The SQL query code blocks, each containing a descriptive name and an executable SQL script written in the current SQL dialect.",
      "items": {
        "$ref": "#/$defs/Code"
      },
      "type": "array"
    },
    "created_table_names": {
      "default": [],
      "description": "A list of created table names if they are generated within the SQL query statements (e.g., using `CREATE TABLE ...`).",
      "items": {
        "type": "string"
      },
      "type": "array"
    }
  },
  "required": [
    "name",
    "description",
    "sql_code_blocks"
  ],
  "type": "object"
}
```

---
<a name="get_component"></a>
## get_component
**Annotations**: `read-only`

**Tags**: `components`

**Description**:

Gets information about a specific component given its ID.

USAGE:
- Use when you want to see the details of a specific component to get its documentation, configuration schemas,
  etc. Especially in situation when the users asks to create or update a component configuration.
  This tool is mainly for internal use by the agent.

EXAMPLES:
- user_input: `Create a generic extractor configuration for x`
    - Set the component_id if you know it or find the component_id by find_component_id
      or docs use tool and set it
    - returns the component


**Input JSON Schema**:
```json
{
  "properties": {
    "component_id": {
      "description": "ID of the component/transformation",
      "type": "string"
    }
  },
  "required": [
    "component_id"
  ],
  "type": "object"
}
```

---
<a name="get_config"></a>
## get_config
**Annotations**: `read-only`

**Tags**: `components`

**Description**:

Gets information about a specific component/transformation configuration.

USAGE:
- Use when you want to see the configuration of a specific component/transformation.

EXAMPLES:
- user_input: `give me details about this configuration`
    - set component_id and configuration_id to the specific component/transformation ID and configuration ID
      if you know it
    - returns the component/transformation configuration pair


**Input JSON Schema**:
```json
{
  "properties": {
    "component_id": {
      "description": "ID of the component/transformation",
      "type": "string"
    },
    "configuration_id": {
      "description": "ID of the component/transformation configuration",
      "type": "string"
    }
  },
  "required": [
    "component_id",
    "configuration_id"
  ],
  "type": "object"
}
```

---
<a name="get_config_examples"></a>
## get_config_examples
**Annotations**: `read-only`

**Tags**: `components`

**Description**:

Retrieves sample configuration examples for a specific component.

USAGE:
- Use when you want to see example configurations for a specific component.

EXAMPLES:
- user_input: `Show me example configurations for component X`
    - set the component_id parameter accordingly
    - returns a markdown formatted string with configuration examples


**Input JSON Schema**:
```json
{
  "properties": {
    "component_id": {
      "description": "The ID of the component to get configuration examples for.",
      "type": "string"
    }
  },
  "required": [
    "component_id"
  ],
  "type": "object"
}
```

---
<a name="list_configs"></a>
## list_configs
**Annotations**: `read-only`

**Tags**: `components`

**Description**:

Lists all component configurations in the project with optional filtering by component type or specific
component IDs.

Returns a list of components, each containing:
- Component metadata (ID, name, type, description)
- All configurations for that component
- Links to the Keboola UI

PARAMETER BEHAVIOR:
- If component_ids is provided (non-empty): Returns ONLY those specific components, component_types is IGNORED
- If component_ids is empty [] and component_types is empty []: Returns ALL component types
  (application, extractor, transformation, writer)
- If component_ids is empty [] and component_types has values: Returns components matching ONLY those types

WHEN TO USE:
- User asks for "all configurations" or "list configurations" → Use component_types=[], component_ids=[]
- User asks for specific component types (e.g., "extractors", "writers") → Use component_types with specific types
- User asks for "all transformations" or "list transformations" → Use component_types=["transformation"]
- User asks for specific component by ID → Use component_ids with the specific ID(s)

EXAMPLES:
- user_input: "Show me all components in the project"
  → component_types=[], component_ids=[]
  → Returns ALL component types (application, extractor, transformation, writer) with their configurations

- user_input: "List all extractor configurations"
  → component_types=["extractor"], component_ids=[]
  → Returns only extractor component configurations

- user_input: "Show me all extractors and writers"
  → component_types=["extractor", "writer"], component_ids=[]
  → Returns extractor and writer configurations only

- user_input: "List all transformations"
  → component_types=["transformation"], component_ids=[]
  → Returns transformation configurations only

- user_input: "Show me configurations for keboola.ex-db-mysql"
  → component_types=[], component_ids=["keboola.ex-db-mysql"]
  → Returns only configurations for the MySQL extractor (component_types is ignored)

- user_input: "Get configs for these components: ex-db-mysql and wr-google-sheets"
  → component_types=[], component_ids=["keboola.ex-db-mysql", "keboola.wr-google-sheets"]
  → Returns configurations for both specified components (component_types is ignored)


**Input JSON Schema**:
```json
{
  "properties": {
    "component_types": {
      "default": [],
      "description": "Filter by component types. Options: \"application\", \"extractor\", \"transformation\", \"writer\". Empty list [] means ALL component types will be returned (application, extractor, transformation, writer). This parameter is IGNORED when component_ids is provided (non-empty).",
      "items": {
        "enum": [
          "application",
          "extractor",
          "transformation",
          "writer"
        ],
        "type": "string"
      },
      "type": "array"
    },
    "component_ids": {
      "default": [],
      "description": "Filter by specific component IDs (e.g., [\"keboola.ex-db-mysql\", \"keboola.wr-google-sheets\"]). Empty list [] uses component_types filtering instead. When provided (non-empty), this parameter takes PRECEDENCE over component_types and component_types is IGNORED.",
      "items": {
        "type": "string"
      },
      "type": "array"
    }
  },
  "type": "object"
}
```

---
<a name="update_config"></a>
## update_config
**Annotations**: `destructive`

**Tags**: `components`

**Description**:

Updates an existing root component configuration by modifying its parameters, storage mappings, name or description.

This tool allows PARTIAL parameter updates - you only need to provide the fields you want to change.
All other fields will remain unchanged.
Use this tool when modifying existing configurations; for configuration rows, use update_config_row instead.

WHEN TO USE:
- Modifying configuration parameters (credentials, settings, API keys, etc.)
- Updating storage mappings (input/output tables or files)
- Changing configuration name or description
- Any combination of the above

PREREQUISITES:
- Configuration must already exist (use create_config for new configurations)
- You must know both component_id and configuration_id
- For parameter updates: Review the component's root_configuration_schema using get_component.
- For storage updates: Ensure mappings are valid for the component type

IMPORTANT CONSIDERATIONS:
- Parameter updates are PARTIAL - only specify fields you want to change
- parameter_updates supports granular operations: set keys, replace strings, remove keys, or append to lists
- Parameters must conform to the component's root_configuration_schema
- Validate schemas before calling: use get_component to retrieve root_configuration_schema
- For row-based components, this updates the ROOT only (use update_config_row for individual rows)

WORKFLOW:
1. Retrieve current configuration using get_config (to understand current state)
2. Identify specific parameters/storage mappings to modify
3. Prepare parameter_updates list with targeted operations
4. Call update_config with only the fields to change


**Input JSON Schema**:
```json
{
  "$defs": {
    "ConfigParamListAppend": {
      "description": "Append a value to a list parameter.",
      "properties": {
        "op": {
          "const": "list_append",
          "type": "string"
        },
        "path": {
          "description": "JSONPath to the list parameter",
          "type": "string"
        },
        "value": {
          "description": "Value to append to the list",
          "title": "Value"
        }
      },
      "required": [
        "op",
        "path",
        "value"
      ],
      "type": "object"
    },
    "ConfigParamRemove": {
      "description": "Remove a parameter key.",
      "properties": {
        "op": {
          "const": "remove",
          "type": "string"
        },
        "path": {
          "description": "JSONPath to the parameter key to remove",
          "type": "string"
        }
      },
      "required": [
        "op",
        "path"
      ],
      "type": "object"
    },
    "ConfigParamReplace": {
      "description": "Replace a substring in a string parameter.",
      "properties": {
        "op": {
          "const": "str_replace",
          "type": "string"
        },
        "path": {
          "description": "JSONPath to the parameter key to modify",
          "type": "string"
        },
        "search_for": {
          "description": "Substring to search for (non-empty)",
          "type": "string"
        },
        "replace_with": {
          "description": "Replacement string (can be empty for deletion)",
          "type": "string"
        }
      },
      "required": [
        "op",
        "path",
        "search_for",
        "replace_with"
      ],
      "type": "object"
    },
    "ConfigParamSet": {
      "description": "Set or create a parameter value at the specified path.\n\nUse this operation to:\n- Update an existing parameter value\n- Create a new parameter key\n- Replace a nested parameter value",
      "properties": {
        "op": {
          "const": "set",
          "type": "string"
        },
        "path": {
          "description": "JSONPath to the parameter key to set (e.g., \"api_key\", \"database.host\")",
          "type": "string"
        },
        "new_val": {
          "description": "New value to set",
          "title": "New Val"
        }
      },
      "required": [
        "op",
        "path",
        "new_val"
      ],
      "type": "object"
    }
  },
  "properties": {
    "change_description": {
      "description": "A clear, human-readable summary of what changed in this update. Be specific: e.g., \"Updated API key\", \"Added customers table to input mapping\".",
      "type": "string"
    },
    "component_id": {
      "description": "The ID of the component the configuration belongs to.",
      "type": "string"
    },
    "configuration_id": {
      "description": "The ID of the configuration to update.",
      "type": "string"
    },
    "name": {
      "default": "",
      "description": "New name for the configuration. Only provide if changing the name. Name should be short (typically under 50 characters) and descriptive.",
      "type": "string"
    },
    "description": {
      "default": "",
      "description": "New detailed description for the configuration. Only provide if changing the description. Should explain the purpose, data sources, and behavior of this configuration.",
      "type": "string"
    },
    "parameter_updates": {
      "default": null,
<<<<<<< HEAD
      "description": "List of granular parameter update operations to apply. Each operation (set, str_replace, remove) modifies a specific value using JSONPath notation. Only provide if updating parameters - do not use for changing description, storage or processors. Prefer simple dot-delimited JSONPaths and make the smallest possible updates - only change what needs changing. In case you need to replace the whole parameters section, you can use the `set` operation with `$` as path.",
=======
      "description": "List of granular parameter update operations to apply. Each operation (set, str_replace, remove, list_append) modifies a specific parameter using JSONPath notation. Only provide if updating parameters - do not use for changing description or storage. Prefer simple dot-delimited JSONPaths and make the smallest possible updates - only change what needs changing. In case you need to replace the whole parameters, you can use the `set` operation with `$` as path.",
>>>>>>> 5ea48b6f
      "items": {
        "discriminator": {
          "mapping": {
            "list_append": "#/$defs/ConfigParamListAppend",
            "remove": "#/$defs/ConfigParamRemove",
            "set": "#/$defs/ConfigParamSet",
            "str_replace": "#/$defs/ConfigParamReplace"
          },
          "propertyName": "op"
        },
        "oneOf": [
          {
            "$ref": "#/$defs/ConfigParamSet"
          },
          {
            "$ref": "#/$defs/ConfigParamReplace"
          },
          {
            "$ref": "#/$defs/ConfigParamRemove"
          },
          {
            "$ref": "#/$defs/ConfigParamListAppend"
          }
        ]
      },
      "type": "array"
    },
    "storage": {
      "additionalProperties": true,
      "default": null,
      "description": "Complete storage configuration containing input/output table and file mappings. Only provide if updating storage mappings - this replaces the ENTIRE storage configuration. \n\nWhen to use:\n- Adding/removing input or output tables\n- Modifying table/file mappings\n- Updating table destinations or sources\n\nImportant:\n- Not applicable for row-based components (they use row-level storage)\n- Must conform to the Keboola storage schema\n- Replaces ALL existing storage config - include all mappings you want to keep\n- Use get_config first to see current storage configuration\n- Leave unfilled to preserve existing storage configuration",
      "type": "object"
    },
    "processors_before": {
      "default": null,
      "description": "The list of processors that will run before the configured component row runs.",
      "items": {
        "additionalProperties": true,
        "type": "object"
      },
      "type": "array"
    },
    "processors_after": {
      "default": null,
      "description": "The list of processors that will run after the configured component row runs.",
      "items": {
        "additionalProperties": true,
        "type": "object"
      },
      "type": "array"
    }
  },
  "required": [
    "change_description",
    "component_id",
    "configuration_id"
  ],
  "type": "object"
}
```

---
<a name="update_config_row"></a>
## update_config_row
**Annotations**: `destructive`

**Tags**: `components`

**Description**:

Updates an existing component configuration row by modifying its parameters, storage mappings, name, or description.

This tool allows PARTIAL parameter updates - you only need to provide the fields you want to change.
All other fields will remain unchanged.
Configuration rows are individual items within a configuration, often representing separate data sources,
tables, or endpoints that share the same component type and parent configuration settings.

WHEN TO USE:
- Modifying row-specific parameters (table sources, filters, credentials, etc.)
- Updating storage mappings for a specific row (input/output tables or files)
- Changing row name or description
- Any combination of the above

PREREQUISITES:
- The configuration row must already exist (use add_config_row for new rows)
- You must know component_id, configuration_id, and configuration_row_id
- For parameter updates: Review the component's row_configuration_schema using get_component
- For storage updates: Ensure mappings are valid for row-level storage

IMPORTANT CONSIDERATIONS:
- Parameter updates are PARTIAL - only specify fields you want to change
- parameter_updates supports granular operations: set individual keys, replace strings, or remove keys
- Parameters must conform to the component's row_configuration_schema (not root schema)
- Validate schemas before calling: use get_component to retrieve row_configuration_schema
- Each row operates independently - changes to one row don't affect others
- Row-level storage is separate from root-level storage configuration

WORKFLOW:
1. Retrieve current configuration using get_config to see existing rows
2. Identify the specific row to modify by its configuration_row_id
3. Prepare parameter_updates list with targeted operations for this row
4. Call update_config_row with only the fields to change


**Input JSON Schema**:
```json
{
  "$defs": {
    "ConfigParamListAppend": {
      "description": "Append a value to a list parameter.",
      "properties": {
        "op": {
          "const": "list_append",
          "type": "string"
        },
        "path": {
          "description": "JSONPath to the list parameter",
          "type": "string"
        },
        "value": {
          "description": "Value to append to the list",
          "title": "Value"
        }
      },
      "required": [
        "op",
        "path",
        "value"
      ],
      "type": "object"
    },
    "ConfigParamRemove": {
      "description": "Remove a parameter key.",
      "properties": {
        "op": {
          "const": "remove",
          "type": "string"
        },
        "path": {
          "description": "JSONPath to the parameter key to remove",
          "type": "string"
        }
      },
      "required": [
        "op",
        "path"
      ],
      "type": "object"
    },
    "ConfigParamReplace": {
      "description": "Replace a substring in a string parameter.",
      "properties": {
        "op": {
          "const": "str_replace",
          "type": "string"
        },
        "path": {
          "description": "JSONPath to the parameter key to modify",
          "type": "string"
        },
        "search_for": {
          "description": "Substring to search for (non-empty)",
          "type": "string"
        },
        "replace_with": {
          "description": "Replacement string (can be empty for deletion)",
          "type": "string"
        }
      },
      "required": [
        "op",
        "path",
        "search_for",
        "replace_with"
      ],
      "type": "object"
    },
    "ConfigParamSet": {
      "description": "Set or create a parameter value at the specified path.\n\nUse this operation to:\n- Update an existing parameter value\n- Create a new parameter key\n- Replace a nested parameter value",
      "properties": {
        "op": {
          "const": "set",
          "type": "string"
        },
        "path": {
          "description": "JSONPath to the parameter key to set (e.g., \"api_key\", \"database.host\")",
          "type": "string"
        },
        "new_val": {
          "description": "New value to set",
          "title": "New Val"
        }
      },
      "required": [
        "op",
        "path",
        "new_val"
      ],
      "type": "object"
    }
  },
  "properties": {
    "change_description": {
      "description": "A clear, human-readable summary of what changed in this row update. Be specific.",
      "type": "string"
    },
    "component_id": {
      "description": "The ID of the component the configuration belongs to.",
      "type": "string"
    },
    "configuration_id": {
      "description": "The ID of the parent configuration containing the row to update.",
      "type": "string"
    },
    "configuration_row_id": {
      "description": "The ID of the specific configuration row to update.",
      "type": "string"
    },
    "name": {
      "default": "",
      "description": "New name for the configuration row. Only provide if changing the name. Name should be short (typically under 50 characters) and descriptive of this specific row.",
      "type": "string"
    },
    "description": {
      "default": "",
      "description": "New detailed description for the configuration row. Only provide if changing the description. Should explain the specific purpose and behavior of this individual row.",
      "type": "string"
    },
    "parameter_updates": {
      "default": null,
      "description": "List of granular parameter update operations to apply to this row. Each operation (set, str_replace, remove) modifies a specific parameter using JSONPath notation. Only provide if updating parameters - do not use for changing description or storage. Prefer simple dot-delimited JSONPaths and make the smallest possible updates - only change what needs changing. In case you need to replace the whole parameters, you can use the `set` operation with `$` as path.",
      "items": {
        "discriminator": {
          "mapping": {
            "list_append": "#/$defs/ConfigParamListAppend",
            "remove": "#/$defs/ConfigParamRemove",
            "set": "#/$defs/ConfigParamSet",
            "str_replace": "#/$defs/ConfigParamReplace"
          },
          "propertyName": "op"
        },
        "oneOf": [
          {
            "$ref": "#/$defs/ConfigParamSet"
          },
          {
            "$ref": "#/$defs/ConfigParamReplace"
          },
          {
            "$ref": "#/$defs/ConfigParamRemove"
          },
          {
            "$ref": "#/$defs/ConfigParamListAppend"
          }
        ]
      },
      "type": "array"
    },
    "storage": {
      "additionalProperties": true,
      "default": null,
      "description": "Complete storage configuration for this row containing input/output table and file mappings. Only provide if updating storage mappings - this replaces the ENTIRE storage configuration for this row. \n\nWhen to use:\n- Adding/removing input or output tables for this specific row\n- Modifying table/file mappings for this row\n- Updating table destinations or sources for this row\n\nImportant:\n- Must conform to the component's row storage schema\n- Replaces ALL existing storage config for this row - include all mappings you want to keep\n- Use get_config first to see current row storage configuration\n- Leave unfilled to preserve existing storage configuration",
      "type": "object"
    },
    "processors_before": {
      "default": null,
      "description": "The list of processors that will run before the configured component row runs.",
      "items": {
        "additionalProperties": true,
        "type": "object"
      },
      "type": "array"
    },
    "processors_after": {
      "default": null,
      "description": "The list of processors that will run after the configured component row runs.",
      "items": {
        "additionalProperties": true,
        "type": "object"
      },
      "type": "array"
    }
  },
  "required": [
    "change_description",
    "component_id",
    "configuration_id",
    "configuration_row_id"
  ],
  "type": "object"
}
```

---
<a name="update_sql_transformation"></a>
## update_sql_transformation
**Annotations**: `destructive`

**Tags**: `components`

**Description**:

Updates an existing SQL transformation configuration by modifying its SQL code, storage mappings, or description.

This tool allows PARTIAL parameter updates for transformation SQL blocks and code - you only need to provide
the operations you want to perform. All other fields will remain unchanged.
Use this for modifying SQL transformations created with create_sql_transformation.

WHEN TO USE:
- Modifying SQL queries in transformation (add/edit/remove SQL statements)
- Updating transformation block or code block names
- Changing input/output table mappings for the transformation
- Updating the transformation description
- Enabling or disabling the transformation
- Any combination of the above

PREREQUISITES:
- Transformation must already exist (use create_sql_transformation for new transformations)
- You must know the configuration_id of the transformation
- SQL dialect is determined automatically from the workspace
- CRITICAL: Use get_config first to see the current transformation structure and get block_id/code_id values

TRANSFORMATION STRUCTURE:
A transformation has this hierarchy:
  transformation
  └─ blocks[] - List of transformation blocks (each has a unique block_id)
     └─ block.name - Descriptive name for the block
     └─ block.codes[] - List of code blocks within the block (each has a unique code_id)
        └─ code.name - Descriptive name for the code block
        └─ code.script - SQL script (string with SQL statements)

Example structure from get_config:
{
  "blocks": [
    {
      "id": "b0",  ← block_id needed for operations (format: b{index})
      "name": "Data Preparation",
      "codes": [
        {
          "id": "b0.c0",  ← code_id needed for operations (format: b{block_index}.c{code_index})
          "name": "Load customers",
          "script": "SELECT * FROM customers WHERE status = 'active';"
        }
      ]
    }
  ]
}

PARAMETER UPDATE OPERATIONS:
All operations use block_id and code_id to identify elements (get these from get_config first).

ID Format:
- block_id: "b0", "b1", "b2", etc. (format: b{index})
- code_id: "b0.c0", "b0.c1", "b1.c0", etc. (format: b{block_index}.c{code_index})

1. BLOCK OPERATIONS:
   - add_block: Create a new block in the transformation
     {"op": "add_block", "block": {"name": "New Block", "codes": []}, "position": "end"}

   - remove_block: Delete an entire block
     {"op": "remove_block", "block_id": "b0"}

   - rename_block: Change a block's name
     {"op": "rename_block", "block_id": "b2", "block_name": "Updated Name"}

2. CODE BLOCK OPERATIONS:
   - add_code: Create a new code block within an existing block
     {"op": "add_code", "block_id": "b1", "code": {"name": "New Code", "script": "SELECT 1;"}, "position": "end"}

   - remove_code: Delete a code block
     {"op": "remove_code", "block_id": "b0", "code_id": "b0.c0"}

   - rename_code: Change a code block's name
     {"op": "rename_code", "block_id": "b1", "code_id": "b1.c2", "code_name": "Updated Name"}

3. SQL SCRIPT OPERATIONS:
   - set_code: Replace the entire SQL script (overwrites existing)
     {"op": "set_code", "block_id": "b0", "code_id": "b0.c0", "script": "SELECT * FROM new_table;"}

   - add_script: Append or prepend SQL to existing script (preserves existing)
     {"op": "add_script", "block_id": "b2", "code_id": "b2.c1", "script": "WHERE date > '2024-01-01'",
      "position": "end"}

   - str_replace: Find and replace text in SQL scripts
     {"op": "str_replace", "search_for": "old_table", "replace_with": "new_table", "block_id": "b0",'
      "code_id": "b0.c0"}
     - Omit code_id to replace in all codes of a block
     - Omit both block_id and code_id to replace everywhere

IMPORTANT CONSIDERATIONS:
- Parameter updates are PARTIAL - only the operations you specify are applied
- All other parts of the transformation remain unchanged
- Each SQL script must be executable and follow the current SQL dialect
- Storage configuration is COMPLETE REPLACEMENT - include ALL mappings you want to keep
- Leave updated_description empty to preserve the original description
- SCHEMA CHANGES: Destructive schema changes (removing columns, changing types, renaming columns) require
  manually deleting the output table before running the updated transformation to avoid schema mismatch errors.
  Non-destructive changes (adding columns) typically do not require table deletion.

WORKFLOW:
1. Call get_config to retrieve current transformation structure and identify block_id/code_id values
2. Identify what needs to change (SQL code, storage, description)
3. For SQL changes: Prepare parameter_updates list with targeted operations
4. For storage changes: Build complete storage configuration (include all mappings)
5. Call update_sql_transformation with change_description and only the fields to change

EXAMPLE WORKFLOWS:

Example 1 - Update SQL script in existing code block:
Step 1: Get current config
  result = get_config(component_id="keboola.snowflake-transformation", configuration_id="12345")
  # Note the block_id (e.g., "b0") and code_id (e.g., "b0.c1") from result

Step 2: Update the SQL
  update_sql_transformation(
    configuration_id="12345",
    change_description="Updated WHERE clause to filter active customers only",
    parameter_updates=[
      {
        "op": "set_code",
        "block_id": "b0",      # from step 1
        "code_id": "b0.c0",    # from step 1
        "script": "SELECT * FROM customers WHERE status = 'active' AND region = 'US';"
      }
    ]
  )

Example 2 - Append a new code block to the second block of an existing transformation:
  update_sql_transformation(
    configuration_id="12345",
    change_description="Added aggregation step",
    parameter_updates=[
      {
        "op": "add_code",
        "block_id": "b1",  # second block
        "code": {
          "name": "Aggregate Sales",
          "script": "SELECT customer_id, SUM(amount) as total FROM orders GROUP BY customer_id;"
        },
        "position": "end"
      }
    ]
  )

Example 3 - Replace table name across all SQL scripts:
  update_sql_transformation(
    configuration_id="12345",
    change_description="Renamed source table from old_customers to customers",
    parameter_updates=[
      {
        "op": "str_replace",
        "search_for": "old_customers",
        "replace_with": "customers"
        # No block_id or code_id = applies to all scripts
      }
    ]
  )

Example 4 - Update storage mappings:
  update_sql_transformation(
    configuration_id="12345",
    change_description="Added new input table",
    storage={
      "input": {
        "tables": [
          {
            "source": "in.c-main.customers",
            "destination": "customers"
          },
          {
            "source": "in.c-main.orders",
            "destination": "orders"
          }
        ]
      },
      "output": {
        "tables": [
          {
            "source": "result",
            "destination": "out.c-main.customer_summary"
          }
        ]
      }
    }
  )


**Input JSON Schema**:
```json
{
  "$defs": {
    "Block": {
      "description": "The transformation block.",
      "properties": {
        "name": {
          "description": "A descriptive name for the code block",
          "type": "string"
        },
        "codes": {
          "description": "SQL code sub-blocks",
          "items": {
            "$ref": "#/$defs/Code"
          },
          "type": "array"
        }
      },
      "required": [
        "name",
        "codes"
      ],
      "type": "object"
    },
    "Code": {
      "description": "The code block for the transformation block.",
      "properties": {
        "name": {
          "description": "A descriptive name for the code block",
          "type": "string"
        },
        "script": {
          "description": "The SQL script of the code block",
          "type": "string"
        }
      },
      "required": [
        "name",
        "script"
      ],
      "type": "object"
    },
    "TfAddBlock": {
      "description": "Add a new block to the transformation.",
      "properties": {
        "op": {
          "const": "add_block",
          "type": "string"
        },
        "block": {
          "$ref": "#/$defs/Block",
          "description": "The block to add"
        },
        "position": {
          "default": "end",
          "description": "The position of the block to add",
          "enum": [
            "start",
            "end"
          ],
          "type": "string"
        }
      },
      "required": [
        "op",
        "block"
      ],
      "type": "object"
    },
    "TfAddCode": {
      "description": "Add a new code to an existing block in the transformation.",
      "properties": {
        "op": {
          "const": "add_code",
          "type": "string"
        },
        "block_id": {
          "description": "The ID of the block to add the code to",
          "type": "string"
        },
        "code": {
          "$ref": "#/$defs/Code",
          "description": "The code to add"
        },
        "position": {
          "default": "end",
          "description": "The position of the code to add",
          "enum": [
            "start",
            "end"
          ],
          "type": "string"
        }
      },
      "required": [
        "op",
        "block_id",
        "code"
      ],
      "type": "object"
    },
    "TfAddScript": {
      "description": "Append or prepend SQL script text to an existing code in an existing block in the transformation.",
      "properties": {
        "op": {
          "const": "add_script",
          "type": "string"
        },
        "block_id": {
          "description": "The ID of the block to add the script to",
          "type": "string"
        },
        "code_id": {
          "description": "The ID of the code to add the script to",
          "type": "string"
        },
        "script": {
          "description": "The SQL script to add",
          "type": "string"
        },
        "position": {
          "default": "end",
          "description": "The position of the script to add",
          "enum": [
            "start",
            "end"
          ],
          "type": "string"
        }
      },
      "required": [
        "op",
        "block_id",
        "code_id",
        "script"
      ],
      "type": "object"
    },
    "TfRemoveBlock": {
      "description": "Remove an existing block from the transformation.",
      "properties": {
        "op": {
          "const": "remove_block",
          "type": "string"
        },
        "block_id": {
          "description": "The ID of the block to remove",
          "type": "string"
        }
      },
      "required": [
        "op",
        "block_id"
      ],
      "type": "object"
    },
    "TfRemoveCode": {
      "description": "Remove an existing code from an existing block in the transformation.",
      "properties": {
        "op": {
          "const": "remove_code",
          "type": "string"
        },
        "block_id": {
          "description": "The ID of the block to remove the code from",
          "type": "string"
        },
        "code_id": {
          "description": "The ID of the code to remove",
          "type": "string"
        }
      },
      "required": [
        "op",
        "block_id",
        "code_id"
      ],
      "type": "object"
    },
    "TfRenameBlock": {
      "description": "Rename an existing block in the transformation.",
      "properties": {
        "op": {
          "const": "rename_block",
          "type": "string"
        },
        "block_id": {
          "description": "The ID of the block to rename",
          "type": "string"
        },
        "block_name": {
          "description": "The new name of the block",
          "type": "string"
        }
      },
      "required": [
        "op",
        "block_id",
        "block_name"
      ],
      "type": "object"
    },
    "TfRenameCode": {
      "description": "Rename an existing code in an existing block in the transformation.",
      "properties": {
        "op": {
          "const": "rename_code",
          "type": "string"
        },
        "block_id": {
          "description": "The ID of the block to rename the code in",
          "type": "string"
        },
        "code_id": {
          "description": "The ID of the code to rename",
          "type": "string"
        },
        "code_name": {
          "description": "The new name of the code",
          "type": "string"
        }
      },
      "required": [
        "op",
        "block_id",
        "code_id",
        "code_name"
      ],
      "type": "object"
    },
    "TfSetCode": {
      "description": "Set the SQL script of an existing code in an existing block in the transformation.",
      "properties": {
        "op": {
          "const": "set_code",
          "type": "string"
        },
        "block_id": {
          "description": "The ID of the block to set the code in",
          "type": "string"
        },
        "code_id": {
          "description": "The ID of the code to set",
          "type": "string"
        },
        "script": {
          "description": "The SQL script of the code to set",
          "type": "string"
        }
      },
      "required": [
        "op",
        "block_id",
        "code_id",
        "script"
      ],
      "type": "object"
    },
    "TfStrReplace": {
      "description": "Replace a substring in SQL statements in the transformation.",
      "properties": {
        "op": {
          "const": "str_replace",
          "type": "string"
        },
        "block_id": {
          "anyOf": [
            {
              "type": "string"
            },
            {
              "type": "null"
            }
          ],
          "default": null,
          "description": "The ID of the block to replace substrings in. If not provided, all blocks will be updated."
        },
        "code_id": {
          "anyOf": [
            {
              "type": "string"
            },
            {
              "type": "null"
            }
          ],
          "default": null,
          "description": "The ID of the code to replace substrings in. If not provided, all codes in the block will be updated."
        },
        "search_for": {
          "description": "Substring to search for (non-empty)",
          "type": "string"
        },
        "replace_with": {
          "description": "Replacement string (can be empty for deletion)",
          "type": "string"
        }
      },
      "required": [
        "op",
        "search_for",
        "replace_with"
      ],
      "type": "object"
    }
  },
  "properties": {
    "configuration_id": {
      "description": "The ID of the transformation configuration to update.",
      "type": "string"
    },
    "change_description": {
      "description": "A clear, human-readable summary of what changed in this transformation update. Be specific: e.g., \"Added JOIN with customers table\", \"Updated WHERE clause to filter active records\".",
      "type": "string"
    },
    "parameter_updates": {
      "default": null,
      "description": "List of operations to apply to the transformation structure (blocks, codes, SQL scripts). Each operation modifies specific elements using block_id and code_id identifiers. Only provide if updating SQL code or block structure - do not use for description or storage changes. \n\nIMPORTANT: Use get_config first to retrieve the current transformation structure and identify the block_id and code_id values needed for your operations. IDs are automatically assigned.\n\nAvailable operations:\n1. add_block: Add a new block to the transformation\n   - Fields: op=\"add_block\", block={name, codes}, position=\"start\"|\"end\"\n2. remove_block: Remove an existing block\n   - Fields: op=\"remove_block\", block_id (e.g., \"b0\")\n3. rename_block: Rename an existing block\n   - Fields: op=\"rename_block\", block_id (e.g., \"b0\"), block_name\n4. add_code: Add a new code block to an existing block\n   - Fields: op=\"add_code\", block_id (e.g., \"b0\"), code={name, script}, position=\"start\"|\"end\"\n5. remove_code: Remove an existing code block\n   - Fields: op=\"remove_code\", block_id (e.g., \"b0\"), code_id (e.g., \"b0.c0\")\n6. rename_code: Rename an existing code block\n   - Fields: op=\"rename_code\", block_id (e.g., \"b0\"), code_id (e.g., \"b0.c0\"), code_name\n7. set_code: Replace the entire SQL script of a code block\n   - Fields: op=\"set_code\", block_id (e.g., \"b0\"), code_id (e.g., \"b0.c0\"), script\n8. add_script: Append or prepend SQL to a code block\n   - Fields: op=\"add_script\", block_id (e.g., \"b0\"), code_id (e.g., \"b0.c0\"), script,     position=\"start\"|\"end\"\n9. str_replace: Replace substring in SQL scripts\n   - Fields: op=\"str_replace\", search_for, replace_with, block_id (optional), code_id (optional)\n   - If block_id omitted: replaces in all blocks\n   - If code_id omitted: replaces in all codes of the specified block\n",
      "items": {
        "discriminator": {
          "mapping": {
            "add_block": "#/$defs/TfAddBlock",
            "add_code": "#/$defs/TfAddCode",
            "add_script": "#/$defs/TfAddScript",
            "remove_block": "#/$defs/TfRemoveBlock",
            "remove_code": "#/$defs/TfRemoveCode",
            "rename_block": "#/$defs/TfRenameBlock",
            "rename_code": "#/$defs/TfRenameCode",
            "set_code": "#/$defs/TfSetCode",
            "str_replace": "#/$defs/TfStrReplace"
          },
          "propertyName": "op"
        },
        "oneOf": [
          {
            "$ref": "#/$defs/TfAddBlock"
          },
          {
            "$ref": "#/$defs/TfRemoveBlock"
          },
          {
            "$ref": "#/$defs/TfRenameBlock"
          },
          {
            "$ref": "#/$defs/TfAddCode"
          },
          {
            "$ref": "#/$defs/TfRemoveCode"
          },
          {
            "$ref": "#/$defs/TfRenameCode"
          },
          {
            "$ref": "#/$defs/TfSetCode"
          },
          {
            "$ref": "#/$defs/TfAddScript"
          },
          {
            "$ref": "#/$defs/TfStrReplace"
          }
        ]
      },
      "type": "array"
    },
    "storage": {
      "additionalProperties": true,
      "default": null,
      "description": "Complete storage configuration for transformation input/output table mappings. Only provide if updating storage mappings - this replaces the ENTIRE storage configuration. \n\nWhen to use:\n- Adding/removing input tables for the transformation\n- Modifying output table mappings and destinations\n- Changing table aliases used in SQL\n\nImportant:\n- Must conform to transformation storage schema (input/output tables)\n- Replaces ALL existing storage config - include all mappings you want to keep\n- Use get_config first to see current storage configuration\n- Leave unfilled to preserve existing storage configuration",
      "type": "object"
    },
    "updated_description": {
      "default": "",
      "description": "New detailed description for the transformation. Only provide if changing the description. Should explain what the transformation does, data sources, and business logic. Leave empty to preserve the original description.",
      "type": "string"
    },
    "is_disabled": {
      "default": false,
      "description": "Whether to disable the transformation. Set to True to disable execution without deleting. Default is False (transformation remains enabled).",
      "type": "boolean"
    }
  },
  "required": [
    "configuration_id",
    "change_description"
  ],
  "type": "object"
}
```

---

# Other Tools
<a name="deploy_data_app"></a>
## deploy_data_app
**Annotations**: 

**Tags**: `data-apps`

**Description**:

Deploys/redeploys a data app or stops running data app in the Keboola environment asynchronously given the action
and the configuration ID.

Considerations:
- Redeploying a data app takes some time, and the app temporarily may have status "stopped" during this process
because it needs to restart.
- After deployment, the deployment info includes the app URL and the latest logs to diagnose in-app errors.


**Input JSON Schema**:
```json
{
  "properties": {
    "action": {
      "description": "The action to perform.",
      "enum": [
        "deploy",
        "stop"
      ],
      "type": "string"
    },
    "configuration_id": {
      "description": "The ID of the data app configuration.",
      "type": "string"
    }
  },
  "required": [
    "action",
    "configuration_id"
  ],
  "type": "object"
}
```

---
<a name="get_data_apps"></a>
## get_data_apps
**Annotations**: `read-only`

**Tags**: `data-apps`

**Description**:

Lists summaries of data apps in the project given the limit and offset or gets details of a data apps by
providing their configuration IDs.

Considerations:
- If configuration_ids are provided, the tool will return details of the data apps by their configuration IDs.
- If no configuration_ids are provided, the tool will list all data apps in the project given the limit and offset.
- Data App detail contains configuration, metadata, source code, links, and deployment info along with the latest
data app logs to investigate in-app errors. The logs may be updated after opening the data app URL.


**Input JSON Schema**:
```json
{
  "properties": {
    "configuration_ids": {
      "default": [],
      "description": "The IDs of the data app configurations.",
      "items": {
        "type": "string"
      },
      "type": "array"
    },
    "limit": {
      "default": 100,
      "description": "The limit of the data apps to fetch.",
      "type": "integer"
    },
    "offset": {
      "default": 0,
      "description": "The offset of the data apps to fetch.",
      "type": "integer"
    }
  },
  "type": "object"
}
```

---
<a name="modify_data_app"></a>
## modify_data_app
**Annotations**: `destructive`

**Tags**: `data-apps`

**Description**:

Creates or updates a Streamlit data app.

Considerations:
- The `source_code` parameter must be a complete and runnable Streamlit app. It must include a placeholder
`{QUERY_DATA_FUNCTION}` where a `query_data` function will be injected. This function queries the workspace to get
data, it accepts a string of SQL query following current sql dialect and returns a pandas DataFrame with the results
from the workspace.
- Write SQL queries so they are compatible with the current workspace backend, you can ensure this by using the
`query_data` tool to inspect the data in the workspace before using it in the data app.
- If you're updating an existing data app, provide the `configuration_id` parameter and the `change_description`
parameter. To keep existing data app values during an update, leave them as empty strings, lists, or None
appropriately based on the parameter type.
- If the data app is updated while running, it must be redeployed for the changes to take effect.
- New apps use the HTTP basic authentication by default for security unless explicitly specified otherwise; when
updating, set `authentication_type` to `default` to keep the existing authentication type configuration
(including OIDC setups) unless explicitly specified otherwise.


**Input JSON Schema**:
```json
{
  "properties": {
    "name": {
      "description": "Name of the data app.",
      "type": "string"
    },
    "description": {
      "description": "Description of the data app.",
      "type": "string"
    },
    "source_code": {
      "description": "Complete Python/Streamlit source code for the data app.",
      "type": "string"
    },
    "packages": {
      "description": "Python packages used in the source code that will be installed by `pip install` into the environment before the code runs. For example: [\"pandas\", \"requests~=2.32\"].",
      "items": {
        "type": "string"
      },
      "type": "array"
    },
    "authentication_type": {
      "description": "Authentication type, \"no-auth\" removes authentication completely, \"basic-auth\" sets the data app to be secured using the HTTP basic authentication, and \"default\" keeps the existing authentication type when updating.",
      "enum": [
        "no-auth",
        "basic-auth",
        "default"
      ],
      "type": "string"
    },
    "configuration_id": {
      "default": "",
      "description": "The ID of existing data app configuration when updating, otherwise empty string.",
      "type": "string"
    },
    "change_description": {
      "default": "",
      "description": "The description of the change when updating (e.g. \"Update Code\"), otherwise empty string.",
      "type": "string"
    }
  },
  "required": [
    "name",
    "description",
    "source_code",
    "packages",
    "authentication_type"
  ],
  "type": "object"
}
```

---

# Documentation Tools
<a name="docs_query"></a>
## docs_query
**Annotations**: `read-only`

**Tags**: `docs`

**Description**:

Answers a question using the Keboola documentation as a source.


**Input JSON Schema**:
```json
{
  "properties": {
    "query": {
      "description": "Natural language query to search for in the documentation.",
      "type": "string"
    }
  },
  "required": [
    "query"
  ],
  "type": "object"
}
```

---

# Flow Tools
<a name="create_conditional_flow"></a>
## create_conditional_flow
**Annotations**: 

**Tags**: `flows`

**Description**:

Creates a new conditional flow configuration in Keboola.

BEFORE USING THIS TOOL:
- Call `get_flow_schema` with flow_type='keboola.flow' to see the required schema structure
- Call `get_flow_examples` with flow_type='keboola.flow' to see working examples

REQUIREMENTS:
- All phase and task IDs must be unique strings
- The `phases` list cannot be empty
- The `phases` and `tasks` parameters must match the keboola.flow JSON schema structure
- Phase/task failures automatically end the flow - do NOT create failure conditions
- Only add conditions/retry logic when user explicitly requests branching or error handling
- All phases must be connected: no dangling phases are allowed
- The flow must have exactly one entry point (one phase with no incoming transitions)
- Every phase must either transition to another phase or end the flow

WHEN TO USE:
- User asks to "create a flow" (conditional flows are the default flow type)
- User requests conditional logic, retry mechanisms, or error handling
- User needs a data pipeline with sophisticated branching or notifications


**Input JSON Schema**:
```json
{
  "properties": {
    "name": {
      "description": "A short, descriptive name for the flow.",
      "type": "string"
    },
    "description": {
      "description": "Detailed description of the flow purpose.",
      "type": "string"
    },
    "phases": {
      "description": "List of phase definitions for conditional flows.",
      "items": {
        "additionalProperties": true,
        "type": "object"
      },
      "type": "array"
    },
    "tasks": {
      "description": "List of task definitions for conditional flows.",
      "items": {
        "additionalProperties": true,
        "type": "object"
      },
      "type": "array"
    }
  },
  "required": [
    "name",
    "description",
    "phases",
    "tasks"
  ],
  "type": "object"
}
```

---
<a name="create_flow"></a>
## create_flow
**Annotations**: 

**Tags**: `flows`

**Description**:

Creates a new flow configuration in Keboola.
A flow is a special type of Keboola component that orchestrates the execution of other components. It defines
how tasks are grouped and ordered — enabling control over parallelization** and sequential execution.
Each flow is composed of:
- Tasks: individual component configurations (e.g., extractors, writers, transformations).
- Phases: groups of tasks that run in parallel. Phases themselves run in order, based on dependencies.

If you haven't already called it, always use the `get_flow_schema` tool using `keboola.orchestrator` flow type
to see the latest schema for flows and also look at the examples under `get_flow_examples` tool.

CONSIDERATIONS:
- The `phases` and `tasks` parameters must conform to the Keboola Flow JSON schema.
- Each task and phase must include at least: `id` and `name`.
- Each task must reference an existing component configuration in the project.
- Items in the `dependsOn` phase field reference ids of other phases.
- Links contained in the response should ALWAYS be presented to the user

USAGE:
Use this tool to automate multi-step data workflows. This is ideal for:
- Creating ETL/ELT orchestration.
- Coordinating dependencies between components.
- Structuring parallel and sequential task execution.

EXAMPLES:
- user_input: Orchestrate all my JIRA extractors.
    - fill `tasks` parameter with the tasks for the JIRA extractors
    - determine dependencies between the JIRA extractors
    - fill `phases` parameter by grouping tasks into phases


**Input JSON Schema**:
```json
{
  "properties": {
    "name": {
      "description": "A short, descriptive name for the flow.",
      "type": "string"
    },
    "description": {
      "description": "Detailed description of the flow purpose.",
      "type": "string"
    },
    "phases": {
      "description": "List of phase definitions.",
      "items": {
        "additionalProperties": true,
        "type": "object"
      },
      "type": "array"
    },
    "tasks": {
      "description": "List of task definitions.",
      "items": {
        "additionalProperties": true,
        "type": "object"
      },
      "type": "array"
    }
  },
  "required": [
    "name",
    "description",
    "phases",
    "tasks"
  ],
  "type": "object"
}
```

---
<a name="get_flow"></a>
## get_flow
**Annotations**: `read-only`

**Tags**: `flows`

**Description**:

Gets detailed information about a specific flow configuration.


**Input JSON Schema**:
```json
{
  "properties": {
    "configuration_id": {
      "description": "ID of the flow to retrieve.",
      "type": "string"
    }
  },
  "required": [
    "configuration_id"
  ],
  "type": "object"
}
```

---
<a name="get_flow_examples"></a>
## get_flow_examples
**Annotations**: `read-only`

**Tags**: `flows`

**Description**:

Retrieves examples of valid flow configurations.

CONSIDERATIONS:
- If the project has conditional flows disabled, this tool will fail when requesting conditional flow examples.
- Projects with conditional flows enabled can fetch examples for both flow types.
- Projects with conditional flows disabled should use `keboola.orchestrator` for legacy flow examples.


**Input JSON Schema**:
```json
{
  "properties": {
    "flow_type": {
      "description": "The type of the flow to retrieve examples for.",
      "enum": [
        "keboola.flow",
        "keboola.orchestrator"
      ],
      "type": "string"
    }
  },
  "required": [
    "flow_type"
  ],
  "type": "object"
}
```

---
<a name="get_flow_schema"></a>
## get_flow_schema
**Annotations**: `read-only`

**Tags**: `flows`

**Description**:

Returns the JSON schema for the given flow type in markdown format.
`keboola.flow` = conditional flows
`keboola.orchestrator` = legacy flows

CONSIDERATIONS:
- If the project has conditional flows disabled, this tool will fail when requesting conditional flow schema.
- Otherwise, the returned schema matches the requested flow type.

Usage:
    Use this tool to inspect the required structure of phases and tasks for `create_flow` or `update_flow`.


**Input JSON Schema**:
```json
{
  "properties": {
    "flow_type": {
      "description": "The type of flow for which to fetch schema.",
      "enum": [
        "keboola.flow",
        "keboola.orchestrator"
      ],
      "type": "string"
    }
  },
  "required": [
    "flow_type"
  ],
  "type": "object"
}
```

---
<a name="list_flows"></a>
## list_flows
**Annotations**: `read-only`

**Tags**: `flows`

**Description**:

Retrieves flow configurations from the project. Optionally filtered by IDs.


**Input JSON Schema**:
```json
{
  "properties": {
    "flow_ids": {
      "default": [],
      "description": "IDs of the flows to retrieve.",
      "items": {
        "type": "string"
      },
      "type": "array"
    }
  },
  "type": "object"
}
```

---
<a name="update_flow"></a>
## update_flow
**Annotations**: `destructive`

**Tags**: `flows`

**Description**:

Updates an existing flow configuration in Keboola.

A flow is a special type of Keboola component that orchestrates the execution of other components. It defines
how tasks are grouped and ordered — enabling control over parallelization** and sequential execution.
Each flow is composed of:
- Tasks: individual component configurations (e.g., extractors, writers, transformations).
- Phases: groups of tasks that run in parallel. Phases themselves run in order, based on dependencies.

PREREQUISITES:
- The flow specified by `configuration_id` must already exist in the project
- Use `get_flow` to retrieve the current flow configuration and determine its type
- Use `get_flow_schema` with the correct flow type to understand the required structure
- Ensure all referenced component configurations exist in the project

CONSIDERATIONS:
- The `flow_type` parameter **MUST** match the actual type of the flow being updated
- The `phases` and `tasks` parameters must conform to the appropriate JSON schema
- Each task and phase must include at least: `id` and `name`
- Each task must reference an existing component configuration in the project
- Items in the `dependsOn` phase field reference ids of other phases
- If the project has conditional flows disabled, this tool will fail when trying to update conditional flows
- Links contained in the response should ALWAYS be presented to the user

USAGE:
Use this tool to update an existing flow. You must specify the correct flow_type:
- Use `"keboola.flow"` for conditional flows
- Use `"keboola.orchestrator"` for legacy flows

EXAMPLES:
- user_input: "Add a new transformation phase to my existing flow"
    - First use `get_flow` to retrieve the current flow configuration
    - Determine the flow type from the response
    - Use `get_flow_schema` with the correct flow type
    - Update the phases and tasks arrays with the new transformation
    - Set `flow_type` to match the existing flow type
- user_input: "Update my flow to include error handling"
    - For conditional flows: add retry configurations and error conditions
    - For legacy flows: adjust `continueOnFailure` settings
    - Ensure the `flow_type` matches the existing flow


**Input JSON Schema**:
```json
{
  "properties": {
    "configuration_id": {
      "description": "ID of the flow configuration to update.",
      "type": "string"
    },
    "flow_type": {
      "description": "The type of flow to update. Use \"keboola.flow\" for conditional flows or \"keboola.orchestrator\" for legacy flows. This MUST match the existing flow type.",
      "enum": [
        "keboola.flow",
        "keboola.orchestrator"
      ],
      "type": "string"
    },
    "change_description": {
      "description": "Description of changes made.",
      "type": "string"
    },
    "phases": {
      "default": null,
      "description": "Updated list of phase definitions.",
      "items": {
        "additionalProperties": true,
        "type": "object"
      },
      "type": "array"
    },
    "tasks": {
      "default": null,
      "description": "Updated list of task definitions.",
      "items": {
        "additionalProperties": true,
        "type": "object"
      },
      "type": "array"
    },
    "name": {
      "default": "",
      "description": "Updated flow name. Only updated if provided.",
      "type": "string"
    },
    "description": {
      "default": "",
      "description": "Updated flow description. Only updated if provided.",
      "type": "string"
    }
  },
  "required": [
    "configuration_id",
    "flow_type",
    "change_description"
  ],
  "type": "object"
}
```

---

# Jobs Tools
<a name="get_job"></a>
## get_job
**Annotations**: `read-only`

**Tags**: `jobs`

**Description**:

Retrieves detailed information about a specific job, identified by the job_id, including its status, parameters,
results, and any relevant metadata.

EXAMPLES:
- If job_id = "123", then the details of the job with id "123" will be retrieved.


**Input JSON Schema**:
```json
{
  "properties": {
    "job_id": {
      "description": "The unique identifier of the job whose details should be retrieved.",
      "type": "string"
    }
  },
  "required": [
    "job_id"
  ],
  "type": "object"
}
```

---
<a name="list_jobs"></a>
## list_jobs
**Annotations**: `read-only`

**Tags**: `jobs`

**Description**:

Retrieves all jobs in the project, or filter jobs by a specific component_id or config_id, with optional status
filtering. Additional parameters support pagination (limit, offset) and sorting (sort_by, sort_order).

USAGE:
- Use when you want to list jobs for a given component_id and optionally for given config_id.
- Use when you want to list all jobs in the project or filter them by status.

EXAMPLES:
- If status = "error", only jobs with status "error" will be listed.
- If status = None, then all jobs with arbitrary status will be listed.
- If component_id = "123" and config_id = "456", then the jobs for the component with id "123" and configuration
  with id "456" will be listed.
- If limit = 100 and offset = 0, the first 100 jobs will be listed.
- If limit = 100 and offset = 100, the second 100 jobs will be listed.
- If sort_by = "endTime" and sort_order = "asc", the jobs will be sorted by the end time in ascending order.


**Input JSON Schema**:
```json
{
  "properties": {
    "status": {
      "default": null,
      "description": "The optional status of the jobs to filter by, if None then default all.",
      "enum": [
        "waiting",
        "processing",
        "success",
        "error",
        "created",
        "warning",
        "terminating",
        "cancelled",
        "terminated"
      ],
      "type": "string"
    },
    "component_id": {
      "default": null,
      "description": "The optional ID of the component whose jobs you want to list, default = None.",
      "type": "string"
    },
    "config_id": {
      "default": null,
      "description": "The optional ID of the component configuration whose jobs you want to list, default = None.",
      "type": "string"
    },
    "limit": {
      "default": 100,
      "description": "The number of jobs to list, default = 100, max = 500.",
      "maximum": 500,
      "minimum": 1,
      "type": "integer"
    },
    "offset": {
      "default": 0,
      "description": "The offset of the jobs to list, default = 0.",
      "minimum": 0,
      "type": "integer"
    },
    "sort_by": {
      "default": "startTime",
      "description": "The field to sort the jobs by, default = \"startTime\".",
      "enum": [
        "startTime",
        "endTime",
        "createdTime",
        "durationSeconds",
        "id"
      ],
      "type": "string"
    },
    "sort_order": {
      "default": "desc",
      "description": "The order to sort the jobs by, default = \"desc\".",
      "enum": [
        "asc",
        "desc"
      ],
      "type": "string"
    }
  },
  "type": "object"
}
```

---
<a name="run_job"></a>
## run_job
**Annotations**: `destructive`

**Tags**: `jobs`

**Description**:

Starts a new job for a given component or transformation.


**Input JSON Schema**:
```json
{
  "properties": {
    "component_id": {
      "description": "The ID of the component or transformation for which to start a job.",
      "type": "string"
    },
    "configuration_id": {
      "description": "The ID of the configuration for which to start a job.",
      "type": "string"
    }
  },
  "required": [
    "component_id",
    "configuration_id"
  ],
  "type": "object"
}
```

---

# OAuth Tools
<a name="create_oauth_url"></a>
## create_oauth_url
**Annotations**: `destructive`

**Tags**: `oauth`

**Description**:

Generates an OAuth authorization URL for a Keboola component configuration.

When using this tool, be very concise in your response. Just guide the user to click the
authorization link.

Note that this tool should be called specifically for the OAuth-requiring components after their
configuration is created e.g. keboola.ex-google-analytics-v4 and keboola.ex-gmail.


**Input JSON Schema**:
```json
{
  "properties": {
    "component_id": {
      "description": "The component ID to grant access to (e.g., \"keboola.ex-google-analytics-v4\").",
      "type": "string"
    },
    "config_id": {
      "description": "The configuration ID for the component.",
      "type": "string"
    }
  },
  "required": [
    "component_id",
    "config_id"
  ],
  "type": "object"
}
```

---

# Project Tools
<a name="get_project_info"></a>
## get_project_info
**Annotations**: `read-only`

**Tags**: `project`

**Description**:

Retrieves structured information about the current project,
including essential context and base instructions for working with it
(e.g., transformations, components, workflows, and dependencies).

Always call this tool at least once at the start of a conversation
to establish the project context before using other tools.


**Input JSON Schema**:
```json
{
  "properties": {},
  "type": "object"
}
```

---

# Search Tools
<a name="find_component_id"></a>
## find_component_id
**Annotations**: `read-only`

**Tags**: `search`

**Description**:

Returns list of component IDs that match the given query.

USAGE:
- Use when you want to find the component for a specific purpose.

EXAMPLES:
- user_input: `I am looking for a salesforce extractor component`
    - returns a list of component IDs that match the query, ordered by relevance/best match.


**Input JSON Schema**:
```json
{
  "properties": {
    "query": {
      "description": "Natural language query to find the requested component.",
      "type": "string"
    }
  },
  "required": [
    "query"
  ],
  "type": "object"
}
```

---
<a name="search"></a>
## search
**Annotations**: `read-only`

**Tags**: `search`

**Description**:

Searches for Keboola items (tables, buckets, configurations, transformations, flows, etc.) in the current project
by matching patterns against item ID, name, display name, or description. Returns matching items grouped by type
with their IDs and metadata.

WHEN TO USE:
- User asks to "find", "locate", or "search for" something by name
- User mentions a partial name and you need to find the full item (e.g., "find the customer table")
- User asks "what tables/configs/flows do I have with X in the name?"
- You need to discover items before performing operations on them
- User asks to "list all items with [name] in it"
- DO NOT use for listing all items of a specific type. Use list_configs, list_tables, list_flows, etc instead.

HOW IT WORKS:
- Searches by regex pattern matching against id, name, displayName, and description fields
- Case-insensitive search
- Multiple patterns work as OR condition - matches items containing ANY of the patterns
- Returns grouped results by item type (tables, buckets, configurations, flows, etc.)
- Each result includes the item's ID, name, creation date, and relevant metadata

IMPORTANT:
- Always use this tool when the user mentions a name but you don't have the exact ID
- The search returns IDs that you can use with other tools (e.g., get_table, get_config, get_flow)
- Results are ordered by update time. The most recently updated items are returned first.
- For exact ID lookups, use specific tools like get_table, get_config, get_flow instead
- Use find_component_id and list_configs tools to find configurations related to a specific component

USAGE EXAMPLES:
- user_input: "Find all tables with 'customer' in the name"
  → patterns=["customer"], item_types=["table"]
  → Returns all tables whose id, name, displayName, or description contains "customer"

- user_input: "Search for the sales transformation"
  → patterns=["sales"], item_types=["transformation"]
  → Returns transformations with "sales" in any searchable field

- user_input: "Find items named 'daily report' or 'weekly summary'"
  → patterns=["daily.*report", "weekly.*summary"], item_types=[]
  → Returns all items matching any of these patterns

- user_input: "Show me all configurations related to Google Analytics"
  → patterns=["google.*analytics"], item_types=["configuration"]
  → Returns configurations with matching patterns


**Input JSON Schema**:
```json
{
  "properties": {
    "patterns": {
      "description": "One or more search patterns to match against item ID, name, display name, or description. Supports regex patterns. Case-insensitive. Examples: [\"customer\"], [\"sales\", \"revenue\"], [\"test.*table\"]. Do not use empty strings or empty lists.",
      "items": {
        "type": "string"
      },
      "type": "array"
    },
    "item_types": {
      "default": [],
      "description": "Optional filter for specific Keboola item types. Leave empty to search all types. Common values: \"table\" (data tables), \"bucket\" (table containers), \"transformation\" (SQL/Python transformations), \"configuration\" (extractor/writer configs), \"flow\" (orchestration flows). Use when you know what type of item you're looking for.",
      "items": {
        "enum": [
          "flow",
          "bucket",
          "table",
          "transformation",
          "configuration",
          "configuration-row",
          "workspace",
          "shared-code",
          "rows",
          "state"
        ],
        "type": "string"
      },
      "type": "array"
    },
    "limit": {
      "default": 50,
      "description": "Maximum number of items to return (default: 50, max: 100).",
      "type": "integer"
    },
    "offset": {
      "default": 0,
      "description": "Number of matching items to skip for pagination (default: 0).",
      "type": "integer"
    }
  },
  "required": [
    "patterns"
  ],
  "type": "object"
}
```

---

# SQL Tools
<a name="query_data"></a>
## query_data
**Annotations**: `read-only`

**Tags**: `sql`

**Description**:

Executes an SQL SELECT query to get the data from the underlying database.

CRITICAL SQL REQUIREMENTS:

* ALWAYS check the SQL dialect before constructing queries. The SQL dialect can be found in the project info.
* Do not include any comments in the SQL code

DIALECT-SPECIFIC REQUIREMENTS:
* Snowflake: Use double quotes for identifiers: "column_name", "table_name"
* BigQuery: Use backticks for identifiers: `column_name`, `table_name`
* Never mix quoting styles within a single query

TABLE AND COLUMN REFERENCES:
* Always use fully qualified table names that include database name, schema name and table name
* Get fully qualified table names using table information tools - use exact format shown
* Snowflake format: "DATABASE"."SCHEMA"."TABLE"
* BigQuery format: `project`.`dataset`.`table`
* Always use quoted column names when referring to table columns (exact quotes from table info)

CTE (WITH CLAUSE) RULES:
* ALL column references in main query MUST match exact case used in the CTE
* If you alias a column as "project_id" in CTE, reference it as "project_id" in subsequent queries
* For Snowflake: Unless columns are quoted in CTE, they become UPPERCASE. To preserve case, use quotes
* Define all column aliases explicitly in CTEs
* Quote identifiers in both CTE definition and references to preserve case

FUNCTION COMPATIBILITY:
* Snowflake: Use LISTAGG instead of STRING_AGG
* Check data types before using date functions (DATE_TRUNC, EXTRACT require proper date/timestamp types)
* Cast VARCHAR columns to appropriate types before using in date/numeric functions

ERROR PREVENTION:
* Never pass empty strings ('') where numeric or date values are expected
* Use NULLIF or CASE statements to handle empty values
* Always use TRY_CAST or similar safe casting functions when converting data types
* Check for division by zero using NULLIF(denominator, 0)

DATA VALIDATION:
* When querying columns with categorical values, use query_data tool to inspect distinct values beforehand
* Ensure valid filtering by checking actual data values first


**Input JSON Schema**:
```json
{
  "properties": {
    "sql_query": {
      "description": "SQL SELECT query to run.",
      "type": "string"
    },
    "query_name": {
      "description": "A concise, human-readable name for this query based on its purpose and what data it retrieves. Use normal words with spaces (e.g., \"Customer Orders Last Month\", \"Top Selling Products\", \"User Activity Summary\").",
      "type": "string"
    }
  },
  "required": [
    "sql_query",
    "query_name"
  ],
  "type": "object"
}
```

---

# Storage Tools
<a name="get_bucket"></a>
## get_bucket
**Annotations**: `read-only`

**Tags**: `storage`

**Description**:

Gets detailed information about a specific bucket.


**Input JSON Schema**:
```json
{
  "properties": {
    "bucket_id": {
      "description": "Unique ID of the bucket.",
      "type": "string"
    }
  },
  "required": [
    "bucket_id"
  ],
  "type": "object"
}
```

---
<a name="get_table"></a>
## get_table
**Annotations**: `read-only`

**Tags**: `storage`

**Description**:

Gets detailed information about a specific Keboola table, including fully qualified database name,
column definitions, and metadata.

RETURNS:
- Table metadata: ID, name, description, primary key column names, storage backend details
- Column information for each column:
  - name: Column name
  - database_native_type: Backend-specific type (e.g., VARCHAR(255), TIMESTAMP_NTZ, DECIMAL(20,2))
  - keboola_base_type: Storage-agnostic type (STRING, INTEGER, NUMERIC, FLOAT, BOOLEAN, DATE, TIMESTAMP)
  - nullable: Whether the column accepts NULL values
- Fully qualified database identifier for use in SQL queries

DATA TYPE FIELDS:
- database_native_type: The actual type in the storage backend (Snowflake, BigQuery, etc.)
  with precision, scale, and other implementation details
- keboola_base_type: Standardized type indicating the semantic data type. May not always be
  available. When present, it reveals the actual type of data stored in the column - for example,
  a column with database_native_type VARCHAR might have keboola_base_type INTEGER, indicating
  it stores integer values despite being stored as text in the backend.

USE WHEN:
- You need column names and data types for writing SQL queries
- You need the fully qualified table name for database operations
- You want to understand the table schema before creating transformations or components


**Input JSON Schema**:
```json
{
  "properties": {
    "table_id": {
      "description": "Unique ID of the table.",
      "type": "string"
    }
  },
  "required": [
    "table_id"
  ],
  "type": "object"
}
```

---
<a name="list_buckets"></a>
## list_buckets
**Annotations**: `read-only`

**Tags**: `storage`

**Description**:

Retrieves information about all buckets in the project.


**Input JSON Schema**:
```json
{
  "properties": {},
  "type": "object"
}
```

---
<a name="list_tables"></a>
## list_tables
**Annotations**: `read-only`

**Tags**: `storage`

**Description**:

Retrieves all tables in a specific bucket with their basic information.


**Input JSON Schema**:
```json
{
  "properties": {
    "bucket_id": {
      "description": "Unique ID of the bucket.",
      "type": "string"
    }
  },
  "required": [
    "bucket_id"
  ],
  "type": "object"
}
```

---
<a name="update_descriptions"></a>
## update_descriptions
**Annotations**: `destructive`

**Tags**: `storage`

**Description**:

Updates the description for a Keboola storage item.

This tool supports three item types, inferred from the provided item_id:

- bucket: item_id = "in.c-bucket"
- table: item_id = "in.c-bucket.table"
- column: item_id = "in.c-bucket.table.column"

Usage examples (payload uses a list of DescriptionUpdate objects):
- Update a bucket:
  updates=[DescriptionUpdate(item_id="in.c-my-bucket", description="New bucket description")]
- Update a table:
  updates=[DescriptionUpdate(item_id="in.c-my-bucket.my-table", description="New table description")]
- Update a column:
  updates=[DescriptionUpdate(item_id="in.c-my-bucket.my-table.my_column", description="New column description")]


**Input JSON Schema**:
```json
{
  "$defs": {
    "DescriptionUpdate": {
      "description": "Structured update describing a storage item and its new description.",
      "properties": {
        "item_id": {
          "description": "Storage item name: \"bucket_id\", \"bucket_id.table_id\", \"bucket_id.table_id.column_name\"",
          "type": "string"
        },
        "description": {
          "description": "New description to set for the storage item.",
          "type": "string"
        }
      },
      "required": [
        "item_id",
        "description"
      ],
      "type": "object"
    }
  },
  "properties": {
    "updates": {
      "description": "List of DescriptionUpdate objects with storage item_id and new description. Examples: \"bucket_id\", \"bucket_id.table_id\", \"bucket_id.table_id.column_name\"",
      "items": {
        "$ref": "#/$defs/DescriptionUpdate"
      },
      "type": "array"
    }
  },
  "required": [
    "updates"
  ],
  "type": "object"
}
```

---<|MERGE_RESOLUTION|>--- conflicted
+++ resolved
@@ -700,11 +700,7 @@
     },
     "parameter_updates": {
       "default": null,
-<<<<<<< HEAD
-      "description": "List of granular parameter update operations to apply. Each operation (set, str_replace, remove) modifies a specific value using JSONPath notation. Only provide if updating parameters - do not use for changing description, storage or processors. Prefer simple dot-delimited JSONPaths and make the smallest possible updates - only change what needs changing. In case you need to replace the whole parameters section, you can use the `set` operation with `$` as path.",
-=======
-      "description": "List of granular parameter update operations to apply. Each operation (set, str_replace, remove, list_append) modifies a specific parameter using JSONPath notation. Only provide if updating parameters - do not use for changing description or storage. Prefer simple dot-delimited JSONPaths and make the smallest possible updates - only change what needs changing. In case you need to replace the whole parameters, you can use the `set` operation with `$` as path.",
->>>>>>> 5ea48b6f
+      "description": "List of granular parameter update operations to apply. Each operation (set, str_replace, remove, list_append) modifies a specific value using JSONPath notation. Only provide if updating parameters - do not use for changing description, storage or processors. Prefer simple dot-delimited JSONPaths and make the smallest possible updates - only change what needs changing. In case you need to replace the whole parameters section, you can use the `set` operation with `$` as path.",
       "items": {
         "discriminator": {
           "mapping": {
