--- conflicted
+++ resolved
@@ -7,11 +7,7 @@
 from fastmcp.tools import FunctionTool
 from pydantic import BaseModel, Field
 
-<<<<<<< HEAD
-from keboola_mcp_server.client import GlobalSearchResponse, GlobalSearchTypes, KeboolaClient, SuggestedComponent
-=======
-from keboola_mcp_server.client import GlobalSearchResponse, GlobalSearchType, KeboolaClient
->>>>>>> 438a5c98
+from keboola_mcp_server.client import GlobalSearchResponse, GlobalSearchType, KeboolaClient, SuggestedComponent
 from keboola_mcp_server.errors import tool_errors
 from keboola_mcp_server.mcp import with_session_state
 
@@ -150,8 +146,7 @@
     response = await client.storage_client.global_search(
         query=joined_prefixes, types=entity_types, limit=limit, offset=offset
     )
-<<<<<<< HEAD
-    return GlobalSearchResult.from_api_responses(response)
+    return GlobalSearchOutput.from_api_responses(response)
 
 
 @tool_errors()
@@ -172,7 +167,4 @@
     """
     client = KeboolaClient.from_state(ctx.session.state)
     suggestion_response = await client.ai_service_client.suggest_component(query)
-    return suggestion_response.components
-=======
-    return GlobalSearchOutput.from_api_responses(response)
->>>>>>> 438a5c98
+    return suggestion_response.components