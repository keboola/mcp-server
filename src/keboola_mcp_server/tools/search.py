--- conflicted
+++ resolved
@@ -7,11 +7,7 @@
 from fastmcp.tools import FunctionTool
 from pydantic import BaseModel, Field
 
-<<<<<<< HEAD
-from keboola_mcp_server.client import GlobalSearchResponse, GlobalSearchType, KeboolaClient, SuggestedComponent
-=======
-from keboola_mcp_server.client import GlobalSearchResponse, ItemType, KeboolaClient
->>>>>>> eded2aee
+from keboola_mcp_server.client import GlobalSearchResponse, ItemType, KeboolaClient, SuggestedComponent
 from keboola_mcp_server.errors import tool_errors
 from keboola_mcp_server.mcp import with_session_state
 
@@ -24,12 +20,8 @@
 def add_search_tools(mcp: FastMCP) -> None:
     """Add tools to the MCP server."""
     search_tools = [
-<<<<<<< HEAD
-        global_search,
         find_component_id,
-=======
         find_ids_by_name,
->>>>>>> eded2aee
     ]
     for tool in search_tools:
         LOG.info(f'Adding tool {tool.__name__} to the MCP server.')
