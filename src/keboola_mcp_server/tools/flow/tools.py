"""Flow management tools for the MCP server (orchestrations/flows)."""

import logging
from typing import Annotated, Any, Sequence, cast

from fastmcp import Context, FastMCP
from pydantic import Field

from keboola_mcp_server.client import ORCHESTRATOR_COMPONENT_ID, JsonDict, KeboolaClient
from keboola_mcp_server.errors import tool_errors
from keboola_mcp_server.links import ProjectLinksManager
from keboola_mcp_server.mcp import with_session_state
from keboola_mcp_server.tools.components.tools import _set_cfg_creation_metadata, _set_cfg_update_metadata
from keboola_mcp_server.tools.flow.model import (
    FlowConfigurationResponse,
    FlowToolResponse,
    ReducedFlow,
    RetrieveFlowsOutput,
)
from keboola_mcp_server.tools.flow.utils import (
    ensure_phase_ids,
    ensure_task_ids,
    get_schema_as_markdown,
    validate_flow_structure,
)
from keboola_mcp_server.tools.validation import validate_flow_configuration_against_schema

LOG = logging.getLogger(__name__)


def add_flow_tools(mcp: FastMCP) -> None:
    """Add flow tools to the MCP server."""
    flow_tools = [create_flow, retrieve_flows, update_flow, get_flow_detail, get_flow_schema]

    for tool in flow_tools:
        LOG.info(f'Adding tool {tool.__name__} to the MCP server.')
        mcp.add_tool(tool)

    LOG.info('Flow tools initialized.')


@tool_errors()
async def get_flow_schema() -> Annotated[str, Field(description='The configuration schema of Flow.')]:
    """Returns the JSON schema that defines the structure of Flow configurations."""

    LOG.info('Returning flow configuration schema')
    return get_schema_as_markdown()


@tool_errors()
@with_session_state()
async def create_flow(
    ctx: Context,
    name: Annotated[str, Field(description='A short, descriptive name for the flow.')],
    description: Annotated[str, Field(description='Detailed description of the flow purpose.')],
    phases: Annotated[list[dict[str, Any]], Field(description='List of phase definitions.')],
    tasks: Annotated[list[dict[str, Any]], Field(description='List of task definitions.')],
) -> Annotated[FlowToolResponse, Field(description='Response object for flow creation.')]:
    """
    Creates a new flow configuration in Keboola.
    A flow is a special type of Keboola component that orchestrates the execution of other components. It defines
    how tasks are grouped and ordered — enabling control over parallelization** and sequential execution.
    Each flow is composed of:
    - Tasks: individual component configurations (e.g., extractors, writers, transformations).
    - Phases: groups of tasks that run in parallel. Phases themselves run in order, based on dependencies.

    CONSIDERATIONS:
    - The `phases` and `tasks` parameters must conform to the Keboola Flow JSON schema.
    - Each task and phase must include at least: `id` and `name`.
    - Each task must reference an existing component configuration in the project.
    - Items in the `dependsOn` phase field reference ids of other phases.
    - Links contained in the response should ALWAYS be presented to the user

    USAGE:
    Use this tool to automate multi-step data workflows. This is ideal for:
    - Creating ETL/ELT orchestration.
    - Coordinating dependencies between components.
    - Structuring parallel and sequential task execution.

    EXAMPLES:
    - user_input: Orchestrate all my JIRA extractors.
        - fill `tasks` parameter with the tasks for the JIRA extractors
        - determine dependencies between the JIRA extractors
        - fill `phases` parameter by grouping tasks into phases
    """

    processed_phases = ensure_phase_ids(phases)
    processed_tasks = ensure_task_ids(tasks)
    validate_flow_structure(processed_phases, processed_tasks)
    flow_configuration = {
        'phases': [phase.model_dump(by_alias=True) for phase in processed_phases],
        'tasks': [task.model_dump(by_alias=True) for task in processed_tasks],
    }
    validate_flow_configuration_against_schema(cast(JsonDict, flow_configuration))

    LOG.info(f'Creating new flow: {name}')
    client = KeboolaClient.from_state(ctx.session.state)
    links_manager = await ProjectLinksManager.from_client(client)
    new_raw_configuration = await client.storage_client.flow_create(
        name=name, description=description, flow_configuration=flow_configuration  # Direct configuration
    )

    await _set_cfg_creation_metadata(
        client,
        component_id=ORCHESTRATOR_COMPONENT_ID,
        configuration_id=str(new_raw_configuration['id']),
    )

    flow_id = str(new_raw_configuration['id'])
    flow_name = str(new_raw_configuration['name'])
    flow_links = links_manager.get_flow_links(flow_id=flow_id, flow_name=flow_name)
    tool_response = FlowToolResponse.model_validate(new_raw_configuration | {'links': flow_links})

    LOG.info(f'Created flow "{name}" with configuration ID "{flow_id}"')
    return tool_response


@tool_errors()
@with_session_state()
async def update_flow(
    ctx: Context,
    configuration_id: Annotated[str, Field(description='ID of the flow configuration to update.')],
    name: Annotated[str, Field(description='Updated flow name.')],
    description: Annotated[str, Field(description='Updated flow description.')],
    phases: Annotated[list[dict[str, Any]], Field(description='Updated list of phase definitions.')],
    tasks: Annotated[list[dict[str, Any]], Field(description='Updated list of task definitions.')],
    change_description: Annotated[str, Field(description='Description of changes made.')],
) -> Annotated[FlowToolResponse, Field(description='Response object for flow update.')]:
    """
    Updates an existing flow configuration in Keboola.
    A flow is a special type of Keboola component that orchestrates the execution of other components. It defines
    how tasks are grouped and ordered — enabling control over parallelization** and sequential execution.
    Each flow is composed of:
    - Tasks: individual component configurations (e.g., extractors, writers, transformations).
    - Phases: groups of tasks that run in parallel. Phases themselves run in order, based on dependencies.

    CONSIDERATIONS:
    - The `phases` and `tasks` parameters must conform to the Keboola Flow JSON schema.
    - Each task and phase must include at least: `id` and `name`.
    - Each task must reference an existing component configuration in the project.
    - Items in the `dependsOn` phase field reference ids of other phases.
    - The flow specified by `configuration_id` must already exist in the project.
    - Links contained in the response should ALWAYS be presented to the user

    USAGE:
    Use this tool to update an existing flow.
    """

    processed_phases = ensure_phase_ids(phases)
    processed_tasks = ensure_task_ids(tasks)
    validate_flow_structure(processed_phases, processed_tasks)
    flow_configuration = {
        'phases': [phase.model_dump(by_alias=True) for phase in processed_phases],
        'tasks': [task.model_dump(by_alias=True) for task in processed_tasks],
    }
    validate_flow_configuration_against_schema(cast(JsonDict, flow_configuration))

    LOG.info(f'Updating flow configuration: {configuration_id}')
    client = KeboolaClient.from_state(ctx.session.state)
    links_manager = await ProjectLinksManager.from_client(client)
    updated_raw_configuration = await client.storage_client.flow_update(
        config_id=configuration_id,
        name=name,
        description=description,
        change_description=change_description,
        flow_configuration=flow_configuration,  # Direct configuration
    )

    await _set_cfg_update_metadata(
        client,
        component_id=ORCHESTRATOR_COMPONENT_ID,
        configuration_id=str(updated_raw_configuration['id']),
        configuration_version=cast(int, updated_raw_configuration['version']),
    )

    flow_id = str(updated_raw_configuration['id'])
    flow_name = str(updated_raw_configuration['name'])
    flow_links = links_manager.get_flow_links(flow_id=flow_id, flow_name=flow_name)
    tool_response = FlowToolResponse.model_validate(updated_raw_configuration | {'links': flow_links})

    LOG.info(f'Updated flow configuration: {flow_id}')
    return tool_response


@tool_errors()
@with_session_state()
async def retrieve_flows(
    ctx: Context,
    flow_ids: Annotated[
        Sequence[str], Field(default_factory=tuple, description='The configuration IDs of the flows to retrieve.')
    ] = tuple(),
) -> RetrieveFlowsOutput:
    """Retrieves flow configurations from the project."""

    client = KeboolaClient.from_state(ctx.session.state)
    links_manager = await ProjectLinksManager.from_client(client)

    if flow_ids:
        flows = []
        for flow_id in flow_ids:
            try:
                raw_config = await client.storage_client.flow_detail(flow_id)
                flow = ReducedFlow.model_validate(raw_config)
                flows.append(flow)
            except Exception as e:
                LOG.warning(f'Could not retrieve flow {flow_id}: {e}')
    else:
        raw_flows = await client.storage_client.flow_list()
        flows = [ReducedFlow.model_validate(raw_flow) for raw_flow in raw_flows]
        LOG.info(f'Found {len(flows)} flows in the project')

    links = [links_manager.get_flows_dashboard_link()]

    return RetrieveFlowsOutput(flows=flows, links=links)


@tool_errors()
@with_session_state()
async def get_flow_detail(
    ctx: Context,
    configuration_id: Annotated[str, Field(description='ID of the flow configuration to retrieve.')],
) -> Annotated[FlowConfigurationResponse, Field(description='Detailed flow configuration.')]:
    """Gets detailed information about a specific flow configuration."""

    client = KeboolaClient.from_state(ctx.session.state)
    links_manager = await ProjectLinksManager.from_client(client)
    raw_config = await client.storage_client.flow_detail(configuration_id)

<<<<<<< HEAD
    flow_response = FlowConfigurationResponse.model_validate(raw_config)

    LOG.info(f'Retrieved flow details for configuration: {configuration_id}')
    return flow_response
=======
    flow_response = FlowConfigurationResponse.from_raw_config(raw_config)
    flow_configuration = flow_response.configuration
    links = links_manager.get_flow_links(flow_response.configuration_id, flow_name=flow_response.configuration_name)
    flow_configuration.links = links

    LOG.info(f'Retrieved flow details for configuration: {configuration_id}')

    return flow_configuration
>>>>>>> 76595dd6
<|MERGE_RESOLUTION|>--- conflicted
+++ resolved
@@ -226,18 +226,8 @@
     links_manager = await ProjectLinksManager.from_client(client)
     raw_config = await client.storage_client.flow_detail(configuration_id)
 
-<<<<<<< HEAD
     flow_response = FlowConfigurationResponse.model_validate(raw_config)
-
+    links = links_manager.get_flow_links(flow_response.configuration_id, flow_name=flow_response.configuration_name)
+    flow_response.links = links
     LOG.info(f'Retrieved flow details for configuration: {configuration_id}')
-    return flow_response
-=======
-    flow_response = FlowConfigurationResponse.from_raw_config(raw_config)
-    flow_configuration = flow_response.configuration
-    links = links_manager.get_flow_links(flow_response.configuration_id, flow_name=flow_response.configuration_name)
-    flow_configuration.links = links
-
-    LOG.info(f'Retrieved flow details for configuration: {configuration_id}')
-
-    return flow_configuration
->>>>>>> 76595dd6
+    return flow_response