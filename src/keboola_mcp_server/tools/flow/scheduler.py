"""Scheduler management functions for creating, updating, and deleting schedulers."""

import logging
from typing import Sequence

from keboola_mcp_server.clients.client import KeboolaClient
<<<<<<< HEAD
from keboola_mcp_server.clients.scheduler import ScheduleModelApiResponse
from keboola_mcp_server.tools.flow.scheduler_model import SimplifiedCronSchedule, ScheduleRequest, Schedule
from keboola_mcp_server.tools.components.utils import set_cfg_update_metadata, set_cfg_creation_metadata
=======
from keboola_mcp_server.clients.storage import CreateConfigurationAPIResponse
from keboola_mcp_server.links import ProjectLinksManager
from keboola_mcp_server.tools.components.utils import set_cfg_creation_metadata, set_cfg_update_metadata
from keboola_mcp_server.tools.flow.model import Flow, FlowSummary
from keboola_mcp_server.tools.flow.scheduler_model import (
    ScheduleDetail,
    ScheduleRequest,
    SchedulesOutput,
)
>>>>>>> 577ebf21

LOG = logging.getLogger(__name__)

SCHEDULER_COMPONENT_ID = 'keboola.scheduler'


CRON_TAB_INSTRUCTIONS = """
Cron Tab Expression should be in the format: `* * * * *`.
Field order:
1. Minute (0-59)
2. Hour (0-23)
3. Day of month (1-31)
4. Month (1-12)
5. Day of week (0-6, where 0 = Sunday)

Examples:
1. schedule daily at 1:00 PM and 1:00 AM would be `0 1,13 * * *`
2. schedule weekly on Monday at 9:00 AM would be `0 9 * * 1`
3. schedule monthly on the 1st and 20th day of the month at 10:00 AM would be `0 10 1,20 * *`
4. schedule yearly on the 1st of january and august at 11:00 AM would be `0 11 1 1,8 *`
5. schedule hourly every 15 minutes would be `0,15,30,45 * * * *`
"""


def validate_cron_tab(cron_tab: str | None) -> None:
    """Validate the cron tab expression."""
    try:
        if cron_tab is None:
            return None
        split_cron_tab = cron_tab.strip().split()
        if len(split_cron_tab) != 5:
            raise ValueError(
                f'Cron expression must have exactly 5 parts got: {cron_tab} which has {len(split_cron_tab)} parts.'
            )

        def to_int_list(field: str) -> list[int]:
            if field == '*':
                return []
            try:
                return [int(x.strip()) for x in field.split(',')]
            except ValueError:
                raise ValueError(f'Cron expression must have only digits got: {field} in "{cron_tab}".')

        minutes, hours, days, months, weekdays = [to_int_list(x.strip()) for x in split_cron_tab]
        if any(x < 0 or x > 59 for x in minutes):
            raise ValueError(f'Minutes of hour `M _ _ _ _` must be between 0 and 59, got: {split_cron_tab[0]}')
        if any(x < 0 or x > 23 for x in hours):
            raise ValueError(f'Hours of day `_ H _ _ _` must be between 0 and 23, got: {split_cron_tab[1]}')
        if any(x < 1 or x > 31 for x in days):
            raise ValueError(f'Days of month `_ _ D _ _`must be between 1 and 31, got: {split_cron_tab[2]}')
        if any(x < 1 or x > 12 for x in months):
            raise ValueError(f'Months of year `_ _ _ M _` must be between 1 and 12, got: {split_cron_tab[3]}')
        if any(x < 0 or x > 6 for x in weekdays):
            raise ValueError(
                f'Days of week `_ _ _ _ W` must be between 0=Sunday and 6=Saturday, got: {split_cron_tab[4]}'
            )
        if months and not days:
            raise ValueError('Months of year must be specified with days of month. Example: `35 12 31 1,3 *`')
        if days and not hours:
            raise ValueError('Days of month must be specified with hours of day. Example: `55 12 31 * *`')
        if hours and not minutes:
            raise ValueError('Hours of day must be specified with minutes of hour. Example: `55 12 * * *`')
        if weekdays and not hours:
            raise ValueError('Days of week must be specified with hours of day. Example: `55 12 * * 0`')
        if weekdays and (days or months):
            raise ValueError('Days of week must not be specified with days of month nor months of year.')
    except ValueError as e:
        raise ValueError(f'Invalid cron tab expression: {str(e)}.\n{CRON_TAB_INSTRUCTIONS}') from e


async def process_schedule_request(
    client: KeboolaClient,
    target_component_id: str,
    target_configuration_id: str,
    requests: Sequence[ScheduleRequest],
) -> None:
    """
    Process a schedule request and perform the appropriate action.

    :param client: KeboolaClient instance
    :param target_component_id: The component ID to schedule (e.g., 'keboola.flow')
    :param target_configuration_id: The configuration ID to schedule
    :param request: ScheduleUpdateRequest object
    :param flow_name: Optional name of the flow (used for generating schedule names)
    :return: ScheduleDetail for the created/modified schedule
    """
    responses: list[str] = []
    for request in requests:
        action = request.action
        schedule_id = request.schedule_id
        cron_tab = request.cron_tab
        timezone = request.timezone
        state = request.state
        try:
            validate_cron_tab(cron_tab)
            if action == 'add':
                if cron_tab is None:
                    raise ValueError('Cron tab is required when creating a new schedule')
                schedule_name = f'Schedule for {target_configuration_id}'
                response = await create_schedule(
                    client=client,
                    target_component_id=target_component_id,
                    target_configuration_id=target_configuration_id,
                    cron_tab=cron_tab,
                    timezone=timezone or 'UTC',
                    state=state or 'enabled',
                    schedule_name=schedule_name,
                    schedule_description=f'Automated schedule for {target_configuration_id}',
                    target_mode='run',
                )
                responses.append(f'Created schedule: {response.schedule_id}')
            elif action == 'update':
                if not schedule_id:
                    raise ValueError('Schedule ID is required to update a schedule')
                await update_schedule(
                    client=client,
                    schedule_config_id=schedule_id,
                    cron_tab=cron_tab,
                    timezone=timezone,
                    state=state,
                    change_description='Schedule Updated',
                )
                responses.append(f'Updated schedule: {schedule_id}')
            elif action == 'remove':
                if not schedule_id:
                    raise ValueError('Schedule ID is required to remove a schedule')
                await remove_schedule(client=client, schedule_config_id=schedule_id)
                responses.append(f'Removed schedule: {schedule_id}')
            else:
                raise ValueError(f'Invalid action for schedulers: {action}.')
        except Exception as e:
            raise ValueError(f'Error processing schedule request ({request.model_dump()}): {str(e)}') from e
    return responses


async def create_schedule(
    client: KeboolaClient,
    target_component_id: str,
    target_configuration_id: str,
    cron_tab: str,
    timezone: str,
    state: str,
    schedule_name: str | None = None,
    schedule_description: str = '',
    target_mode: str = 'run',
    target_tag: str | None = None,
) -> ScheduleDetail:
    """
    Create a scheduler for a component configuration.

    This is a two-step process:
    1. Create a scheduler configuration in Storage API (keboola.scheduler component)
    2. Activate the scheduler in the Scheduler API

    :param client: KeboolaClient instance
    :param target_component_id: The component ID to schedule (e.g., 'keboola.flow')
    :param target_configuration_id: The configuration ID to schedule
    :param schedule: SimplifiedCronSchedule with schedule details
    :param schedule_name: Name for the scheduler configuration (defaults to 'Scheduler for {config_id}')
    :param schedule_description: Description for the scheduler configuration
    :param timezone: Timezone for the scheduler
    :param target_mode: Execution mode (default: 'run')
    :param target_tag: Optional tag for the target configuration
    :return: ScheduleDetail with the activated scheduler details
    """
    if schedule_name is None:
        schedule_name = f'Schedule for {target_configuration_id}'

    # Step 1: Create scheduler configuration in Storage API
    scheduler_config = {
        'schedule': {
            'cronTab': cron_tab,
            'timezone': timezone,
            'state': state,
        },
        'target': {
            'componentId': target_component_id,
            'configurationId': target_configuration_id,
            'mode': target_mode,
        },
    }

    if target_tag:
        scheduler_config['target']['tag'] = target_tag

    # Storage API expects configuration as a dict, will be converted appropriately
    storage_response = CreateConfigurationAPIResponse.model_validate(
        await client.storage_client.configuration_create(
            component_id=SCHEDULER_COMPONENT_ID,
            name=schedule_name,
            description=schedule_description,
            configuration=scheduler_config,
        )
    )
    schedule_config_id = storage_response.id
    LOG.info(f'Created schedule configuration in Storage API: {schedule_config_id}')

    # Step 2: Activate scheduler in Scheduler API
    schedule_response = await client.scheduler_client.activate_schedule(schedule_config_id)
    LOG.info(f'Activated schedule in Scheduler API: {schedule_response.id}')
    await set_cfg_creation_metadata(
        client,
        component_id=SCHEDULER_COMPONENT_ID,
        configuration_id=schedule_configuration_id,
    )

    await set_cfg_creation_metadata(
        client,
        component_id=SCHEDULER_COMPONENT_ID,
        configuration_id=schedule_config_id,
    )

    return ScheduleDetail.from_api_response(schedule_response)


async def update_schedule(
    client: KeboolaClient,
    schedule_config_id: str,
    cron_tab: str | None,
    timezone: str | None,
    state: str | None,
    scheduler_name: str | None = None,
    scheduler_description: str | None = None,
    change_description: str = 'Scheduler updated',
) -> ScheduleDetail:
    """
    Update an existing scheduler.

    This is a two-step process:
    1. Update the scheduler configuration in Storage API
    2. Reactivate the scheduler in the Scheduler API (posts the updated config)

    :param client: KeboolaClient instance
    :param schedule_config_id: The schedule configuration ID in Storage API
    :param cron_tab: Optional cron tab to update schedule details
    :param timezone: Optional timezone to update schedule details
    :param state: Optional state to update schedule details
    :param scheduler_name: Optional new name for the scheduler
    :param scheduler_description: Optional new description
    :param change_description: Description of the change
    :return: ScheduleDetail with updated scheduler details
    """

    # Get current configuration to merge with updates
    current_config = CreateConfigurationAPIResponse.model_validate(
        await client.storage_client.configuration_detail(
            component_id=SCHEDULER_COMPONENT_ID, configuration_id=schedule_config_id
        )
    )

    current_scheduler_config = current_config.configuration

    if cron_tab is not None:
        current_scheduler_config['schedule']['cronTab'] = cron_tab
    if timezone is not None:
        current_scheduler_config['schedule']['timezone'] = timezone
    if state is not None:
        current_scheduler_config['schedule']['state'] = state

    # Step 1: Update configuration in Storage API
    updated_confg = CreateConfigurationAPIResponse.model_validate(
        await client.storage_client.configuration_update(
            component_id=SCHEDULER_COMPONENT_ID,
            configuration_id=schedule_config_id,
            configuration=current_scheduler_config,
            change_description=change_description,
            updated_name=scheduler_name,
            updated_description=scheduler_description,
        )
    )
    LOG.info(f'Updated schedule configuration in Storage API: {schedule_config_id}')

    # Step 2: Reactivate in Scheduler API to apply changes
    scheduler_response = await client.scheduler_client.activate_schedule(schedule_config_id)
    LOG.info(f'Reactivated scheduler in Scheduler API: {scheduler_response.id}')

    await set_cfg_update_metadata(
        client,
        component_id=SCHEDULER_COMPONENT_ID,
<<<<<<< HEAD
        configuration_id=schedule_configuration_id,
        configuration_version=schedule_response.version,
    )

    return Schedule.from_api_response(scheduler_response)
=======
        configuration_id=schedule_config_id,
        configuration_version=updated_confg.version,
    )

    return ScheduleDetail.from_api_response(scheduler_response)
>>>>>>> 577ebf21


async def remove_schedule(client: KeboolaClient, schedule_config_id: str) -> None:
    """
    Remove a schedule completely.

    This is a two-step process:
    1. Remove the schedule from Scheduler API
    2. Remove the configuration from Storage API

    :param client: KeboolaClient instance
    :param schedule_config_id: The schedule configuration ID in Storage API
    """
    LOG.info(f'Deleting schedule: {schedule_config_id}')

    # Step 1: Delete from Scheduler API
    await client.scheduler_client.delete_schedule(schedule_config_id)
    LOG.info(f'Deleted schedule from Scheduler API: {schedule_config_id}')

    # Step 2: Delete from Storage API
    await client.storage_client.configuration_delete(
        component_id=SCHEDULER_COMPONENT_ID, configuration_id=schedule_config_id
    )
    LOG.info(f'Deleted schedule configuration from Storage API: {schedule_config_id}')


async def list_schedules_for_config(
    client: KeboolaClient, component_id: str, configuration_id: str
) -> list[ScheduleDetail]:
    """
    List all schedules for a configuration.

    :param client: KeboolaClient instance
    :param component_id: The component ID
    :param configuration_id: The configuration ID
    :return: List of Schedules
    """
    schedules_api = await client.scheduler_client.list_schedules_by_config_id(
        component_id=component_id, configuration_id=configuration_id
    )
    return [ScheduleDetail.from_api_response(schedule) for schedule in schedules_api]


<<<<<<< HEAD
async def fetch_schedules_for_flow_summaries(client: KeboolaClient, flow_summaries: list[FlowSummary]) -> list[FlowSummary]:
    """
    Fetch schedules for a list of flow summaries.

    :param client: KeboolaClient instance
    :param flow_summaries: The list of flow summaries to add the schedule to
    :return: The list of flow summaries with the schedules added
    """
    for flow_summary in flow_summaries:
        schedules = await list_schedules_for_config(
            client=client, component_id=flow_summary.component_id, configuration_id=flow_summary.configuration_id
        )
        flow_summary.schedules_count = len(schedules)
    return flow_summaries


async def fetch_schedules_for_flows(
    client: KeboolaClient, links_manager: ProjectLinksManager, list_of_flows: list[Flow]
) -> list[Flow]:
    """
    Fetch schedules for a list of flows.

    :param client: KeboolaClient instance
    :param links_manager: The links manager to use
    :param list_of_flows: The list of flows to fetch the schedules for
    :return: The list of flows with the schedules added
    """
    for flow in list_of_flows:
        schedules = await list_schedules_for_config(
            client=client, component_id=flow.component_id, configuration_id=flow.configuration_id
        )
        link = links_manager.get_scheduler_detail_link(flow.configuration_id, flow.component_id)
        flow.schedules = SchedulesOutput(schedules=schedules, n_schedules=len(schedules), links=[link])
    return list_of_flows


async def process_schedule_request(
    client: KeboolaClient,
    target_component_id: str,
    target_configuration_id: str,
    request: ScheduleRequest,
) -> Schedule:
=======
async def fetch_schedules_for_flow_summaries(
    client: KeboolaClient, flow_summaries: list[FlowSummary]
) -> list[FlowSummary]:
>>>>>>> 577ebf21
    """
    Fetch schedules for a list of flow summaries.

    :param client: KeboolaClient instance
    :param flow_summaries: The list of flow summaries to add the schedule to
    :return: The list of flow summaries with the schedules added
    """
    for flow_summary in flow_summaries:
        schedules = await list_schedules_for_config(
            client=client, component_id=flow_summary.component_id, configuration_id=flow_summary.configuration_id
        )
        flow_summary.schedules_count = len(schedules)
    return flow_summaries


async def fetch_schedules_for_flows(
    client: KeboolaClient, links_manager: ProjectLinksManager, list_of_flows: list[Flow]
) -> list[Flow]:
    """
    Fetch schedules for a list of flows.

    :param client: KeboolaClient instance
    :param links_manager: The links manager to use
    :param list_of_flows: The list of flows to fetch the schedules for
    :return: The list of flows with the schedules added
    """
    for flow in list_of_flows:
        schedules = await list_schedules_for_config(
            client=client, component_id=flow.component_id, configuration_id=flow.configuration_id
        )
<<<<<<< HEAD
    elif action == 'enable':
        return await enable_schedule(client=client, schedule_configuration_id=schedule_id)
    elif action == 'disable':
        return await disable_schedule(client=client, schedule_configuration_id=schedule_id)
    elif action == 'delete':
        await delete_schedule(client=client, schedule_configuration_id=schedule_id)
        return None
    else:
        raise ValueError(f'Unknown action: {action}')
=======
        link = links_manager.get_scheduler_detail_link(flow.configuration_id, flow.component_id)
        flow.schedules = SchedulesOutput(schedules=schedules, n_schedules=len(schedules), links=[link])
    return list_of_flows
>>>>>>> 577ebf21
<|MERGE_RESOLUTION|>--- conflicted
+++ resolved
@@ -4,11 +4,6 @@
 from typing import Sequence
 
 from keboola_mcp_server.clients.client import KeboolaClient
-<<<<<<< HEAD
-from keboola_mcp_server.clients.scheduler import ScheduleModelApiResponse
-from keboola_mcp_server.tools.flow.scheduler_model import SimplifiedCronSchedule, ScheduleRequest, Schedule
-from keboola_mcp_server.tools.components.utils import set_cfg_update_metadata, set_cfg_creation_metadata
-=======
 from keboola_mcp_server.clients.storage import CreateConfigurationAPIResponse
 from keboola_mcp_server.links import ProjectLinksManager
 from keboola_mcp_server.tools.components.utils import set_cfg_creation_metadata, set_cfg_update_metadata
@@ -18,7 +13,6 @@
     ScheduleRequest,
     SchedulesOutput,
 )
->>>>>>> 577ebf21
 
 LOG = logging.getLogger(__name__)
 
@@ -298,19 +292,11 @@
     await set_cfg_update_metadata(
         client,
         component_id=SCHEDULER_COMPONENT_ID,
-<<<<<<< HEAD
-        configuration_id=schedule_configuration_id,
-        configuration_version=schedule_response.version,
-    )
-
-    return Schedule.from_api_response(scheduler_response)
-=======
         configuration_id=schedule_config_id,
         configuration_version=updated_confg.version,
     )
 
     return ScheduleDetail.from_api_response(scheduler_response)
->>>>>>> 577ebf21
 
 
 async def remove_schedule(client: KeboolaClient, schedule_config_id: str) -> None:
@@ -354,8 +340,9 @@
     return [ScheduleDetail.from_api_response(schedule) for schedule in schedules_api]
 
 
-<<<<<<< HEAD
-async def fetch_schedules_for_flow_summaries(client: KeboolaClient, flow_summaries: list[FlowSummary]) -> list[FlowSummary]:
+async def fetch_schedules_for_flow_summaries(
+    client: KeboolaClient, flow_summaries: list[FlowSummary]
+) -> list[FlowSummary]:
     """
     Fetch schedules for a list of flow summaries.
 
@@ -388,62 +375,4 @@
         )
         link = links_manager.get_scheduler_detail_link(flow.configuration_id, flow.component_id)
         flow.schedules = SchedulesOutput(schedules=schedules, n_schedules=len(schedules), links=[link])
-    return list_of_flows
-
-
-async def process_schedule_request(
-    client: KeboolaClient,
-    target_component_id: str,
-    target_configuration_id: str,
-    request: ScheduleRequest,
-) -> Schedule:
-=======
-async def fetch_schedules_for_flow_summaries(
-    client: KeboolaClient, flow_summaries: list[FlowSummary]
-) -> list[FlowSummary]:
->>>>>>> 577ebf21
-    """
-    Fetch schedules for a list of flow summaries.
-
-    :param client: KeboolaClient instance
-    :param flow_summaries: The list of flow summaries to add the schedule to
-    :return: The list of flow summaries with the schedules added
-    """
-    for flow_summary in flow_summaries:
-        schedules = await list_schedules_for_config(
-            client=client, component_id=flow_summary.component_id, configuration_id=flow_summary.configuration_id
-        )
-        flow_summary.schedules_count = len(schedules)
-    return flow_summaries
-
-
-async def fetch_schedules_for_flows(
-    client: KeboolaClient, links_manager: ProjectLinksManager, list_of_flows: list[Flow]
-) -> list[Flow]:
-    """
-    Fetch schedules for a list of flows.
-
-    :param client: KeboolaClient instance
-    :param links_manager: The links manager to use
-    :param list_of_flows: The list of flows to fetch the schedules for
-    :return: The list of flows with the schedules added
-    """
-    for flow in list_of_flows:
-        schedules = await list_schedules_for_config(
-            client=client, component_id=flow.component_id, configuration_id=flow.configuration_id
-        )
-<<<<<<< HEAD
-    elif action == 'enable':
-        return await enable_schedule(client=client, schedule_configuration_id=schedule_id)
-    elif action == 'disable':
-        return await disable_schedule(client=client, schedule_configuration_id=schedule_id)
-    elif action == 'delete':
-        await delete_schedule(client=client, schedule_configuration_id=schedule_id)
-        return None
-    else:
-        raise ValueError(f'Unknown action: {action}')
-=======
-        link = links_manager.get_scheduler_detail_link(flow.configuration_id, flow.component_id)
-        flow.schedules = SchedulesOutput(schedules=schedules, n_schedules=len(schedules), links=[link])
-    return list_of_flows
->>>>>>> 577ebf21
+    return list_of_flows