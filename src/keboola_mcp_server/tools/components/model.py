from typing import Any, List, Literal, Optional, Union

from pydantic import AliasChoices, BaseModel, Field, model_validator

<<<<<<< HEAD
=======
from keboola_mcp_server.client import ORCHESTRATOR_COMPONENT_ID
from keboola_mcp_server.links import Link

>>>>>>> a5a5841e
ComponentType = Literal['application', 'extractor', 'writer']
TransformationType = Literal['transformation']
AllComponentTypes = Union[ComponentType, TransformationType]


class ReducedComponent(BaseModel):
    """
    A Reduced Component containing basic information about the Keboola Component and its capabilities.
    This model is used in list views or when only basic component information is needed.
    """

    component_id: str = Field(
        description='The ID of the component',
        validation_alias=AliasChoices('id', 'component_id', 'componentId', 'component-id'),
        serialization_alias='componentId',
    )
    component_name: str = Field(
        description='The name of the component',
        validation_alias=AliasChoices(
            'name',
            'component_name',
            'componentName',
            'component-name',
        ),
        serialization_alias='componentName',
    )
    component_type: str = Field(
        description='The type of the component',
        validation_alias=AliasChoices('type', 'component_type', 'componentType', 'component-type'),
        serialization_alias='componentType',
    )

    component_flags: list[str] = Field(
        default_factory=list,
        description='List of developer portal flags.',
        validation_alias=AliasChoices('flags', 'component_flags', 'componentFlags', 'component-flags'),
        serialization_alias='componentFlags',
    )

    # Capability flags derived from component_flags
    is_row_based: bool = Field(
        default=False,
        description='Whether the component is row-based (e.g. have configuration rows) or not.',
        validation_alias=AliasChoices('is_row_based', 'isRowBased', 'is-row-based'),
        serialization_alias='isRowBased',
    )

    has_table_input_mapping: bool = Field(
        default=False,
        description='Whether the component configuration has table input mapping or not.',
        validation_alias=AliasChoices('has_table_input_mapping', 'hasTableInputMapping', 'has-table-input-mapping'),
        serialization_alias='hasTableInputMapping',
    )

    has_table_output_mapping: bool = Field(
        default=False,
        description='Whether the component configuration has table output mapping or not.',
        validation_alias=AliasChoices('has_table_output_mapping', 'hasTableOutputMapping', 'has-table-output-mapping'),
        serialization_alias='hasTableOutputMapping',
    )

    has_file_input_mapping: bool = Field(
        default=False,
        description='Whether the component configuration has file input mapping or not.',
        validation_alias=AliasChoices('has_file_input_mapping', 'hasFileInputMapping', 'has-file-input-mapping'),
        serialization_alias='hasFileInputMapping',
    )

    has_file_output_mapping: bool = Field(
        default=False,
        description='Whether the component configuration has file output mapping or not.',
        validation_alias=AliasChoices('has_file_output_mapping', 'hasFileOutputMapping', 'has-file-output-mapping'),
        serialization_alias='hasFileOutputMapping',
    )

    has_oauth: bool = Field(
        default=False,
        description='Whether the component configuration requires OAuth authorization or not.',
        validation_alias=AliasChoices('has_oauth', 'hasOauth', 'has-oauth'),
        serialization_alias='hasOauth',
    )

    @model_validator(mode='after')
    def derive_capabilities(self) -> 'ReducedComponent':
        table_input_mapping_flags = ('genericDockerUI-tableInput', 'genericDockerUI-simpleTableInput')

        self.is_row_based = 'genericDockerUI-rows' in self.component_flags
        self.has_table_input_mapping = any(f in self.component_flags for f in table_input_mapping_flags)
        self.has_table_output_mapping = 'genericDockerUI-tableOutput' in self.component_flags
        self.has_file_input_mapping = 'genericDockerUI-fileInput' in self.component_flags
        self.has_file_output_mapping = 'genericDockerUI-fileOutput' in self.component_flags
        self.has_oauth = 'genericDockerUI-authorization' in self.component_flags

        return self


class ComponentConfigurationResponseBase(BaseModel):
    """
    A Reduced Component Configuration containing the Keboola Component ID and the reduced information about
    configuration used in a list.
    """

    component_id: str = Field(
        description='The ID of the component',
        validation_alias=AliasChoices('component_id', 'componentId', 'component-id'),
        serialization_alias='componentId',
    )
    configuration_id: str = Field(
        description='The ID of the component configuration',
        validation_alias=AliasChoices(
            'id',
            'configuration_id',
            'configurationId',
            'configuration-id',
        ),
        serialization_alias='configurationId',
    )
    configuration_name: str = Field(
        description='The name of the component configuration',
        validation_alias=AliasChoices(
            'name',
            'configuration_name',
            'configurationName',
            'configuration-name',
        ),
        serialization_alias='configurationName',
    )
    configuration_description: Optional[str] = Field(
        description='The description of the component configuration',
        validation_alias=AliasChoices(
            'description',
            'configuration_description',
            'configurationDescription',
            'configuration-description',
        ),
        serialization_alias='configurationDescription',
        default=None,
    )
    is_disabled: bool = Field(
        description='Whether the component configuration is disabled',
        validation_alias=AliasChoices('isDisabled', 'is_disabled', 'is-disabled'),
        serialization_alias='isDisabled',
        default=False,
    )
    is_deleted: bool = Field(
        description='Whether the component configuration is deleted',
        validation_alias=AliasChoices('isDeleted', 'is_deleted', 'is-deleted'),
        serialization_alias='isDeleted',
        default=False,
    )


class Component(ReducedComponent):
    """
    A Component containing detailed information about the Keboola Component, including its capabilities,
    documentation, and configuration schemas.
    """

    component_categories: list[str] = Field(
        default_factory=list,
        description='The categories the component belongs to.',
        validation_alias=AliasChoices(
            'componentCategories', 'component_categories', 'component-categories', 'categories'
        ),
        serialization_alias='categories',
    )
    documentation_url: Optional[str] = Field(
        default=None,
        description='The url where the documentation can be found.',
        validation_alias=AliasChoices('documentationUrl', 'documentation_url', 'documentation-url'),
        serialization_alias='documentationUrl',
    )
    documentation: Optional[str] = Field(
        default=None,
        description='The documentation of the component.',
        serialization_alias='documentation',
    )
    configuration_schema: Optional[dict[str, Any]] = Field(
        default=None,
        description='The configuration schema for the component.',
        validation_alias=AliasChoices('configurationSchema', 'configuration_schema', 'configuration-schema'),
        serialization_alias='configurationSchema',
    )
    configuration_row_schema: Optional[dict[str, Any]] = Field(
        default=None,
        description='The configuration row schema of the component.',
        validation_alias=AliasChoices('configurationRowSchema', 'configuration_row_schema', 'configuration-row-schema'),
        serialization_alias='configurationRowSchema',
    )


class ComponentConfigurationResponse(ComponentConfigurationResponseBase):
    """
    Detailed information about a Keboola Component Configuration, containing all the relevant details.
    """

    version: int = Field(description='The version of the component configuration')
    configuration: dict[str, Any] = Field(description='The configuration of the component')
    rows: Optional[list[dict[str, Any]]] = Field(description='The rows of the component configuration', default=None)
    change_description: Optional[str] = Field(
        description='The description of the changes made to the component configuration',
        default=None,
        validation_alias=AliasChoices('changeDescription', 'change_description', 'change-description'),
    )
    configuration_metadata: list[dict[str, Any]] = Field(
        description='The metadata of the component configuration',
        default_factory=list,
        validation_alias=AliasChoices(
            'metadata', 'configuration_metadata', 'configurationMetadata', 'configuration-metadata'
        ),
        serialization_alias='configurationMetadata',
    )
    component: Optional[Component] = Field(
        description='The component this configuration belongs to',
        default=None,
    )


class ComponentRowConfiguration(ComponentConfigurationResponseBase):
    """
    Detailed information about a Keboola Component Row Configuration.
    """

    version: int = Field(description='The version of the component configuration')
    storage: Optional[dict[str, Any]] = Field(
        description='The table and/or file input / output mapping of the component configuration. '
        'It is present only for components that are not row-based and have tables or '
        'file input mapping defined.',
        default=None,
    )
    parameters: dict[str, Any] = Field(
        description='The user parameters, adhering to the row configuration schema',
    )
    configuration_metadata: list[dict[str, Any]] = Field(
        description='The metadata of the component configuration',
        default_factory=list,
        validation_alias=AliasChoices(
            'metadata', 'configuration_metadata', 'configurationMetadata', 'configuration-metadata'
        ),
        serialization_alias='configurationMetadata',
    )


class ComponentRootConfiguration(ComponentConfigurationResponseBase):
    """
    Detailed information about a Keboola Component Root Configuration.
    """

    version: int = Field(description='The version of the component configuration')
    storage: Optional[dict[str, Any]] = Field(
        description='The table and/or file input / output mapping of the component configuration. '
        'It is present only for components that are not row-based and have tables or '
        'file input mapping defined',
        default=None,
    )
    parameters: dict[str, Any] = Field(
        description='The component configuration parameters, adhering to the root configuration schema',
    )
    configuration_metadata: list[dict[str, Any]] = Field(
        description='The metadata of the component configuration',
        default_factory=list,
        validation_alias=AliasChoices(
            'metadata', 'configuration_metadata', 'configurationMetadata', 'configuration-metadata'
        ),
        serialization_alias='configurationMetadata',
    )


class ComponentConfigurationOutput(BaseModel):
    """
    The MCP tools' output model for component configuration, containing the root configuration and optional
    row configurations.
    """

    root_configuration: ComponentRootConfiguration = Field(
        description='The root configuration of the component configuration'
    )
    row_configurations: Optional[list[ComponentRowConfiguration]] = Field(
        description='The row configurations of the component configuration',
        default=None,
    )
    component: Optional[Component] = Field(
        description='The component this configuration belongs to',
        default=None,
    )
    links: list[Link] = Field(..., description='The links relevant to the component configuration.')


class ComponentConfigurationMetadata(BaseModel):
    """
    Metadata model for component configuration, containing the root configuration metadata and optional
    row configurations metadata.
    """

    root_configuration: ComponentConfigurationResponseBase = Field(
        description='The root configuration metadata of the component configuration'
    )
    row_configurations: Optional[list[ComponentConfigurationResponseBase]] = Field(
        description='The row configurations metadata of the component configuration',
        default=None,
    )

    @classmethod
    def from_component_configuration_response(
        cls, configuration: ComponentConfigurationResponse
    ) -> 'ComponentConfigurationMetadata':
        """
        Create a ComponentConfigurationMetadata instance from a ComponentConfigurationResponse instance.
        """
        root_configuration = ComponentConfigurationResponseBase.model_validate(configuration.model_dump())
        row_configurations = None
        if configuration.rows:
            component_id = root_configuration.component_id
            row_configurations = [
                ComponentConfigurationResponseBase.model_validate(row | {'component_id': component_id})
                for row in configuration.rows
                if row is not None
            ]
        return cls(root_configuration=root_configuration, row_configurations=row_configurations)


class ComponentWithConfigurations(BaseModel):
    """
    Grouping of a Keboola Component and its associated configurations metadata.
    """

    component: ReducedComponent = Field(description='The Keboola component.')
    configurations: List[ComponentConfigurationMetadata] = Field(
        description='The list of configurations metadata associated with the component.',
<<<<<<< HEAD
    )
=======
    )


class RetrieveComponentsConfigurationsOutput(BaseModel):
    """Output of retrieve_component_configurations tool."""

    components_with_configurations: List[ComponentWithConfigurations] = Field(
        description='The groupings of components and their respective configurations.')
    links: List[Link] = Field(
        description='The list of links relevant to the listing of components with configurations.',
    )


class RetrieveTransformationsConfigurationsOutput(BaseModel):
    """Output of retrieve_transformations_configurations tool."""

    components_with_configurations: List[ComponentWithConfigurations] = Field(
        description='The groupings of transformation components and their respective configurations.')
    links: List[Link] = Field(
        description='The list of links relevant to the listing of transformation components with configurations.',
    )


class RetrieveFlowsOutput(BaseModel):
    """Output of retrieve_flows tool."""

    flows: List['ReducedFlow'] = Field(description='The retrieved flow configurations.')
    links: List[Link] = Field(
        description='The list of links relevant to the flows.',
    )


class FlowPhase(BaseModel):
    """Represents a phase in a flow configuration."""

    id: Union[int, str] = Field(description='Unique identifier of the phase')
    name: str = Field(description='Name of the phase', min_length=1)
    description: str = Field(default_factory=str, description='Description of the phase')
    depends_on: List[Union[int, str]] = Field(
        default_factory=list,
        description='List of phase IDs this phase depends on',
        validation_alias=AliasChoices('dependsOn', 'depends_on', 'depends-on'),
        serialization_alias='dependsOn',
    )


class FlowTask(BaseModel):
    """Represents a task in a flow configuration."""

    id: Union[int, str] = Field(description='Unique identifier of the task')
    name: str = Field(description='Name of the task')
    phase: Union[int, str] = Field(description='ID of the phase this task belongs to')
    enabled: bool = Field(default=True, description='Whether the task is enabled')
    continue_on_failure: bool = Field(
        default=False,
        description='Whether to continue if task fails',
        validation_alias=AliasChoices('continueOnFailure', 'continue_on_failure', 'continue-on-failure'),
        serialization_alias='continueOnFailure',
    )
    task: dict[str, Any] = Field(description='Task configuration containing componentId, configId, etc.')


class FlowConfiguration(BaseModel):
    """Represents a complete flow configuration."""

    phases: List[FlowPhase] = Field(description='List of phases in the flow')
    tasks: List[FlowTask] = Field(description='List of tasks in the flow')
    links: Optional[list[Link]] = Field(None, description='Links relevant to the flow configuration.')


class FlowConfigurationResponse(ComponentConfigurationResponseBase):
    """
    Detailed information about a Keboola Flow Configuration, extending the base configuration response.
    """

    version: int = Field(description='The version of the flow configuration')
    configuration: FlowConfiguration = Field(description='The flow configuration containing phases and tasks')
    change_description: Optional[str] = Field(
        description='The description of the changes made to the flow configuration',
        default=None,
        validation_alias=AliasChoices('changeDescription', 'change_description', 'change-description'),
        serialization_alias='changeDescription',
    )
    configuration_metadata: list[dict[str, Any]] = Field(
        description='The metadata of the flow configuration',
        default_factory=list,
        validation_alias=AliasChoices(
            'metadata', 'configuration_metadata', 'configurationMetadata', 'configuration-metadata'
        ),
        serialization_alias='configurationMetadata',
    )
    created: Optional[str] = Field(None, description='Creation timestamp')

    @classmethod
    def from_raw_config(cls, raw_config: dict[str, Any]) -> 'FlowConfigurationResponse':
        """Create a FlowConfigurationResponse object from raw API response."""

        config_data = raw_config.get('configuration', {})

        # Parse phases and tasks directly from configuration
        phases = [FlowPhase.model_validate(phase) for phase in config_data.get('phases', [])]
        tasks = [FlowTask.model_validate(task) for task in config_data.get('tasks', [])]

        flow_config = FlowConfiguration(phases=phases, tasks=tasks)

        return cls(
            component_id=ORCHESTRATOR_COMPONENT_ID,
            configuration_id=raw_config['id'],
            configuration_name=raw_config['name'],
            configuration_description=raw_config.get('description', ''),
            version=raw_config.get('version', 1),
            is_disabled=raw_config.get('isDisabled', False),
            is_deleted=raw_config.get('isDeleted', False),
            configuration=flow_config,
            change_description=raw_config.get('changeDescription'),
            configuration_metadata=raw_config.get('metadata', []),
            created=raw_config.get('created'),
        )


class ReducedFlow(BaseModel):
    """Lightweight flow summary for listing operations - consistent with ReducedComponent naming."""

    id: str = Field(
        description='Configuration ID of the flow',
        validation_alias=AliasChoices('id', 'configuration_id', 'configurationId'),
    )
    name: str = Field(description='Name of the flow')
    description: str = Field(description='Description of the flow')
    created: Optional[str] = Field(None, description='Creation timestamp')
    version: int = Field(description='Version number of the flow')
    is_disabled: bool = Field(
        default=False,
        description='Whether the flow is disabled',
        validation_alias=AliasChoices('isDisabled', 'is_disabled', 'is-disabled'),
        serialization_alias='isDisabled',
    )
    is_deleted: bool = Field(
        default=False,
        description='Whether the flow is deleted',
        validation_alias=AliasChoices('isDeleted', 'is_deleted', 'is-deleted'),
        serialization_alias='isDeleted',
    )
    phases_count: int = Field(description='Number of phases in the flow')
    tasks_count: int = Field(description='Number of tasks in the flow')

    @classmethod
    def from_raw_config(cls, raw_config: dict[str, Any]) -> 'ReducedFlow':
        """Create a ReducedFlow object from raw API response."""

        config_data = raw_config.get('configuration', {})

        return cls(
            id=raw_config['id'],
            name=raw_config['name'],
            description=raw_config.get('description', ''),
            created=raw_config.get('created'),
            version=raw_config.get('version', 1),
            is_disabled=raw_config.get('isDisabled', False),
            is_deleted=raw_config.get('isDeleted', False),
            phases_count=len(config_data.get('phases', [])),
            tasks_count=len(config_data.get('tasks', [])),
        )
>>>>>>> a5a5841e
<|MERGE_RESOLUTION|>--- conflicted
+++ resolved
@@ -2,12 +2,8 @@
 
 from pydantic import AliasChoices, BaseModel, Field, model_validator
 
-<<<<<<< HEAD
-=======
-from keboola_mcp_server.client import ORCHESTRATOR_COMPONENT_ID
 from keboola_mcp_server.links import Link
 
->>>>>>> a5a5841e
 ComponentType = Literal['application', 'extractor', 'writer']
 TransformationType = Literal['transformation']
 AllComponentTypes = Union[ComponentType, TransformationType]
@@ -337,9 +333,6 @@
     component: ReducedComponent = Field(description='The Keboola component.')
     configurations: List[ComponentConfigurationMetadata] = Field(
         description='The list of configurations metadata associated with the component.',
-<<<<<<< HEAD
-    )
-=======
     )
 
 
@@ -360,147 +353,4 @@
         description='The groupings of transformation components and their respective configurations.')
     links: List[Link] = Field(
         description='The list of links relevant to the listing of transformation components with configurations.',
-    )
-
-
-class RetrieveFlowsOutput(BaseModel):
-    """Output of retrieve_flows tool."""
-
-    flows: List['ReducedFlow'] = Field(description='The retrieved flow configurations.')
-    links: List[Link] = Field(
-        description='The list of links relevant to the flows.',
-    )
-
-
-class FlowPhase(BaseModel):
-    """Represents a phase in a flow configuration."""
-
-    id: Union[int, str] = Field(description='Unique identifier of the phase')
-    name: str = Field(description='Name of the phase', min_length=1)
-    description: str = Field(default_factory=str, description='Description of the phase')
-    depends_on: List[Union[int, str]] = Field(
-        default_factory=list,
-        description='List of phase IDs this phase depends on',
-        validation_alias=AliasChoices('dependsOn', 'depends_on', 'depends-on'),
-        serialization_alias='dependsOn',
-    )
-
-
-class FlowTask(BaseModel):
-    """Represents a task in a flow configuration."""
-
-    id: Union[int, str] = Field(description='Unique identifier of the task')
-    name: str = Field(description='Name of the task')
-    phase: Union[int, str] = Field(description='ID of the phase this task belongs to')
-    enabled: bool = Field(default=True, description='Whether the task is enabled')
-    continue_on_failure: bool = Field(
-        default=False,
-        description='Whether to continue if task fails',
-        validation_alias=AliasChoices('continueOnFailure', 'continue_on_failure', 'continue-on-failure'),
-        serialization_alias='continueOnFailure',
-    )
-    task: dict[str, Any] = Field(description='Task configuration containing componentId, configId, etc.')
-
-
-class FlowConfiguration(BaseModel):
-    """Represents a complete flow configuration."""
-
-    phases: List[FlowPhase] = Field(description='List of phases in the flow')
-    tasks: List[FlowTask] = Field(description='List of tasks in the flow')
-    links: Optional[list[Link]] = Field(None, description='Links relevant to the flow configuration.')
-
-
-class FlowConfigurationResponse(ComponentConfigurationResponseBase):
-    """
-    Detailed information about a Keboola Flow Configuration, extending the base configuration response.
-    """
-
-    version: int = Field(description='The version of the flow configuration')
-    configuration: FlowConfiguration = Field(description='The flow configuration containing phases and tasks')
-    change_description: Optional[str] = Field(
-        description='The description of the changes made to the flow configuration',
-        default=None,
-        validation_alias=AliasChoices('changeDescription', 'change_description', 'change-description'),
-        serialization_alias='changeDescription',
-    )
-    configuration_metadata: list[dict[str, Any]] = Field(
-        description='The metadata of the flow configuration',
-        default_factory=list,
-        validation_alias=AliasChoices(
-            'metadata', 'configuration_metadata', 'configurationMetadata', 'configuration-metadata'
-        ),
-        serialization_alias='configurationMetadata',
-    )
-    created: Optional[str] = Field(None, description='Creation timestamp')
-
-    @classmethod
-    def from_raw_config(cls, raw_config: dict[str, Any]) -> 'FlowConfigurationResponse':
-        """Create a FlowConfigurationResponse object from raw API response."""
-
-        config_data = raw_config.get('configuration', {})
-
-        # Parse phases and tasks directly from configuration
-        phases = [FlowPhase.model_validate(phase) for phase in config_data.get('phases', [])]
-        tasks = [FlowTask.model_validate(task) for task in config_data.get('tasks', [])]
-
-        flow_config = FlowConfiguration(phases=phases, tasks=tasks)
-
-        return cls(
-            component_id=ORCHESTRATOR_COMPONENT_ID,
-            configuration_id=raw_config['id'],
-            configuration_name=raw_config['name'],
-            configuration_description=raw_config.get('description', ''),
-            version=raw_config.get('version', 1),
-            is_disabled=raw_config.get('isDisabled', False),
-            is_deleted=raw_config.get('isDeleted', False),
-            configuration=flow_config,
-            change_description=raw_config.get('changeDescription'),
-            configuration_metadata=raw_config.get('metadata', []),
-            created=raw_config.get('created'),
-        )
-
-
-class ReducedFlow(BaseModel):
-    """Lightweight flow summary for listing operations - consistent with ReducedComponent naming."""
-
-    id: str = Field(
-        description='Configuration ID of the flow',
-        validation_alias=AliasChoices('id', 'configuration_id', 'configurationId'),
-    )
-    name: str = Field(description='Name of the flow')
-    description: str = Field(description='Description of the flow')
-    created: Optional[str] = Field(None, description='Creation timestamp')
-    version: int = Field(description='Version number of the flow')
-    is_disabled: bool = Field(
-        default=False,
-        description='Whether the flow is disabled',
-        validation_alias=AliasChoices('isDisabled', 'is_disabled', 'is-disabled'),
-        serialization_alias='isDisabled',
-    )
-    is_deleted: bool = Field(
-        default=False,
-        description='Whether the flow is deleted',
-        validation_alias=AliasChoices('isDeleted', 'is_deleted', 'is-deleted'),
-        serialization_alias='isDeleted',
-    )
-    phases_count: int = Field(description='Number of phases in the flow')
-    tasks_count: int = Field(description='Number of tasks in the flow')
-
-    @classmethod
-    def from_raw_config(cls, raw_config: dict[str, Any]) -> 'ReducedFlow':
-        """Create a ReducedFlow object from raw API response."""
-
-        config_data = raw_config.get('configuration', {})
-
-        return cls(
-            id=raw_config['id'],
-            name=raw_config['name'],
-            description=raw_config.get('description', ''),
-            created=raw_config.get('created'),
-            version=raw_config.get('version', 1),
-            is_disabled=raw_config.get('isDisabled', False),
-            is_deleted=raw_config.get('isDeleted', False),
-            phases_count=len(config_data.get('phases', [])),
-            tasks_count=len(config_data.get('tasks', [])),
-        )
->>>>>>> a5a5841e
+    )