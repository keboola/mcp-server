--- conflicted
+++ resolved
@@ -1,18 +1,12 @@
 import json
 import logging
-<<<<<<< HEAD
-from typing import Annotated, Any, Optional, Sequence
-=======
-from typing import Annotated, Any, Sequence, cast
->>>>>>> 86bde705
+from typing import Annotated, Any, Optional, Sequence, cast
 
 from mcp.server.fastmcp import Context, FastMCP
 from pydantic import Field
 
-<<<<<<< HEAD
-from keboola_mcp_server.client import KeboolaClient, SuggestedComponent
+from keboola_mcp_server.client import JsonDict, KeboolaClient, SuggestedComponent
 from keboola_mcp_server.tools.components.model import (
-    Component,
     ComponentConfigurationOutput,
     ComponentConfigurationResponse,
     ComponentDetail,
@@ -21,10 +15,6 @@
     ComponentType,
     ComponentWithConfigurations,
 )
-=======
-from keboola_mcp_server.client import JsonDict, KeboolaClient
-from keboola_mcp_server.tools.components.model import ComponentConfiguration, ComponentType, ComponentWithConfigurations
->>>>>>> 86bde705
 from keboola_mcp_server.tools.components.utils import (
     _get_component_details,
     _get_sql_transformation_id_from_sql_dialect,
@@ -228,15 +218,10 @@
     ],
     ctx: Context,
 ) -> Annotated[
-<<<<<<< HEAD
     ComponentConfigurationOutput,
     Field(
         description='Detailed information about a Keboola component/transformation and its configuration.',
     ),
-=======
-    ComponentConfiguration,
-    Field(description='Detailed information about a Keboola component/transformation and its configuration.'),
->>>>>>> 86bde705
 ]:
     """
     Gets detailed information about a specific Keboola component configuration given component/transformation ID and
@@ -385,19 +370,12 @@
         )
 
         component = await _get_component_details(client=client, component_id=transformation_id)
-<<<<<<< HEAD
-        new_transformation_configuration = ComponentConfigurationResponse(
-            **new_raw_transformation_configuration,
-            component_id=transformation_id,
-            component=Component.from_component_detail(component),
-=======
-        new_transformation_configuration = ComponentConfiguration.model_validate(
+        new_transformation_configuration = ComponentConfigurationResponse.model_validate(
             new_raw_transformation_configuration |
             {
                 'component_id': transformation_id,
                 'component': component,
             }
->>>>>>> 86bde705
         )
 
         LOG.info(
@@ -481,19 +459,12 @@
         )
 
         transformation = await _get_component_details(client=client, component_id=sql_transformation_id)
-<<<<<<< HEAD
-        updated_transformation_configuration = ComponentConfigurationResponse(
-            **updated_raw_configuration,
-            component_id=transformation.component_id,
-            component=Component.from_component_detail(transformation),
-=======
-        updated_transformation_configuration = ComponentConfiguration.model_validate(
+        updated_transformation_configuration = ComponentConfigurationResponse.model_validate(
             updated_raw_configuration |
             {
                 'component_id': transformation.component_id,
                 'component': transformation,
             }
->>>>>>> 86bde705
         )
 
         LOG.info(
