import json
import logging
from datetime import datetime
from typing import Annotated, Any, Sequence, cast

from fastmcp import Context
from httpx import HTTPStatusError
from pydantic import Field

from keboola_mcp_server.client import JsonDict, KeboolaClient, SuggestedComponent
from keboola_mcp_server.config import MetadataField
from keboola_mcp_server.errors import tool_errors
<<<<<<< HEAD
from keboola_mcp_server.links import LinksManager
from keboola_mcp_server.mcp import with_session_state
=======
from keboola_mcp_server.links import ProjectLinksManager
from keboola_mcp_server.mcp import KeboolaMcpServer, listing_output_serializer, with_session_state
>>>>>>> d093e9ed
from keboola_mcp_server.tools.components.model import (
    Component,
    ComponentConfigurationOutput,
    ComponentConfigurationResponse,
    ComponentRootConfiguration,
    ComponentRowConfiguration,
    ComponentToolResponse,
    ComponentType,
    RetrieveComponentsConfigurationsOutput,
    RetrieveTransformationsConfigurationsOutput,
)
from keboola_mcp_server.tools.components.utils import (
    TransformationConfiguration,
    _get_component,
    _get_sql_transformation_id_from_sql_dialect,
    _get_transformation_configuration,
    _handle_component_types,
    _retrieve_components_configurations_by_ids,
    _retrieve_components_configurations_by_types,
)
from keboola_mcp_server.tools.sql import get_sql_dialect
from keboola_mcp_server.tools.validation import (
    validate_root_parameters_configuration,
    validate_root_storage_configuration,
    validate_row_parameters_configuration,
    validate_row_storage_configuration,
)

LOG = logging.getLogger(__name__)

# Add component tools to the MCP server #########################################

RETRIEVE_TRANSFORMATIONS_CONFIGURATIONS_TOOL_NAME: str = 'retrieve_transformations'


def add_component_tools(mcp: KeboolaMcpServer) -> None:
    """Add tools to the MCP server."""

    mcp.add_tool(retrieve_transformations_configurations, name=RETRIEVE_TRANSFORMATIONS_CONFIGURATIONS_TOOL_NAME)
    mcp.add_tool(get_component_configuration)
    mcp.add_tool(retrieve_components_configurations, serializer=listing_output_serializer)
    mcp.add_tool(create_sql_transformation)
    mcp.add_tool(update_sql_transformation_configuration)
    mcp.add_tool(get_component)
    mcp.add_tool(create_component_root_configuration)
    mcp.add_tool(create_component_row_configuration)
    mcp.add_tool(update_component_root_configuration)
    mcp.add_tool(update_component_row_configuration)
    mcp.add_tool(get_component_configuration_examples)
    mcp.add_tool(find_component_id)

    LOG.info('Component tools added to the MCP server.')


# tools #########################################


@tool_errors()
@with_session_state()
async def retrieve_components_configurations(
    ctx: Context,
    component_types: Annotated[
        Sequence[ComponentType],
        Field(description='List of component types to filter by. If none, return all components.'),
    ] = tuple(),
    component_ids: Annotated[
        Sequence[str],
        Field(description='List of component IDs to retrieve configurations for. If none, return all components.'),
    ] = tuple(),
) -> RetrieveComponentsConfigurationsOutput:
    """
    Retrieves configurations of components present in the project,
    optionally filtered by component types or specific component IDs.
    If component_ids are supplied, only those components identified by the IDs are retrieved, disregarding
    component_types.

    USAGE:
    - Use when you want to see components configurations in the project for given component_types.
    - Use when you want to see components configurations in the project for given component_ids.

    EXAMPLES:
    - user_input: `give me all components (in the project)`
        - returns all components configurations in the project
    - user_input: `list me all extractor components (in the project)`
        - set types to ["extractor"]
        - returns all extractor components configurations in the project
    - user_input: `give me configurations for following component/s` | `give me configurations for this component`
        - set component_ids to list of identifiers accordingly if you know them
        - returns all configurations for the given components in the project
    - user_input: `give me configurations for 'specified-id'`
        - set component_ids to ['specified-id']
        - returns the configurations of the component with ID 'specified-id'
    """
    # If no component IDs are provided, retrieve component configurations by types (default is all types)
    client = KeboolaClient.from_state(ctx.session.state)
    links_manager = await ProjectLinksManager.from_client(client)
    if not component_ids:
        component_types = _handle_component_types(component_types)  # if none, return all types
        components_with_configurations = await _retrieve_components_configurations_by_types(client, component_types)
    # If component IDs are provided, retrieve component configurations by IDs
    else:
        components_with_configurations = await _retrieve_components_configurations_by_ids(client, component_ids)
    links = [links_manager.get_used_components_link()]

    return RetrieveComponentsConfigurationsOutput(
        components_with_configurations=components_with_configurations, links=links
    )


@tool_errors()
@with_session_state()
async def retrieve_transformations_configurations(
    ctx: Context,
    transformation_ids: Annotated[
        Sequence[str],
        Field(description='List of transformation component IDs to retrieve configurations for.'),
    ] = tuple(),
) -> RetrieveTransformationsConfigurationsOutput:
    """
    Retrieves transformation configurations in the project, optionally filtered by specific transformation IDs.

    USAGE:
    - Use when you want to see transformation configurations in the project for given transformation_ids.
    - Use when you want to retrieve all transformation configurations, then set transformation_ids to an empty list.

    EXAMPLES:
    - user_input: `give me all transformations`
        - returns all transformation configurations in the project
    - user_input: `give me configurations for following transformation/s` | `give me configurations for
      this transformation`
    - set transformation_ids to list of identifiers accordingly if you know the IDs
        - returns all transformation configurations for the given transformations IDs
    - user_input: `list me transformations for this transformation component 'specified-id'`
        - set transformation_ids to ['specified-id']
        - returns the transformation configurations with ID 'specified-id'
    """
    # If no transformation IDs are provided, retrieve transformation configurations by transformation type
    client = KeboolaClient.from_state(ctx.session.state)
    links_manager = await ProjectLinksManager.from_client(client)

    if not transformation_ids:
        components_with_configurations = await _retrieve_components_configurations_by_types(client, ['transformation'])
    # If transformation IDs are provided, retrieve transformation configurations by IDs
    else:
        components_with_configurations = await _retrieve_components_configurations_by_ids(client, transformation_ids)

    links = [links_manager.get_transformations_dashboard_link()]

    return RetrieveTransformationsConfigurationsOutput(
        components_with_configurations=components_with_configurations, links=links
    )


@tool_errors()
@with_session_state()
async def get_component(
    ctx: Context,
    component_id: Annotated[str, Field(description='ID of the component/transformation')],
) -> Annotated[Component, Field(description='The component.')]:
    """
    Gets information about a specific component given its ID.

    USAGE:
    - Use when you want to see the details of a specific component to get its documentation, configuration schemas,
      etc. Especially in situation when the users asks to create or update a component configuration.
      This tool is mainly for internal use by the agent.

    EXAMPLES:
    - user_input: `Create a generic extractor configuration for x`
        - Set the component_id if you know it or find the component_id by find_component_id
          or docs use tool and set it
        - returns the component
    """
    client = KeboolaClient.from_state(ctx.session.state)
    return await _get_component(component_id=component_id, client=client)


@tool_errors()
@with_session_state()
async def get_component_configuration(
    component_id: Annotated[str, Field(description='ID of the component/transformation')],
    configuration_id: Annotated[
        str,
        Field(
            description='ID of the component/transformation configuration',
        ),
    ],
    ctx: Context,
) -> Annotated[ComponentConfigurationOutput, Field(description='The component/transformation and its configuration.')]:
    """
    Gets information about a specific component/transformation configuration.

    USAGE:
    - Use when you want to see the configuration of a specific component/transformation.

    EXAMPLES:
    - user_input: `give me details about this configuration`
        - set component_id and configuration_id to the specific component/transformation ID and configuration ID
          if you know it
        - returns the component/transformation configuration pair
    """
    client = KeboolaClient.from_state(ctx.session.state)
    links_manager = await ProjectLinksManager.from_client(client)
    component = await _get_component(client=client, component_id=component_id)
    raw_configuration = cast(
        JsonDict,
        await client.storage_client.configuration_detail(component_id=component_id, configuration_id=configuration_id),
    )
    configuration_response = ComponentConfigurationResponse.model_validate(
        raw_configuration | {'component_id': component_id}
    )

    # Create root configuration
    root_configuration = ComponentRootConfiguration.model_validate(
        configuration_response.model_dump()
        | {
            'parameters': configuration_response.configuration.get('parameters', {}),
            'storage': configuration_response.configuration.get('storage'),
        }
    )

    # Create row configurations if they exist
    row_configurations = None
    if configuration_response.rows:
        row_configurations = []
        for row in configuration_response.rows:
            if row is None:
                continue
            row_configuration = ComponentRowConfiguration.model_validate(
                row
                | {
                    'component_id': configuration_response.component_id,
                    'parameters': row.get('configuration', {}).get('parameters', {}),
                    'storage': row.get('configuration', {}).get('storage'),
                }
            )
            row_configurations.append(row_configuration)

    links = links_manager.get_component_configuration_links(
        component_id=component_id,
        configuration_id=configuration_id,
        configuration_name=raw_configuration.get('name', ''),
    )
    return ComponentConfigurationOutput(
        root_configuration=root_configuration, row_configurations=row_configurations, component=component, links=links
    )


async def _set_cfg_creation_metadata(client: KeboolaClient, component_id: str, configuration_id: str) -> None:
    """Sets configuration metadata to indicate it was created by MCP."""
    try:
        await client.storage_client.configuration_metadata_update(
            component_id=component_id,
            configuration_id=configuration_id,
            metadata={MetadataField.CREATED_BY_MCP: 'true'},
        )
    except HTTPStatusError as e:
        LOG.exception(
            f'Failed to set "{MetadataField.CREATED_BY_MCP}" metadata for configuration {configuration_id}: {e}'
        )


async def _set_cfg_update_metadata(
    client: KeboolaClient,
    component_id: str,
    configuration_id: str,
    configuration_version: int,
) -> None:
    """Sets configuration metadata to indicate it was updated by MCP."""
    updated_by_md_key = f'{MetadataField.UPDATED_BY_MCP_PREFIX}{configuration_version}'
    try:
        await client.storage_client.configuration_metadata_update(
            component_id=component_id,
            configuration_id=configuration_id,
            metadata={updated_by_md_key: 'true'},
        )
    except HTTPStatusError as e:
        LOG.exception(f'Failed to set "{updated_by_md_key}" metadata for configuration {configuration_id}: {e}')


@tool_errors()
@with_session_state()
async def create_sql_transformation(
    ctx: Context,
    name: Annotated[
        str,
        Field(
            description='A short, descriptive name summarizing the purpose of the SQL transformation.',
        ),
    ],
    description: Annotated[
        str,
        Field(
            description=(
                'The detailed description of the SQL transformation capturing the user intent, explaining the '
                'SQL query, and the expected output.'
            ),
        ),
    ],
    sql_code_blocks: Annotated[
        Sequence[TransformationConfiguration.Parameters.Block.Code],
        Field(
            description=(
                'The executable SQL query code blocks, each containing a descriptive name and a sequence of '
                'semantically related sql statements written in the current SQL dialect. Each sql statement is'
                'executable and a separate item in the list of sql statements.'
            ),
        ),
    ],
    created_table_names: Annotated[
        Sequence[str],
        Field(
            description=(
                'An empty list or a list of created table names if and only if they are generated within SQL '
                'statements (e.g., using `CREATE TABLE ...`).'
            ),
        ),
    ] = tuple(),
) -> Annotated[
    ComponentToolResponse, Field(description='Response object for created SQL Transformation Configuration.')
]:
    """
    Creates an SQL transformation using the specified name, SQL query following the current SQL dialect, a detailed
    description, and optionally a list of created table names if and only if they are generated within the SQL
    statements.

    CONSIDERATIONS:
    - Each SQL code block must include descriptive name that reflects its purpose and group one or more executable
      semantically related SQL statements.
    - Each SQL query statement must be executable and follow the current SQL dialect, which can be retrieved using
      appropriate tool.
    - When referring to the input tables within the SQL query, use fully qualified table names, which can be
      retrieved using appropriate tools.
    - When creating a new table within the SQL query (e.g. CREATE TABLE ...), use only the quoted table name without
      fully qualified table name, and add the plain table name without quotes to the `created_table_names` list.
    - Unless otherwise specified by user, transformation name and description are generated based on the SQL query
      and user intent.

    USAGE:
    - Use when you want to create a new SQL transformation.

    EXAMPLES:
    - user_input: `Can you save me the SQL query you generated as a new transformation?`
        - set the sql_statements to the query, and set other parameters accordingly.
        - returns the created SQL transformation configuration if successful.
    - user_input: `Generate me an SQL transformation which [USER INTENT]`
        - set the sql_statements to the query based on the [USER INTENT], and set other parameters accordingly.
        - returns the created SQL transformation configuration if successful.
    """

    # Get the SQL dialect to use the correct transformation ID (Snowflake or BigQuery)
    # This can raise an exception if workspace is not set or different backend than BigQuery or Snowflake is used
    sql_dialect = await get_sql_dialect(ctx)
    component_id = _get_sql_transformation_id_from_sql_dialect(sql_dialect)
    LOG.info(f'SQL dialect: {sql_dialect}, using transformation ID: {component_id}')

    # Process the data to be stored in the transformation configuration - parameters(sql statements)
    # and storage (input and output tables)
    transformation_configuration_payload = _get_transformation_configuration(
        codes=sql_code_blocks, transformation_name=name, output_tables=created_table_names
    )

    client = KeboolaClient.from_state(ctx.session.state)

    LOG.info(f'Creating new transformation configuration: {name} for component: {component_id}.')
    new_raw_transformation_configuration = await client.storage_client.configuration_create(
        component_id=component_id,
        name=name,
        description=description,
        configuration=transformation_configuration_payload.model_dump(by_alias=True),
    )

    configuration_id = new_raw_transformation_configuration['id']

    await _set_cfg_creation_metadata(
        client=client,
        component_id=component_id,
        configuration_id=configuration_id,
    )

    LOG.info(f'Created new transformation "{component_id}" with configuration id ' f'"{configuration_id}".')

    project_id = await client.storage_client.project_id()
    base_url = client.storage_client.base_api_url
    links = LinksManager(base_url).get_component_configuration_links(
        project_id=project_id,
        component_id=component_id,
        configuration_id=configuration_id,
        configuration_name=str(name),
    )

    return ComponentToolResponse(
        component_id=component_id,
        configuration_id=configuration_id,
        description=str(description),
        timestamp=datetime.utcnow(),
        success=True,
        links=links,
    )


@tool_errors()
@with_session_state()
async def update_sql_transformation_configuration(
    ctx: Context,
    configuration_id: Annotated[str, Field(description='ID of the transformation configuration to update')],
    change_description: Annotated[
        str,
        Field(description='Description of the changes made to the transformation configuration.'),
    ],
    parameters: Annotated[
        TransformationConfiguration.Parameters,
        Field(
            description=(
                'The updated "parameters" part of the transformation configuration that contains the newly '
                'applied settings and preserves all other existing settings.'
            ),
        ),
    ],
    storage: Annotated[
        dict[str, Any],
        Field(
            description=(
                'The updated "storage" part of the transformation configuration that contains the newly '
                'applied settings and preserves all other existing settings.'
            ),
        ),
    ],
    updated_description: Annotated[
        str,
        Field(
            description='Updated transformation description reflecting the changes made in the behavior of '
            'the transformation. If no behavior changes are made, empty string preserves the original description.',
        ),
    ] = '',
    is_disabled: Annotated[
        bool,
        Field(
            description='Whether to disable the transformation configuration. Default is False.',
        ),
    ] = False,
) -> Annotated[
    ComponentToolResponse, Field(description='Response object for updated SQL Transformation Configuration.')
]:
    """
    Updates an existing SQL transformation configuration, optionally updating the description and disabling the
    configuration.

    CONSIDERATIONS:
    - The parameters configuration must include blocks with codes of SQL statements. Using one block with many codes of
      SQL statemetns is prefered and commonly used unless specified otherwise by the user.
    - Each code contains SQL statements that are semantically related and have a descriptive name.
    - Each SQL statement must be executable and follow the current SQL dialect, which can be retrieved using
      appropriate tool.
    - The storage configuration must not be empty, and it should include input or output tables with correct mappings
      for the transformation.
    - When the behavior of the transformation is not changed, the updated_description can be empty string.

    EXAMPLES:
    - user_input: `Can you edit this transformation configuration that [USER INTENT]?`
        - set the transformation configuration_id accordingly and update parameters and storage tool arguments based on
          the [USER INTENT]
        - returns the updated transformation configuration if successful.
    """
    client = KeboolaClient.from_state(ctx.session.state)
    sql_transformation_id = _get_sql_transformation_id_from_sql_dialect(await get_sql_dialect(ctx))
    LOG.info(f'SQL transformation ID: {sql_transformation_id}')

    transformation = await _get_component(client=client, component_id=sql_transformation_id)

    storage = validate_root_storage_configuration(
        component=transformation,
        storage=storage,
        initial_message='The "storage" field is not valid.',
    )

    updated_configuration = {
        'parameters': parameters.model_dump(by_alias=True),
        'storage': storage,
    }

    LOG.info(f'Updating transformation: {sql_transformation_id} with configuration: {configuration_id}.')
    updated_raw_configuration = await client.storage_client.configuration_update(
        component_id=sql_transformation_id,
        configuration_id=configuration_id,
        configuration=updated_configuration,
        change_description=change_description,
        updated_description=updated_description if updated_description else None,
        is_disabled=is_disabled,
    )

<<<<<<< HEAD
=======
    updated_transformation_configuration = ComponentConfigurationResponse.model_validate(
        updated_raw_configuration
        | {
            'component_id': transformation.component_id,
            'component': transformation,
        }
    )

>>>>>>> d093e9ed
    await _set_cfg_update_metadata(
        client=client,
        component_id=sql_transformation_id,
        configuration_id=configuration_id,
        configuration_version=updated_raw_configuration.get('version'),
    )

    project_id = await client.storage_client.project_id()
    base_url = client.storage_client.base_api_url
    links = LinksManager(base_url).get_component_configuration_links(
        project_id=project_id,
        component_id=sql_transformation_id,
        configuration_id=str(configuration_id),
        configuration_name=str(updated_raw_configuration.get('name', '')),
    )

    LOG.info(
        f'Updated transformation configuration: {updated_raw_configuration["id"]} for '
        f'component: {sql_transformation_id}.'
    )

    return ComponentToolResponse(
        component_id=sql_transformation_id,
        configuration_id=str(configuration_id),
        description=str(updated_description or updated_raw_configuration.get('description', '')),
        timestamp=datetime.utcnow(),
        success=True,
        links=links,
    )


@tool_errors()
@with_session_state()
async def create_component_root_configuration(
    ctx: Context,
    name: Annotated[
        str,
        Field(
            description='A short, descriptive name summarizing the purpose of the component configuration.',
        ),
    ],
    description: Annotated[
        str,
        Field(
            description=(
                'The detailed description of the component configuration explaining its purpose and functionality.'
            ),
        ),
    ],
    component_id: Annotated[str, Field(description='The ID of the component for which to create the configuration.')],
    parameters: Annotated[
        dict[str, Any],
        Field(description='The component configuration parameters, adhering to the root_configuration_schema'),
    ],
    storage: Annotated[
        dict[str, Any],
        Field(
            default_factory=dict,
            description=(
                'The table and/or file input / output mapping of the component configuration. '
                'It is present only for components that have tables or file input mapping defined'
            ),
        ),
    ],
) -> Annotated[ComponentToolResponse, Field(description='Response object for created component root configuration.')]:
    """
    Creates a component configuration using the specified name, component ID, configuration JSON, and description.

    CONSIDERATIONS:
    - The configuration JSON object must follow the root_configuration_schema of the specified component.
    - Make sure the configuration parameters always adhere to the root_configuration_schema,
      which is available via the component_detail tool.
    - The configuration JSON object should adhere to the component's configuration examples if found.

    USAGE:
    - Use when you want to create a new root configuration for a specific component.

    EXAMPLES:
    - user_input: `Create a new configuration for component X with these settings`
        - set the component_id and configuration parameters accordingly
        - returns the created component configuration if successful.
    """
    client = KeboolaClient.from_state(ctx.session.state)

    LOG.info(f'Creating new configuration: {name} for component: {component_id}.')

    component = await _get_component(client=client, component_id=component_id)

    storage_cfg = validate_root_storage_configuration(
        component=component,
        storage=storage,
        initial_message='The "storage" field is not valid.',
    )
    parameters = validate_root_parameters_configuration(
        component=component,
        parameters=parameters,
        initial_message='The "parameters" field is not valid.',
    )

    configuration_payload = {'storage': storage_cfg, 'parameters': parameters}

    new_raw_configuration = cast(
        dict[str, Any],
        await client.storage_client.configuration_create(
            component_id=component_id,
            name=name,
            description=description,
            configuration=configuration_payload,
        ),
    )

    configuration_id = new_raw_configuration['id']

    LOG.info(f'Created new configuration for component "{component_id}" with configuration id "{configuration_id}".')

    await _set_cfg_creation_metadata(client, component_id, configuration_id)

    # Build configuration link using LinksManager
    project_id = await client.storage_client.project_id()
    base_url = client.storage_client.base_api_url
    links = LinksManager(base_url).get_component_configuration_links(
        project_id=project_id, component_id=component_id, configuration_id=configuration_id, configuration_name=name
    )

    return ComponentToolResponse(
        component_id=component_id,
        configuration_id=configuration_id,
        description=description,
        timestamp=datetime.utcnow(),
        success=True,
        links=links,
    )


@tool_errors()
@with_session_state()
async def create_component_row_configuration(
    ctx: Context,
    name: Annotated[
        str,
        Field(
            description='A short, descriptive name summarizing the purpose of the component configuration.',
        ),
    ],
    description: Annotated[
        str,
        Field(
            description=(
                'The detailed description of the component configuration explaining its purpose and functionality.'
            ),
        ),
    ],
    component_id: Annotated[str, Field(description='The ID of the component for which to create the configuration.')],
    configuration_id: Annotated[
        str,
        Field(
            description='The ID of the configuration for which to create the configuration row.',
        ),
    ],
    parameters: Annotated[
        dict[str, Any],
        Field(description='The component row configuration parameters, adhering to the row_configuration_schema'),
    ],
    storage: Annotated[
        dict[str, Any],
        Field(
            default_factory=dict,
            description=(
                'The table and/or file input / output mapping of the component configuration. '
                'It is present only for components that have tables or file input mapping defined'
            ),
        ),
    ],
) -> Annotated[ComponentToolResponse, Field(description='Response object for created component row configuration.')]:
    """
    Creates a component configuration row in the specified configuration_id, using the specified name,
    component ID, configuration JSON, and description.

    CONSIDERATIONS:
    - The configuration JSON object must follow the row_configuration_schema of the specified component.
    - Make sure the configuration parameters always adhere to the row_configuration_schema,
      which is available via the component_detail tool.
    - The configuration JSON object should adhere to the component's configuration examples if found.

    USAGE:
    - Use when you want to create a new row configuration for a specific component configuration.

    EXAMPLES:
    - user_input: `Create a new configuration for component X with these settings`
        - set the component_id, configuration_id and configuration parameters accordingly
        - returns the created component configuration if successful.
    """
    client = KeboolaClient.from_state(ctx.session.state)

    LOG.info(
        f'Creating new configuration row: {name} for component: {component_id} '
        f'and configuration {configuration_id}.'
    )

    component = await _get_component(client=client, component_id=component_id)

    storage_cfg = validate_row_storage_configuration(
        component=component,
        storage=storage,
        initial_message='The "storage" field is not valid.',
    )
    parameters = validate_row_parameters_configuration(
        component=component,
        parameters=parameters,
        initial_message='The "parameters" field is not valid.',
    )

    configuration_payload = {'storage': storage_cfg, 'parameters': parameters}

    new_raw_configuration = cast(
        dict[str, Any],
        await client.storage_client.configuration_row_create(
            component_id=component_id,
            config_id=configuration_id,
            name=name,
            description=description,
            configuration=configuration_payload,
        ),
    )

    LOG.info(
        f'Created new configuration for component "{component_id}" with configuration id ' f'"{configuration_id}".'
    )

    await _set_cfg_update_metadata(
        client=client,
        component_id=component_id,
        configuration_id=configuration_id,
        configuration_version=new_raw_configuration['version'],
    )

    project_id = await client.storage_client.project_id()
    base_url = client.storage_client.base_api_url
    links = LinksManager(base_url).get_component_configuration_links(
        project_id=project_id,
        component_id=component_id,
        configuration_id=configuration_id,
        configuration_name=name,
    )

    return ComponentToolResponse(
        component_id=component_id,
        configuration_id=configuration_id,
        description=description,
        timestamp=datetime.utcnow(),
        success=True,
        links=links,
    )


@tool_errors()
@with_session_state()
async def update_component_root_configuration(
    ctx: Context,
    name: Annotated[
        str,
        Field(
            description='A short, descriptive name summarizing the purpose of the component configuration.',
        ),
    ],
    description: Annotated[
        str,
        Field(
            description=(
                'The detailed description of the component configuration explaining its purpose and functionality.'
            ),
        ),
    ],
    change_description: Annotated[
        str,
        Field(description='Description of the change made to the component configuration.'),
    ],
    component_id: Annotated[str, Field(description='The ID of the component the configuration belongs to.')],
    configuration_id: Annotated[str, Field(description='The ID of the configuration to update.')],
    parameters: Annotated[
        dict[str, Any],
        Field(description='The component configuration parameters, adhering to the root_configuration_schema schema'),
    ],
    storage: Annotated[
        dict[str, Any],
        Field(
            default_factory=dict,
            description=(
                'The table and/or file input / output mapping of the component configuration. '
                'It is present only for components that are not row-based and have tables or file '
                'input mapping defined'
            ),
        ),
    ],
) -> Annotated[ComponentToolResponse, Field(description='Response object for updated component root configuration.')]:
    """
    Updates a specific component configuration using given by component ID, and configuration ID.

    CONSIDERATIONS:
    - The configuration JSON object must follow the root_configuration_schema of the specified component.
    - Make sure the configuration parameters always adhere to the root_configuration_schema,
      which is available via the component_detail tool.
    - The configuration JSON object should adhere to the component's configuration examples if found

    USAGE:
    - Use when you want to update a root configuration of a specific component.

    EXAMPLES:
    - user_input: `Update a configuration for component X and configuration ID 1234 with these settings`
        - set the component_id, configuration_id and configuration parameters accordingly.
        - set the change_description to the description of the change made to the component configuration.
        - returns the updated component configuration if successful.
    """
    client = KeboolaClient.from_state(ctx.session.state)

    LOG.info(f'Updating configuration: {name} for component: {component_id} and configuration ID {configuration_id}.')

    component = await _get_component(client=client, component_id=component_id)

    storage_cfg = validate_root_storage_configuration(
        component=component,
        storage=storage,
        initial_message='The "storage" field is not valid.',
    )
    parameters = validate_root_parameters_configuration(
        component=component,
        parameters=parameters,
        initial_message='The "parameters" field is not valid.',
    )

    configuration_payload = {'storage': storage_cfg, 'parameters': parameters}

    new_raw_configuration = cast(
        dict[str, Any],
        await client.storage_client.configuration_update(
            component_id=component_id,
            configuration_id=configuration_id,
            configuration=configuration_payload,
            change_description=change_description,
            updated_name=name,
            updated_description=description,
        ),
    )

    LOG.info(f'Updated configuration for component "{component_id}" with configuration id ' f'"{configuration_id}".')

    await _set_cfg_update_metadata(
        client=client,
        component_id=component_id,
        configuration_id=configuration_id,
        configuration_version=new_raw_configuration['version'],
    )

    project_id = await client.storage_client.project_id()
    base_url = client.storage_client.base_api_url
    links = LinksManager(base_url).get_component_configuration_links(
        project_id=project_id,
        component_id=component_id,
        configuration_id=configuration_id,
        configuration_name=name,
    )

    return ComponentToolResponse(
        component_id=component_id,
        configuration_id=configuration_id,
        description=description,
        timestamp=datetime.utcnow(),
        success=True,
        links=links,
    )


@tool_errors()
@with_session_state()
async def update_component_row_configuration(
    ctx: Context,
    name: Annotated[
        str,
        Field(description='A short, descriptive name summarizing the purpose of the component configuration.'),
    ],
    description: Annotated[
        str,
        Field(
            description=(
                'The detailed description of the component configuration explaining its purpose and functionality.'
            ),
        ),
    ],
    change_description: Annotated[
        str,
        Field(
            description='Description of the change made to the component configuration.',
        ),
    ],
    component_id: Annotated[str, Field(description='The ID of the component to update.')],
    configuration_id: Annotated[str, Field(description='The ID of the configuration to update.')],
    configuration_row_id: Annotated[str, Field(description='The ID of the configuration row to update.')],
    parameters: Annotated[
        dict[str, Any],
        Field(description='The component row configuration parameters, adhering to the row_configuration_schema'),
    ],
    storage: Annotated[
        dict[str, Any],
        Field(
            default_factory=dict,
            description=(
                'The table and/or file input / output mapping of the component configuration. '
                'It is present only for components that have tables or file input mapping defined'
            ),
        ),
    ],
) -> Annotated[ComponentToolResponse, Field(description='Response object for updated component row configuration.')]:
    """
    Updates a specific component configuration row in the specified configuration_id, using the specified name,
    component ID, configuration JSON, and description.

    CONSIDERATIONS:
    - The configuration JSON object must follow the row_configuration_schema of the specified component.
    - Make sure the configuration parameters always adhere to the row_configuration_schema,
      which is available via the component_detail tool.

    USAGE:
    - Use when you want to update a row configuration for a specific component and configuration.

    EXAMPLES:
    - user_input: `Update a configuration row of configuration ID 123 for component X with these settings`
        - set the component_id, configuration_id, configuration_row_id and configuration parameters accordingly
        - returns the updated component configuration if successful.
    """
    client = KeboolaClient.from_state(ctx.session.state)

    LOG.info(
        f'Updating configuration row: {name} for component: {component_id}, configuration id {configuration_id} '
        f'and row id {configuration_row_id}.'
    )

    component = await _get_component(client=client, component_id=component_id)

    storage_cfg = validate_row_storage_configuration(
        component=component,
        storage=storage,
        initial_message='The "storage" field is not valid.',
    )
    parameters = validate_row_parameters_configuration(
        component=component,
        parameters=parameters,
        initial_message='Field "parameters" is not valid.\n',
    )

    configuration_payload = {'storage': storage_cfg, 'parameters': parameters}

    new_raw_configuration = cast(
        dict[str, Any],
        await client.storage_client.configuration_row_update(
            component_id=component_id,
            config_id=configuration_id,
            configuration_row_id=configuration_row_id,
            configuration=configuration_payload,
            change_description=change_description,
            updated_name=name,
            updated_description=description,
        ),
    )

    LOG.info(f'Updated configuration for component "{component_id}" with configuration id ' f'"{configuration_id}".')

    await _set_cfg_update_metadata(
        client=client,
        component_id=component_id,
        configuration_id=configuration_id,
        configuration_version=new_raw_configuration['version'],
    )

    project_id = await client.storage_client.project_id()
    base_url = client.storage_client.base_api_url
    links = LinksManager(base_url).get_component_configuration_links(
        project_id=project_id,
        component_id=component_id,
        configuration_id=configuration_id,
        configuration_name=name,
    )

    return ComponentToolResponse(
        component_id=component_id,
        configuration_id=configuration_id,
        description=description,
        timestamp=datetime.utcnow(),
        success=True,
        links=links,
    )


@tool_errors()
@with_session_state()
async def get_component_configuration_examples(
    ctx: Context,
    component_id: Annotated[str, Field(description='The ID of the component to get configuration examples for.')],
) -> Annotated[
    str,
    Field(description='Markdown formatted string containing configuration examples for the component.'),
]:
    """
    Retrieves sample configuration examples for a specific component.

    USAGE:
    - Use when you want to see example configurations for a specific component.

    EXAMPLES:
    - user_input: `Show me example configurations for component X`
        - set the component_id parameter accordingly
        - returns a markdown formatted string with configuration examples
    """
    client = KeboolaClient.from_state(ctx.session.state)
    try:
        raw_component = await client.ai_service_client.get_component_detail(component_id)
    except HTTPStatusError:
        LOG.exception(f'Error when getting component details: {component_id}')
        return ''

    root_examples = raw_component.get('rootConfigurationExamples') or []
    row_examples = raw_component.get('rowConfigurationExamples') or []
    assert isinstance(root_examples, list)  # pylance check
    assert isinstance(row_examples, list)  # pylance check

    markdown = f'# Configuration Examples for `{component_id}`\n\n'

    if root_examples:
        markdown += '## Root Configuration Examples\n\n'
        for i, example in enumerate(root_examples, start=1):
            markdown += f'{i}. Root Configuration:\n```json\n{json.dumps(example, indent=2)}\n```\n\n'

    if row_examples:
        markdown += '## Row Configuration Examples\n\n'
        for i, example in enumerate(row_examples, start=1):
            markdown += f'{i}. Row Configuration:\n```json\n{json.dumps(example, indent=2)}\n```\n\n'

    return markdown


@tool_errors()
@with_session_state()
async def find_component_id(
    ctx: Context,
    query: Annotated[str, Field(description='Natural language query to find the requested component.')],
) -> list[SuggestedComponent]:
    """
    Returns list of component IDs that match the given query.

    USAGE:
    - Use when you want to find the component for a specific purpose.

    EXAMPLES:
    - user_input: `I am looking for a salesforce extractor component`
        - returns a list of component IDs that match the query, ordered by relevance/best match.
    """
    client = KeboolaClient.from_state(ctx.session.state)
    suggestion_response = await client.ai_service_client.suggest_component(query)
    return suggestion_response.components<|MERGE_RESOLUTION|>--- conflicted
+++ resolved
@@ -10,13 +10,9 @@
 from keboola_mcp_server.client import JsonDict, KeboolaClient, SuggestedComponent
 from keboola_mcp_server.config import MetadataField
 from keboola_mcp_server.errors import tool_errors
-<<<<<<< HEAD
+from keboola_mcp_server.links import ProjectLinksManager
 from keboola_mcp_server.links import LinksManager
-from keboola_mcp_server.mcp import with_session_state
-=======
-from keboola_mcp_server.links import ProjectLinksManager
 from keboola_mcp_server.mcp import KeboolaMcpServer, listing_output_serializer, with_session_state
->>>>>>> d093e9ed
 from keboola_mcp_server.tools.components.model import (
     Component,
     ComponentConfigurationOutput,
@@ -508,8 +504,6 @@
         is_disabled=is_disabled,
     )
 
-<<<<<<< HEAD
-=======
     updated_transformation_configuration = ComponentConfigurationResponse.model_validate(
         updated_raw_configuration
         | {
@@ -518,7 +512,6 @@
         }
     )
 
->>>>>>> d093e9ed
     await _set_cfg_update_metadata(
         client=client,
         component_id=sql_transformation_id,
