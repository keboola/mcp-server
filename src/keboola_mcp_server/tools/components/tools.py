--- conflicted
+++ resolved
@@ -9,7 +9,6 @@
 from keboola_mcp_server.client import JsonDict, KeboolaClient, SuggestedComponent
 from keboola_mcp_server.errors import tool_errors
 from keboola_mcp_server.mcp import with_session_state
-from keboola_mcp_server.tools._validate import validate_storage
 from keboola_mcp_server.tools.components.model import (
     Component,
     ComponentConfigurationOutput,
@@ -30,14 +29,6 @@
     validate_row_configurations,
 )
 from keboola_mcp_server.tools.sql import get_sql_dialect
-<<<<<<< HEAD
-from keboola_mcp_server.validators.exceptions import (
-    ParameterRootConfigurationValidationError,
-    ParameterRowConfigurationValidationError,
-    StorageConfigurationValidationError,
-)
-=======
->>>>>>> 4bc0d92b
 
 LOG = logging.getLogger(__name__)
 
@@ -486,16 +477,7 @@
     return updated_transformation_configuration
 
 
-<<<<<<< HEAD
-@tool_errors(
-    recovery_instructions={
-        StorageConfigurationValidationError: StorageConfigurationValidationError.recovery_instructions(),
-        ParameterRootConfigurationValidationError: ParameterRootConfigurationValidationError.recovery_instructions(),
-    }
-)
-=======
-@tool_errors()
->>>>>>> 4bc0d92b
+@tool_errors()
 @with_session_state()
 async def create_component_root_configuration(
     ctx: Context,
@@ -582,16 +564,7 @@
     return new_configuration
 
 
-<<<<<<< HEAD
-@tool_errors(
-    recovery_instructions={
-        StorageConfigurationValidationError: StorageConfigurationValidationError.recovery_instructions(),
-        ParameterRowConfigurationValidationError: ParameterRowConfigurationValidationError.recovery_instructions(),
-    }
-)
-=======
-@tool_errors()
->>>>>>> 4bc0d92b
+@tool_errors()
 @with_session_state()
 async def create_component_row_configuration(
     ctx: Context,
@@ -691,16 +664,7 @@
     return new_configuration
 
 
-<<<<<<< HEAD
-@tool_errors(
-    recovery_instructions={
-        StorageConfigurationValidationError: StorageConfigurationValidationError.recovery_instructions(),
-        ParameterRootConfigurationValidationError: ParameterRootConfigurationValidationError.recovery_instructions(),
-    }
-)
-=======
-@tool_errors()
->>>>>>> 4bc0d92b
+@tool_errors()
 @with_session_state()
 async def update_component_root_configuration(
     ctx: Context,
@@ -805,16 +769,7 @@
     return new_configuration
 
 
-<<<<<<< HEAD
-@tool_errors(
-    recovery_instructions={
-        StorageConfigurationValidationError: StorageConfigurationValidationError.recovery_instructions(),
-        ParameterRowConfigurationValidationError: ParameterRowConfigurationValidationError.recovery_instructions(),
-    }
-)
-=======
-@tool_errors()
->>>>>>> 4bc0d92b
+@tool_errors()
 @with_session_state()
 async def update_component_row_configuration(
     ctx: Context,
