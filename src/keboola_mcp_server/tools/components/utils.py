import logging
from typing import Any, Optional, Sequence, Union, cast, get_args

from httpx import HTTPStatusError
from pydantic import BaseModel, Field

from keboola_mcp_server.client import JsonDict, KeboolaClient
from keboola_mcp_server.tools.components.model import (
    AllComponentTypes,
    Component,
    ComponentConfigurationMetadata,
    ComponentConfigurationResponse,
    ComponentDetail,
    ComponentType,
    ComponentWithConfigurations,
    ReducedComponent,
    ReducedComponentDetail,
)

LOG = logging.getLogger(__name__)


def _handle_component_types(
    types: Optional[Union[ComponentType, Sequence[ComponentType]]],
) -> Sequence[ComponentType]:
    """
    Utility function to handle the component types [extractors, writers, applications, all]
    If the types include "all", it will be removed and the remaining types will be returned.
    :param types: The component types/type to process.
    :return: The processed component types.
    """
    if not types:
        return [component_type for component_type in get_args(ComponentType)]
    if isinstance(types, str):
        types = [types]
    return types


async def _retrieve_components_configurations_by_types(
    client: KeboolaClient, component_types: Sequence[AllComponentTypes]
) -> list[ComponentWithConfigurations]:
    """
    Utility function to retrieve components with configurations by types - used in tools:
    - retrieve_components_configurations
    - retrieve_transformation_configurations
    :param client: The Keboola client
    :param component_types: The component types/type to retrieve
    :return: a list of items, each containing a component and its associated configurations
    """

    endpoint = f'branch/{client.storage_client.branch_id}/components'
    # retrieve components by types - unable to use list of types as parameter, we need to iterate over types

    components_with_configurations = []
    for _type in component_types:
        # retrieve components by type with configurations
        params = {
            'include': 'configuration',
            'componentType': _type,
        }
        raw_components_with_configurations_by_type = cast(
            list[dict[str, Any]], await client.storage_client.get(endpoint, params=params)
        )
        # extend the list with the raw components with configurations
        # TODO: ugly, refactor
        for raw_component in raw_components_with_configurations_by_type:
            # build components with configurations list, each item contains a component and its
            # associated configurations
            raw_configuration_responses = [
                ComponentConfigurationResponse.model_validate(
                    {**raw_configuration, 'component_id': raw_component['id']}
                )
                for raw_configuration in raw_component.get('configurations', [])
            ]
            configurations_metadata = [
                ComponentConfigurationMetadata.from_component_configuration_response(raw_response)
                for raw_response in raw_configuration_responses
            ]

            components_with_configurations.append(
                ComponentWithConfigurations(
                    component=ReducedComponentDetail.from_component_response(
                        ReducedComponent.model_validate(raw_component)
                    ),
                    configurations=configurations_metadata,
                )
            )

    # perform logging
    total_configurations = sum(len(component.configurations) for component in components_with_configurations)
    LOG.info(
        f'Found {len(components_with_configurations)} components with total of {total_configurations} configurations '
        f'for types {component_types}.'
    )
    return components_with_configurations


async def _retrieve_components_configurations_by_ids(
    client: KeboolaClient, component_ids: Sequence[str]
) -> list[ComponentWithConfigurations]:
    """
    Utility function to retrieve components with configurations by component IDs - used in tools:
    - retrieve_components_configurations
    - retrieve_transformation_configurations
    :param client: The Keboola client
    :param component_ids: The component IDs to retrieve
    :return: a list of items, each containing a component and its associated configurations
    """
    components_with_configurations = []
    for component_id in component_ids:
        # retrieve configurations for component ids
        raw_configurations = await client.storage_client.configuration_list(component_id=component_id)
        # retrieve component details
        raw_component = cast(
            JsonDict,
            await client.storage_client.get(
                endpoint=f'branch/{client.storage_client.branch_id}/components/{component_id}'
            ),
        )
        # build component configurations list grouped by components
        raw_configuration_responses = [
            ComponentConfigurationResponse.model_validate({**raw_configuration, 'component_id': raw_component['id']})
            for raw_configuration in raw_configurations
        ]
        configurations_metadata = [
            ComponentConfigurationMetadata.from_component_configuration_response(raw_response)
            for raw_response in raw_configuration_responses
        ]

        components_with_configurations.append(
            ComponentWithConfigurations(
<<<<<<< HEAD
                component=ReducedComponentDetail.from_component_response(
                    ReducedComponent.model_validate(raw_component)
                ),
                configurations=configurations_metadata,
=======
                component=ReducedComponent.model_validate(raw_component),
                configurations=[
                    ReducedComponentConfiguration.model_validate(
                        raw_configuration | {'component_id': raw_component['id']}
                    )
                    for raw_configuration in raw_configurations
                ],
>>>>>>> 86bde705
            )
        )

    # perform logging
    total_configurations = sum(len(component.configurations) for component in components_with_configurations)
    LOG.info(
        f'Found {len(components_with_configurations)} components with total of {total_configurations} configurations '
        f'for ids {component_ids}.'
    )
    return components_with_configurations


async def _get_component_flags(client: KeboolaClient, component_id: str) -> list[str]:
    """
    Utility function to retrieve the component flags by component ID.


    :param client: The Keboola client
    :param component_id: The ID of the Keboola component you want details about
    """
    available_components = await client.storage_client.get('', params={'exclude': 'componentDetails'})

    # retrieve component info
    component_info = next(
        (component for component in available_components.get('components', []) if component['id'] == component_id),
        {},
    )

    return component_info.get('flags', [])


async def _get_component_details(
    client: KeboolaClient,
    component_id: str,
) -> ComponentDetail:
    """
    Utility function to retrieve the component details by component ID, used in tools:
    - get_component_configuration_details

    First tries to get component details from the AI service catalog. If the component
    is not found (404) or returns empty data (private components), falls back to using the
    Storage API endpoint.

    :param component_id: The ID of the Keboola component/transformation you want details about
    :param client: The Keboola client
    :return: The component details
    """
    component_info: Component
    try:
        raw_component = await client.ai_service_client.get_component_detail(component_id=component_id)
        LOG.info(f'Retrieved component details for component {component_id} from AI service catalog.')
<<<<<<< HEAD
        component_info = Component.model_validate(raw_component)
        component_info.flags = await _get_component_flags(client, component_id)
        # get component flags
    except requests.HTTPError as e:
=======
        return Component.model_validate(raw_component)
    except HTTPStatusError as e:
>>>>>>> 86bde705
        if e.response.status_code == 404:
            LOG.info(
                f'Component {component_id} not found in AI service catalog (possibly private). '
                f'Falling back to Storage API.'
            )

            endpoint = f'branch/{client.storage_client.branch_id}/components/{component_id}'
            raw_component = await client.storage_client.get(endpoint=endpoint)
            LOG.info(f'Retrieved component details for component {component_id} from Storage API.')
            component_info = Component.model_validate(raw_component)
        else:
            # If it's not a 404, re-raise the error
            raise

    return ComponentDetail.from_component_response(component_info)


def _get_sql_transformation_id_from_sql_dialect(
    sql_dialect: str,
) -> str:
    """
    Utility function to retrieve the SQL transformation ID from the given SQL dialect.
    :param sql_dialect: The SQL dialect
    :return: The SQL transformation ID
    :raises ValueError: If the SQL dialect is not supported
    """
    if sql_dialect.lower() == 'snowflake':
        return 'keboola.snowflake-transformation'
    elif sql_dialect.lower() == 'bigquery':
        return 'keboola.bigquery-transformation'
    else:
        raise ValueError(f'Unsupported SQL dialect: {sql_dialect}')


class TransformationConfiguration(BaseModel):
    """
    Utility class to create the transformation configuration, a schema for the transformation configuration in the API.
    Currently, the storage configuration uses only input and output tables, excluding files, etc.
    """

    class Parameters(BaseModel):
        """The parameters for the transformation."""

        class Block(BaseModel):
            """The block for the transformation."""

            class Code(BaseModel):
                """The code for the transformation block."""

                name: str = Field(description='The name of the current code script')
                script: list[str] = Field(description='List of current code statements')

            name: str = Field(description='The name of the current block')
            codes: list[Code] = Field(description='The code scripts')

        blocks: list[Block] = Field(description='The blocks for the transformation')

    class Storage(BaseModel):
        """The storage configuration for the transformation. For now it stores only input and output tables."""

        class Destination(BaseModel):
            """Tables' destinations for the transformation. Either input or output tables."""

            class Table(BaseModel):
                """The table used in the transformation"""

                destination: Optional[str] = Field(description='The destination table name', default=None)
                source: Optional[str] = Field(description='The source table name', default=None)

            tables: list[Table] = Field(description='The tables used in the transformation', default=[])

        input: Destination = Field(description='The input tables for the transformation', default=Destination())
        output: Destination = Field(description='The output tables for the transformation', default=Destination())

    parameters: Parameters = Field(description='The parameters for the transformation')
    storage: Storage = Field(description='The storage configuration for the transformation')


def _get_transformation_configuration(
    statements: Sequence[str], transformation_name: str, output_tables: Sequence[str]
) -> TransformationConfiguration:
    """
    Utility function to set the transformation configuration from code statements.
    It creates the expected configuration for the transformation, parameters and storage.
    :param statements: The code statements (sql for now)
    :param transformation_name: The name of the transformation from which the bucket name is derived as in the UI
    :param output_tables: The output tables of the transformation, created by the code statements
    :return: dictionary with parameters and storage following the TransformationConfiguration schema
    """
    # init Storage Configuration with empty input and output tables
    storage = TransformationConfiguration.Storage()
    # build parameters configuration out of code statements
    parameters = TransformationConfiguration.Parameters(
        blocks=[
            TransformationConfiguration.Parameters.Block(
                name='Block 0',
                codes=[TransformationConfiguration.Parameters.Block.Code(name='Code 0', script=list(statements))],
            )
        ]
    )
    if output_tables:
        # if the query creates new tables, output_table_mappings should contain the table names (llm generated)
        # we create bucket name from the sql query name adding `out.c-` prefix as in the UI and use it as destination
        # expected output table name format is `out.c-<sql_query_name>.<table_name>`
        bucket_name = '-'.join(transformation_name.lower().split())
        destination = f'out.c-{bucket_name}'
        storage.output.tables = [
            TransformationConfiguration.Storage.Destination.Table(
                # here the source refers to the table name from the sql statement
                # and the destination to the full bucket table name
                # WARNING: when implementing input.tables, source and destination are swapped.
                source=out_table,
                destination=f'{destination}.{out_table}',
            )
            for out_table in output_tables
        ]
    return TransformationConfiguration(parameters=parameters, storage=storage)<|MERGE_RESOLUTION|>--- conflicted
+++ resolved
@@ -129,20 +129,10 @@
 
         components_with_configurations.append(
             ComponentWithConfigurations(
-<<<<<<< HEAD
                 component=ReducedComponentDetail.from_component_response(
                     ReducedComponent.model_validate(raw_component)
                 ),
                 configurations=configurations_metadata,
-=======
-                component=ReducedComponent.model_validate(raw_component),
-                configurations=[
-                    ReducedComponentConfiguration.model_validate(
-                        raw_configuration | {'component_id': raw_component['id']}
-                    )
-                    for raw_configuration in raw_configurations
-                ],
->>>>>>> 86bde705
             )
         )
 
@@ -194,15 +184,10 @@
     try:
         raw_component = await client.ai_service_client.get_component_detail(component_id=component_id)
         LOG.info(f'Retrieved component details for component {component_id} from AI service catalog.')
-<<<<<<< HEAD
         component_info = Component.model_validate(raw_component)
         component_info.flags = await _get_component_flags(client, component_id)
         # get component flags
-    except requests.HTTPError as e:
-=======
-        return Component.model_validate(raw_component)
     except HTTPStatusError as e:
->>>>>>> 86bde705
         if e.response.status_code == 404:
             LOG.info(
                 f'Component {component_id} not found in AI service catalog (possibly private). '
