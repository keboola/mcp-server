--- conflicted
+++ resolved
@@ -1,4 +1,5 @@
 import logging
+from typing import Any, Optional, Sequence, Union, cast, get_args
 from typing import Any, Optional, Sequence, Union, cast, get_args
 
 import requests
@@ -63,7 +64,6 @@
             list[dict[str, Any]], await client.storage_client.get(endpoint, params=params)
         )
         # extend the list with the raw components with configurations
-<<<<<<< HEAD
         # TODO: ugly, refactor
         for raw_component in raw_components_with_configurations_by_type:
             # build components with configurations list, each item contains a component and its associated configurations
@@ -71,16 +71,6 @@
                 ComponentConfigurationResponse.model_validate(
                     {**raw_configuration, 'component_id': raw_component['id']}
                 )
-=======
-        raw_components_with_configurations.extend(raw_components_with_configurations_by_type)
-
-    # build components with configurations list, each item contains a component and its associated configurations
-    components_with_configurations = [
-        ComponentWithConfigurations(
-            component=ReducedComponent.model_validate(raw_component),
-            configurations=[
-                ReducedComponentConfiguration.model_validate({**raw_configuration, 'component_id': raw_component['id']})
->>>>>>> 5e115737
                 for raw_configuration in raw_component.get('configurations', [])
             ]
             configurations_metadata = [
@@ -195,7 +185,6 @@
     """
     component_info: Component
     try:
-<<<<<<< HEAD
         raw_component = client.ai_service_client.get_component_detail(component_id)
         LOG.info(
             f'Retrieved component details for component {component_id} from AI service catalog.'
@@ -203,11 +192,6 @@
         component_info = Component.model_validate(raw_component)
         component_info.flags = await _get_component_flags(client, component_id)
         # get component flags
-=======
-        raw_component = await client.ai_service_client.get_component_detail(component_id)
-        LOG.info(f'Retrieved component details for component {component_id} from AI service catalog.')
-        return Component.model_validate(raw_component)
->>>>>>> 5e115737
     except requests.HTTPError as e:
         if e.response.status_code == 404:
             LOG.info(
