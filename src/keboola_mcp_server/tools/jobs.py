import datetime
import logging
from typing import Annotated, Any, Literal, Optional, Union

from mcp.server.fastmcp import Context, FastMCP
from pydantic import AliasChoices, BaseModel, Field, field_validator

from keboola_mcp_server.client import KeboolaClient

LOG = logging.getLogger(__name__)


################################## Add jobs tools to MCP SERVER ##################################


def add_job_tools(mcp: FastMCP) -> None:
    """Add job tools to the MCP server."""
    jobs_tools = [
        retrieve_jobs,
        get_job_detail,
        start_job,
    ]
    for tool in jobs_tools:
        LOG.info(f'Adding tool {tool.__name__} to the MCP server.')
        mcp.add_tool(tool)

    LOG.info('Job tools initialized.')


######################################## Job Base Models ########################################

JOB_STATUS = Literal[
    'waiting',
    'processing',
    'success',
    'error',
    'created',
]


class JobListItem(BaseModel):
    """Represents a summary of a job with minimal information, used in lists where detailed job data is not required."""

    id: str = Field(description='The ID of the job.')
    status: JOB_STATUS = Field(description='The status of the job.')
    component_id: Optional[str] = Field(
        description='The ID of the component that the job is running on.',
        validation_alias=AliasChoices('component', 'componentId', 'component_id', 'component-id'),
        serialization_alias='componentId',
        default=None,
    )
    config_id: Optional[str] = Field(
        description='The ID of the component configuration that the job is running on.',
        validation_alias=AliasChoices('config', 'configId', 'config_id', 'config-id'),
        serialization_alias='configId',
        default=None,
    )
    is_finished: bool = Field(
        description='Whether the job is finished.',
        validation_alias=AliasChoices('isFinished', 'is_finished', 'is-finished'),
        serialization_alias='isFinished',
        default=False,
    )
    created_time: Optional[datetime.datetime] = Field(
        description='The creation time of the job.',
        validation_alias=AliasChoices('createdTime', 'created_time', 'created-time'),
        serialization_alias='createdTime',
        default=None,
    )
    start_time: Optional[datetime.datetime] = Field(
        description='The start time of the job.',
        validation_alias=AliasChoices('startTime', 'start_time', 'start-time'),
        serialization_alias='startTime',
        default=None,
    )
    end_time: Optional[datetime.datetime] = Field(
        description='The end time of the job.',
        validation_alias=AliasChoices('endTime', 'end_time', 'end-time'),
        serialization_alias='endTime',
        default=None,
    )
    duration_seconds: Optional[float] = Field(
        description='The duration of the job in seconds.',
        validation_alias=AliasChoices('durationSeconds', 'duration_seconds', 'duration-seconds'),
        serialization_alias='durationSeconds',
        default=None,
    )


class JobDetail(JobListItem):
    """Represents a detailed job with all available information."""

    url: str = Field(description='The URL of the job.')
    table_id: Optional[str] = Field(
        description='The ID of the table that the job is running on.',
        validation_alias=AliasChoices('tableId', 'table_id', 'table-id'),
        serialization_alias='tableId',
        default=None,
    )
<<<<<<< HEAD
    config_data: Optional[List[Any]] = Field(
        description='The data of the configuration.',
        validation_alias=AliasChoices('configData', 'config_data', 'config-data'),
        serialization_alias='configData',
        default=None,
    )
    config_row_ids: Optional[List[str]] = Field(
        description='The row IDs of the configuration.',
        validation_alias=AliasChoices('configRowIds', 'config_row_ids', 'config-row-ids'),
        serialization_alias='configRowIds',
=======
    config_data: Optional[list[Any]] = Field(
        description="The data of the configuration.",
        validation_alias=AliasChoices("configData", "config_data", "config-data"),
        serialization_alias="configData",
        default=None,
    )
    config_row_ids: Optional[list[str]] = Field(
        description="The row IDs of the configuration.",
        validation_alias=AliasChoices("configRowIds", "config_row_ids", "config-row-ids"),
        serialization_alias="configRowIds",
>>>>>>> aa052423
        default=None,
    )
    run_id: Optional[str] = Field(
        description='The ID of the run that the job is running on.',
        validation_alias=AliasChoices('runId', 'run_id', 'run-id'),
        serialization_alias='runId',
        default=None,
    )
    parent_run_id: Optional[str] = Field(
        description='The ID of the parent run that the job is running on.',
        validation_alias=AliasChoices('parentRunId', 'parent_run_id', 'parent-run-id'),
        serialization_alias='parentRunId',
        default=None,
    )
<<<<<<< HEAD
    result: Optional[Dict[str, Any]] = Field(
        description='The results of the job.',
        validation_alias='result',
        serialization_alias='result',
=======
    result: Optional[dict[str, Any]] = Field(
        description="The results of the job.",
        validation_alias="result",
        serialization_alias="result",
>>>>>>> aa052423
        default=None,
    )

    @field_validator('result', mode='before')
    def validate_result_field(
        cls, current_value: Union[list[Any], dict[str, Any], None]
    ) -> dict[str, Any]:
        # Ensures that if the result field is passed as an empty list [] or None, it gets converted to an empty dict {}.
        # Why? Because result is expected to be an Object, but create job endpoint sends [], perhaps it means
        # "empty". This avoids type errors.
        if not isinstance(current_value, dict):
            if not current_value:
                return dict()
            if isinstance(current_value, list):
                raise ValueError(
                    f'Field "result" cannot be a list, expecting dictionary, got: {current_value}.'
                )
        return current_value


######################################## End of Job Base Models ########################################

######################################## MCP tools ########################################

SORT_BY_VALUES = Literal['startTime', 'endTime', 'createdTime', 'durationSeconds', 'id']
SORT_ORDER_VALUES = Literal['asc', 'desc']


async def retrieve_jobs(
    ctx: Context,
    status: Annotated[
        JOB_STATUS,
        Field(
            Optional[JOB_STATUS],
            description='The optional status of the jobs to filter by, if None then default all.',
        ),
    ] = None,
    component_id: Annotated[
        str,
        Field(
            Optional[str],
            description='The optional ID of the component whose jobs you want to list, default = None.',
        ),
    ] = None,
    config_id: Annotated[
        str,
        Field(
            Optional[str],
            description='The optional ID of the component configuration whose jobs you want to list, default = None.',
        ),
    ] = None,
    limit: Annotated[
        int,
        Field(
            int, description='The number of jobs to list, default = 100, max = 500.', ge=1, le=500
        ),
    ] = 100,
    offset: Annotated[
        int, Field(int, description='The offset of the jobs to list, default = 0.', ge=0)
    ] = 0,
    sort_by: Annotated[
        SORT_BY_VALUES,
        Field(
            Optional[SORT_BY_VALUES],
            description='The field to sort the jobs by, default = "startTime".',
        ),
    ] = 'startTime',
    sort_order: Annotated[
        SORT_ORDER_VALUES,
        Field(
            Optional[SORT_ORDER_VALUES],
            description='The order to sort the jobs by, default = "desc".',
        ),
    ] = 'desc',
) -> Annotated[
    list[JobListItem],
    Field(
<<<<<<< HEAD
        List[JobListItem],
        description=('The retrieved list of jobs list items. If empty then no jobs were found.'),
=======
        list[JobListItem],
        description=("The retrieved list of jobs list items. If empty then no jobs were found."),
>>>>>>> aa052423
    ),
]:
    """
    Retrieve all jobs in the project, or filter jobs by a specific component_id or config_id, with optional status
    filtering. Additional parameters support pagination (limit, offset) and sorting (sort_by, sort_order).
    USAGE:
        Use when you want to list jobs for given component_id and optionally for given config_id.
        Use when you want to list all jobs in the project or filter them by status.
    EXAMPLES:
        - if status = "error", only jobs with status "error" will be listed.
        - if status = None, then all jobs with arbitrary status will be listed.
        - if component_id = "123" and config_id = "456", then the jobs for the component with id "123" and configuration
          with id "456" will be listed.
        - if limit = 100 and offset = 0, the first 100 jobs will be listed.
        - if limit = 100 and offset = 100, the second 100 jobs will be listed.
        - if sort_by = "endTime" and sort_order = "asc", the jobs will be sorted by the end time in ascending order.
    """
    client = KeboolaClient.from_state(ctx.session.state)
    _status = [status] if status else None

    raw_jobs = client.jobs_queue.search_jobs_by(
        component_id=component_id,
        config_id=config_id,
        limit=limit,
        offset=offset,
        status=_status,
        sort_by=sort_by,
        sort_order=sort_order,
    )
    LOG.info(f'Found {len(raw_jobs)} jobs for limit {limit}, offset {offset}, status {status}.')
    return [JobListItem.model_validate(raw_job) for raw_job in raw_jobs]


async def get_job_detail(
    job_id: Annotated[
        str,
        Field(description='The unique identifier of the job whose details should be retrieved.'),
    ],
    ctx: Context,
) -> Annotated[JobDetail, Field(JobDetail, description='The detailed information about the job.')]:
    """
    Retrieve a detailed information about a specific job, identified by the job_id, including its status, parameters,
    results, and any relevant metadata.
    EXAMPLES:
        - if job_id = "123", then the details of the job with id "123" will be retrieved.
    """
    client = KeboolaClient.from_state(ctx.session.state)

    raw_job = client.jobs_queue.detail(job_id)
    LOG.info(f'Found job details for {job_id}.' if raw_job else f'Job {job_id} not found.')
    return JobDetail.model_validate(raw_job)


async def start_job(
    ctx: Context,
    component_id: Annotated[
        str,
        Field(description='The ID of the component or transformation for which to start a job.'),
    ],
    configuration_id: Annotated[
        str, Field(description='The ID of the configuration for which to start a job.')
    ],
) -> Annotated[JobDetail, Field(description='The newly started job details.')]:
    """
    Starts a new job for a given component or transformation.
    """
    client = KeboolaClient.from_state(ctx.session.state)

    try:
        raw_job = client.jobs_queue.create_job(
            component_id=component_id, configuration_id=configuration_id
        )
        job = JobDetail.model_validate(raw_job)
        LOG.info(
            f'Started a new job with id: {job.id} for component {component_id} and configuration {configuration_id}.'
        )
        return job
    except Exception as exception:
        LOG.exception(
            f'Error when starting a new job for component {component_id} and configuration {configuration_id}: {exception}'
        )
        raise exception


######################################## End of MCP tools ########################################<|MERGE_RESOLUTION|>--- conflicted
+++ resolved
@@ -97,29 +97,16 @@
         serialization_alias='tableId',
         default=None,
     )
-<<<<<<< HEAD
-    config_data: Optional[List[Any]] = Field(
+    config_data: Optional[list[Any]] = Field(
         description='The data of the configuration.',
         validation_alias=AliasChoices('configData', 'config_data', 'config-data'),
         serialization_alias='configData',
         default=None,
     )
-    config_row_ids: Optional[List[str]] = Field(
+    config_row_ids: Optional[list[str]] = Field(
         description='The row IDs of the configuration.',
         validation_alias=AliasChoices('configRowIds', 'config_row_ids', 'config-row-ids'),
         serialization_alias='configRowIds',
-=======
-    config_data: Optional[list[Any]] = Field(
-        description="The data of the configuration.",
-        validation_alias=AliasChoices("configData", "config_data", "config-data"),
-        serialization_alias="configData",
-        default=None,
-    )
-    config_row_ids: Optional[list[str]] = Field(
-        description="The row IDs of the configuration.",
-        validation_alias=AliasChoices("configRowIds", "config_row_ids", "config-row-ids"),
-        serialization_alias="configRowIds",
->>>>>>> aa052423
         default=None,
     )
     run_id: Optional[str] = Field(
@@ -134,17 +121,10 @@
         serialization_alias='parentRunId',
         default=None,
     )
-<<<<<<< HEAD
-    result: Optional[Dict[str, Any]] = Field(
+    result: Optional[dict[str, Any]] = Field(
         description='The results of the job.',
         validation_alias='result',
         serialization_alias='result',
-=======
-    result: Optional[dict[str, Any]] = Field(
-        description="The results of the job.",
-        validation_alias="result",
-        serialization_alias="result",
->>>>>>> aa052423
         default=None,
     )
 
@@ -222,13 +202,8 @@
 ) -> Annotated[
     list[JobListItem],
     Field(
-<<<<<<< HEAD
-        List[JobListItem],
+        list[JobListItem],
         description=('The retrieved list of jobs list items. If empty then no jobs were found.'),
-=======
-        list[JobListItem],
-        description=("The retrieved list of jobs list items. If empty then no jobs were found."),
->>>>>>> aa052423
     ),
 ]:
     """
