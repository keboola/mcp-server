import datetime
import logging
from typing import Annotated, Any, Literal, Optional, Union

from fastmcp import Context
from fastmcp.tools import FunctionTool
from pydantic import AliasChoices, BaseModel, Field, field_validator

from keboola_mcp_server.client import KeboolaClient
from keboola_mcp_server.errors import tool_errors
from keboola_mcp_server.links import Link, ProjectLinksManager
from keboola_mcp_server.mcp import KeboolaMcpServer, listing_output_serializer, with_session_state

LOG = logging.getLogger(__name__)


# Add jobs tools to MCP SERVER ##################################


def add_job_tools(mcp: KeboolaMcpServer) -> None:
    """Add job tools to the MCP server."""
<<<<<<< HEAD
    mcp.add_tool(FunctionTool.from_function(get_job_detail))
    mcp.add_tool(FunctionTool.from_function(retrieve_jobs, serializer=listing_output_serializer))
    mcp.add_tool(FunctionTool.from_function(start_job))
=======
    mcp.add_tool(get_job)
    mcp.add_tool(list_jobs, serializer=listing_output_serializer)
    mcp.add_tool(run_job)
>>>>>>> 3ef86840

    LOG.info('Job tools added to the MCP server.')


# Job Base Models ########################################

JOB_STATUS = Literal[
    'waiting',  # job is waiting for other jobs to finish
    'processing',  # job is being executed
    'success',  # job finished successfully
    'error',  # job finished with error
    'created',  # job is created but not started executing
    'warning',  # job finished but one of its child jobs failed
    'terminating',  # user requested to abort the job
    'cancelled',  # job was aborted before execution began
    'terminated',  # job was aborted during execution
]


class JobListItem(BaseModel):
    """Represents a summary of a job with minimal information, used in lists where detailed job data is not required."""

    id: str = Field(description='The ID of the job.')
    status: JOB_STATUS = Field(description='The status of the job.')
    component_id: Optional[str] = Field(
        description='The ID of the component that the job is running on.',
        validation_alias=AliasChoices('component', 'componentId', 'component_id', 'component-id'),
        serialization_alias='componentId',
        default=None,
    )
    config_id: Optional[str] = Field(
        description='The ID of the component configuration that the job is running on.',
        validation_alias=AliasChoices('config', 'configId', 'config_id', 'config-id'),
        serialization_alias='configId',
        default=None,
    )
    is_finished: bool = Field(
        description='Whether the job is finished.',
        validation_alias=AliasChoices('isFinished', 'is_finished', 'is-finished'),
        serialization_alias='isFinished',
        default=False,
    )
    created_time: Optional[datetime.datetime] = Field(
        description='The creation time of the job.',
        validation_alias=AliasChoices('createdTime', 'created_time', 'created-time'),
        serialization_alias='createdTime',
        default=None,
    )
    start_time: Optional[datetime.datetime] = Field(
        description='The start time of the job.',
        validation_alias=AliasChoices('startTime', 'start_time', 'start-time'),
        serialization_alias='startTime',
        default=None,
    )
    end_time: Optional[datetime.datetime] = Field(
        description='The end time of the job.',
        validation_alias=AliasChoices('endTime', 'end_time', 'end-time'),
        serialization_alias='endTime',
        default=None,
    )
    duration_seconds: Optional[float] = Field(
        description='The duration of the job in seconds.',
        validation_alias=AliasChoices('durationSeconds', 'duration_seconds', 'duration-seconds'),
        serialization_alias='durationSeconds',
        default=None,
    )


class JobDetail(JobListItem):
    """Represents a detailed job with all available information."""

    url: str = Field(description='The URL of the job.')
    table_id: Optional[str] = Field(
        description='The ID of the table that the job is running on.',
        validation_alias=AliasChoices('tableId', 'table_id', 'table-id'),
        serialization_alias='tableId',
        default=None,
    )
    config_data: Optional[dict[str, Any]] = Field(
        description='The data of the configuration.',
        validation_alias=AliasChoices('configData', 'config_data', 'config-data'),
        serialization_alias='configData',
        default=None,
    )
    config_row_ids: Optional[list[str]] = Field(
        description='The row IDs of the configuration.',
        validation_alias=AliasChoices('configRowIds', 'config_row_ids', 'config-row-ids'),
        serialization_alias='configRowIds',
        default=None,
    )
    run_id: Optional[str] = Field(
        description='The ID of the run that the job is running on.',
        validation_alias=AliasChoices('runId', 'run_id', 'run-id'),
        serialization_alias='runId',
        default=None,
    )
    parent_run_id: Optional[str] = Field(
        description='The ID of the parent run that the job is running on.',
        validation_alias=AliasChoices('parentRunId', 'parent_run_id', 'parent-run-id'),
        serialization_alias='parentRunId',
        default=None,
    )
    result: Optional[dict[str, Any]] = Field(
        description='The results of the job.',
        validation_alias='result',
        serialization_alias='result',
        default=None,
    )
    links: list[Link] = Field(..., description='The links relevant to the job.')

    @field_validator('result', 'config_data', mode='before')
    @classmethod
    def validate_dict_fields(cls, current_value: Union[list[Any], dict[str, Any], None]) -> dict[str, Any]:
        # Ensures that if the result or config_data field is passed as an empty list [] or None,
        # it gets converted to an empty dict {}.Why? Because the result is expected to be an Object, but create job
        # endpoint sends [], perhaps it means "empty". This avoids type errors.
        if not isinstance(current_value, dict):
            if not current_value:
                return dict()
            if isinstance(current_value, list):
                raise ValueError(
                    'Field "result" or "config_data" cannot be a list, expecting dictionary, ' f'got: {current_value}.'
                )
        return current_value


class ListJobsOutput(BaseModel):
    jobs: list[JobListItem] = Field(..., description='List of jobs.')
    links: list[Link] = Field(..., description='Links relevant to the jobs listing.')

# End of Job Base Models ########################################

# MCP tools ########################################


SORT_BY_VALUES = Literal['startTime', 'endTime', 'createdTime', 'durationSeconds', 'id']
SORT_ORDER_VALUES = Literal['asc', 'desc']


# The Parameter Optional annotation is not working with MCP and when the bot tries to call the tool with appropriate
# parameters, it raises `Invalid type for parameter 'status' in tool retrieve_jobs`, either bot cannot use the tool or
# mcp parsing the parameters is not working. So we need to use Annotated[JOB_STATUS, ...] = None instead of
# Optional[JOB_STATUS] = None despite having type check errors in the code.
@tool_errors()
@with_session_state()
async def list_jobs(
    ctx: Context,
    status: Annotated[
        JOB_STATUS,
        Field(
            Optional[JOB_STATUS],
            description='The optional status of the jobs to filter by, if None then default all.',
        ),
    ] = None,
    component_id: Annotated[
        str,
        Field(
            Optional[str],
            description='The optional ID of the component whose jobs you want to list, default = None.',
        ),
    ] = None,
    config_id: Annotated[
        str,
        Field(
            Optional[str],
            description='The optional ID of the component configuration whose jobs you want to list, default = None.',
        ),
    ] = None,
    limit: Annotated[
        int,
        Field(int, description='The number of jobs to list, default = 100, max = 500.', ge=1, le=500),
    ] = 100,
    offset: Annotated[int, Field(int, description='The offset of the jobs to list, default = 0.', ge=0)] = 0,
    sort_by: Annotated[
        SORT_BY_VALUES,
        Field(
            Optional[SORT_BY_VALUES],
            description='The field to sort the jobs by, default = "startTime".',
        ),
    ] = 'startTime',
    sort_order: Annotated[
        SORT_ORDER_VALUES,
        Field(
            Optional[SORT_ORDER_VALUES],
            description='The order to sort the jobs by, default = "desc".',
        ),
    ] = 'desc',
) -> ListJobsOutput:
    """
    Retrieves all jobs in the project, or filter jobs by a specific component_id or config_id, with optional status
    filtering. Additional parameters support pagination (limit, offset) and sorting (sort_by, sort_order).

    USAGE:
    - Use when you want to list jobs for a given component_id and optionally for given config_id.
    - Use when you want to list all jobs in the project or filter them by status.

    EXAMPLES:
    - If status = "error", only jobs with status "error" will be listed.
    - If status = None, then all jobs with arbitrary status will be listed.
    - If component_id = "123" and config_id = "456", then the jobs for the component with id "123" and configuration
      with id "456" will be listed.
    - If limit = 100 and offset = 0, the first 100 jobs will be listed.
    - If limit = 100 and offset = 100, the second 100 jobs will be listed.
    - If sort_by = "endTime" and sort_order = "asc", the jobs will be sorted by the end time in ascending order.
    """
    _status = [status] if status else None

    client = KeboolaClient.from_state(ctx.session.state)
    links_manager = await ProjectLinksManager.from_client(client)

    raw_jobs = await client.jobs_queue_client.search_jobs_by(
        component_id=component_id,
        config_id=config_id,
        limit=limit,
        offset=offset,
        status=_status,
        sort_by=sort_by,
        sort_order=sort_order,
    )
    LOG.info(f'Found {len(raw_jobs)} jobs for limit {limit}, offset {offset}, status {status}.')
    jobs = [JobListItem.model_validate(raw_job) for raw_job in raw_jobs]
    links = [links_manager.get_jobs_dashboard_link()]
    return ListJobsOutput(jobs=jobs, links=links)


@tool_errors()
@with_session_state()
async def get_job(
    job_id: Annotated[
        str,
        Field(description='The unique identifier of the job whose details should be retrieved.'),
    ],
    ctx: Context,
) -> Annotated[JobDetail, Field(JobDetail, description='The detailed information about the job.')]:
    """
    Retrieves detailed information about a specific job, identified by the job_id, including its status, parameters,
    results, and any relevant metadata.

    EXAMPLES:
    - If job_id = "123", then the details of the job with id "123" will be retrieved.
    """
    client = KeboolaClient.from_state(ctx.session.state)
    links_manager = await ProjectLinksManager.from_client(client)

    raw_job = await client.jobs_queue_client.get_job_detail(job_id)
    links = links_manager.get_job_links(job_id)
    LOG.info(f'Found job details for {job_id}.' if raw_job else f'Job {job_id} not found.')
    return JobDetail.model_validate(raw_job | {'links': links})


@tool_errors()
@with_session_state()
async def run_job(
    ctx: Context,
    component_id: Annotated[
        str,
        Field(description='The ID of the component or transformation for which to start a job.'),
    ],
    configuration_id: Annotated[str, Field(description='The ID of the configuration for which to start a job.')],
) -> Annotated[JobDetail, Field(description='The newly started job details.')]:
    """
    Starts a new job for a given component or transformation.
    """
    client = KeboolaClient.from_state(ctx.session.state)

    try:
        raw_job = await client.jobs_queue_client.create_job(
            component_id=component_id, configuration_id=configuration_id
        )
        job = JobDetail.model_validate(raw_job)
        LOG.info(
            f'Started a new job with id: {job.id} for component {component_id} and configuration {configuration_id}.'
        )
        return job
    except Exception as exception:
        LOG.exception(
            f'Error when starting a new job for component {component_id} and configuration {configuration_id}: '
            f'{exception}'
        )
        raise exception


# End of MCP tools ########################################<|MERGE_RESOLUTION|>--- conflicted
+++ resolved
@@ -19,15 +19,9 @@
 
 def add_job_tools(mcp: KeboolaMcpServer) -> None:
     """Add job tools to the MCP server."""
-<<<<<<< HEAD
-    mcp.add_tool(FunctionTool.from_function(get_job_detail))
-    mcp.add_tool(FunctionTool.from_function(retrieve_jobs, serializer=listing_output_serializer))
-    mcp.add_tool(FunctionTool.from_function(start_job))
-=======
-    mcp.add_tool(get_job)
-    mcp.add_tool(list_jobs, serializer=listing_output_serializer)
-    mcp.add_tool(run_job)
->>>>>>> 3ef86840
+    mcp.add_tool(FunctionTool.from_function(get_job))
+    mcp.add_tool(FunctionTool.from_function(list_jobs, serializer=listing_output_serializer))
+    mcp.add_tool(FunctionTool.from_function(run_job))
 
     LOG.info('Job tools added to the MCP server.')
 
