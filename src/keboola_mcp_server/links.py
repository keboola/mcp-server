from typing import Literal

from pydantic import BaseModel, Field

from keboola_mcp_server.client import KeboolaClient

URLType = Literal['ui-detail', 'ui-dashboard', 'docs']


class Link(BaseModel):
    type: URLType = Field(..., description='The type of the URL.')
    title: str = Field(..., description='The name of the URL.')
    url: str = Field(..., description='The URL.')

    @classmethod
    def detail(cls, title: str, url: str) -> 'Link':
        return cls(type='ui-detail', title=title, url=url)

    @classmethod
    def dashboard(cls, title: str, url: str) -> 'Link':
        return cls(type='ui-dashboard', title=title, url=url)

    @classmethod
    def docs(cls, title: str, url: str) -> 'Link':
        return cls(type='docs', title=title, url=url)


class ProjectLinksManager:
    FLOW_DOCUMENTATION_URL = 'https://help.keboola.com/flows/'

    def __init__(self, base_url: str, project_id: str):
        self._base_url = base_url
        self._project_id = project_id

    @classmethod
    async def from_client(cls, client: KeboolaClient) -> 'ProjectLinksManager':
        base_url = client.storage_client.base_api_url
        project_id = await client.storage_client.project_id()
        return cls(base_url=base_url, project_id=project_id)

    def _url(self, path: str) -> str:
        return f'{self._base_url}/admin/projects/{self._project_id}/{path}'

    # --- Project ---
    def get_project_detail_link(self) -> Link:
        return Link.detail(title='Project Dashboard', url=self._url(''))

    def get_project_links(self) -> list[Link]:
        return [self.get_project_detail_link()]

    # --- Flows ---
    def get_flow_detail_link(self, flow_id: str | int, flow_name: str) -> Link:
        return Link.detail(title=f'Flow: {flow_name}', url=self._url(f'flows/{flow_id}'))

    def get_flows_dashboard_link(self) -> Link:
        return Link.dashboard(title='Flows in the project', url=self._url('flows'))

    def get_flows_docs_link(self) -> Link:
        return Link.docs(title='Documentation for Keboola Flows', url=self.FLOW_DOCUMENTATION_URL)

    def get_flow_links(self, flow_id: str | int, flow_name: str) -> list[Link]:
        return [
            self.get_flow_detail_link(flow_id, flow_name),
            self.get_flows_dashboard_link(),
            self.get_flows_docs_link(),
        ]

<<<<<<< HEAD
    def get_component_configuration_url(self, project_id: str, component_id: str, configuration_id: str) -> str:
        """Get the UI detail URL for a specific component configuration."""
        return f'{self.base_url}/admin/projects/{project_id}/components/{component_id}/{configuration_id}'

    def get_component_configurations_dashboard_url(self, project_id: str, component_id: str) -> str:
        """Get the UI dashboard URL for all configurations of a component."""
        return f'{self.base_url}/admin/projects/{project_id}/components/{component_id}'

    def get_flow_url(self, project_id: str, flow_id: str | int) -> str:
        """Get the UI detail URL for a specific flow."""
        return f'{self.base_url}/admin/projects/{project_id}/flows/{flow_id}'
=======
    # --- Components ---
    def get_component_config_link(self, component_id: str, configuration_id: str, configuration_name: str) -> Link:
        return Link.detail(
            title=f'Configuration: {configuration_name}', url=self._url(f'components/{component_id}/{configuration_id}')
        )
>>>>>>> d093e9ed

    def get_component_configs_dashboard_link(self, component_id: str, component_name: str) -> Link:
        return Link.dashboard(
            title=f'{component_name} Configurations Dashboard', url=self._url(f'components/{component_id}')
        )

    def get_used_components_link(
        self
    ) -> Link:
        return Link.dashboard(
            title='Used Components Dashboard', url=self._url('components/configurations')
        )

    def get_component_configuration_links(
            self, component_id: str, configuration_id: str, configuration_name: str
            ) -> list[Link]:
        return [
                self.get_component_config_link(
                    component_id=component_id, configuration_id=configuration_id, configuration_name=configuration_name
                ),
                self.get_component_configs_dashboard_link(component_id=component_id, component_name=component_id),
            ]

    # --- Transformations ---
    def get_transformations_dashboard_link(self) -> Link:
        return Link.dashboard(
            title='Transformations dashboard', url=self._url('transformations-v2')
        )
<<<<<<< HEAD
        documentation_url = Link(type='docs', title='Documentation for Keboola Flows', url=self.FLOW_DOCUMENTATION_URL)
        return [flow_url, flows_url, documentation_url]

    def get_component_configuration_links(
        self, project_id: str, component_id: str, configuration_id: str, configuration_name: str
    ) -> list[Link]:
        """Get a list of relevant links for a component configuration (UI detail and dashboard)."""
        config_url = self.get_component_configuration_url(project_id, component_id, configuration_id)
        dashboard_url = self.get_component_configurations_dashboard_url(project_id, component_id)
        return [
            Link(type='ui-detail', title=f'Configuration: {configuration_name}', url=config_url),
            Link(type='ui-dashboard', title='Component Configurations Dashboard', url=dashboard_url),
=======

    # --- Jobs ---
    def get_job_detail_link(self, job_id: str) -> Link:
        return Link.detail(title=f'Job: {job_id}', url=self._url(f'queue/{job_id}'))

    def get_jobs_dashboard_link(self) -> Link:
        return Link.dashboard(title='Jobs in the project', url=self._url('queue'))

    def get_job_links(self, job_id: str) -> list[Link]:
        return [self.get_job_detail_link(job_id), self.get_jobs_dashboard_link()]

    # --- Buckets ---
    def get_bucket_detail_link(self, bucket_id: str, bucket_name: str) -> Link:
        return Link.detail(title=f'Bucket: {bucket_name}', url=self._url(f'storage/{bucket_id}'))

    def get_bucket_dashboard_link(self) -> Link:
        return Link.dashboard(title='Buckets in the project', url=self._url('storage'))

    def get_bucket_links(self, bucket_id: str, bucket_name: str) -> list[Link]:
        return [
            self.get_bucket_detail_link(bucket_id, bucket_name),
            self.get_bucket_dashboard_link(),
        ]

    # --- Tables ---
    def get_table_detail_link(self, bucket_id: str, table_name: str) -> Link:
        return Link.detail(title=f'Table: {table_name}', url=self._url(f'storage/{bucket_id}/table/{table_name}'))

    def get_table_links(self, bucket_id: str, table_name: str) -> list[Link]:
        return [
            self.get_table_detail_link(bucket_id, table_name),
            self.get_bucket_detail_link(bucket_id=bucket_id, bucket_name=bucket_id),
>>>>>>> d093e9ed
        ]<|MERGE_RESOLUTION|>--- conflicted
+++ resolved
@@ -65,25 +65,11 @@
             self.get_flows_docs_link(),
         ]
 
-<<<<<<< HEAD
-    def get_component_configuration_url(self, project_id: str, component_id: str, configuration_id: str) -> str:
-        """Get the UI detail URL for a specific component configuration."""
-        return f'{self.base_url}/admin/projects/{project_id}/components/{component_id}/{configuration_id}'
-
-    def get_component_configurations_dashboard_url(self, project_id: str, component_id: str) -> str:
-        """Get the UI dashboard URL for all configurations of a component."""
-        return f'{self.base_url}/admin/projects/{project_id}/components/{component_id}'
-
-    def get_flow_url(self, project_id: str, flow_id: str | int) -> str:
-        """Get the UI detail URL for a specific flow."""
-        return f'{self.base_url}/admin/projects/{project_id}/flows/{flow_id}'
-=======
     # --- Components ---
     def get_component_config_link(self, component_id: str, configuration_id: str, configuration_name: str) -> Link:
         return Link.detail(
             title=f'Configuration: {configuration_name}', url=self._url(f'components/{component_id}/{configuration_id}')
         )
->>>>>>> d093e9ed
 
     def get_component_configs_dashboard_link(self, component_id: str, component_name: str) -> Link:
         return Link.dashboard(
@@ -112,20 +98,6 @@
         return Link.dashboard(
             title='Transformations dashboard', url=self._url('transformations-v2')
         )
-<<<<<<< HEAD
-        documentation_url = Link(type='docs', title='Documentation for Keboola Flows', url=self.FLOW_DOCUMENTATION_URL)
-        return [flow_url, flows_url, documentation_url]
-
-    def get_component_configuration_links(
-        self, project_id: str, component_id: str, configuration_id: str, configuration_name: str
-    ) -> list[Link]:
-        """Get a list of relevant links for a component configuration (UI detail and dashboard)."""
-        config_url = self.get_component_configuration_url(project_id, component_id, configuration_id)
-        dashboard_url = self.get_component_configurations_dashboard_url(project_id, component_id)
-        return [
-            Link(type='ui-detail', title=f'Configuration: {configuration_name}', url=config_url),
-            Link(type='ui-dashboard', title='Component Configurations Dashboard', url=dashboard_url),
-=======
 
     # --- Jobs ---
     def get_job_detail_link(self, job_id: str) -> Link:
@@ -158,5 +130,4 @@
         return [
             self.get_table_detail_link(bucket_id, table_name),
             self.get_bucket_detail_link(bucket_id=bucket_id, bucket_name=bucket_id),
->>>>>>> d093e9ed
         ]