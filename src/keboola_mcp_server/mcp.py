"""
This module overrides FastMCP.add_tool() to improve conversion of tool function docstrings
into tool descriptions.
It also provides a decorator that MCP tool functions can use to inject session state into their Context parameter.
"""
import dataclasses
import inspect
import logging
import textwrap
from dataclasses import dataclass
from functools import wraps
<<<<<<< HEAD
from typing import Any, Callable, cast
=======
from typing import Any
from unittest.mock import MagicMock
>>>>>>> fe51f6c5

from fastmcp import Context, FastMCP
from fastmcp.server.dependencies import get_http_request
from fastmcp.tools import Tool
from fastmcp.utilities.types import find_kwarg_by_type
from mcp.server.auth.middleware.bearer_auth import AuthenticatedUser
from mcp.types import AnyFunction, ToolAnnotations
from pydantic import BaseModel
from starlette.requests import Request

from keboola_mcp_server.client import KeboolaClient
from keboola_mcp_server.config import Config
from keboola_mcp_server.oauth import ProxyAccessToken
from keboola_mcp_server.workspace import WorkspaceManager

LOG = logging.getLogger(__name__)


@dataclass
class ServerState:
    config: Config

    @classmethod
    def from_context(cls, ctx: Context) -> 'ServerState':
        server_state = ctx.request_context.lifespan_context
        if not isinstance(server_state, ServerState):
            raise ValueError('ServerState is not available in the context.')
        return server_state


class KeboolaMcpServer(FastMCP):

    def add_tool(
        self,
        fn: AnyFunction,
        name: str | None = None,
        description: str | None = None,
        tags: set[str] | None = None,
        annotations: ToolAnnotations | dict[str, Any] | None = None,
        serializer: Callable | None = None
    ) -> None:
        """Applies `textwrap.dedent()` function to the tool's docstring, if no explicit description is provided."""

        if isinstance(annotations, dict):
            annotations = ToolAnnotations(**annotations)

        tool = Tool.from_function(
            fn=fn,
            name=name,
            description=description or textwrap.dedent(fn.__doc__ or '').strip(),
            tags=tags,
            annotations=annotations,
            serializer=serializer
        )
        self._tool_manager.add_tool(tool)


def _create_session_state(config: Config) -> dict[str, Any]:
    """Creates `KeboolaClient` and `WorkspaceManager` instances and returns them in the session state."""
    LOG.info(f'Creating SessionState from config: {config}.')

    state: dict[str, Any] = {}
    try:
        if not config.storage_token:
            raise ValueError('Storage API token is not provided.')
        if not config.storage_api_url:
            raise ValueError('Storage API URL is not provided.')
        client = KeboolaClient(config.storage_token, config.storage_api_url, bearer_token=config.bearer_token)
        state[KeboolaClient.STATE_KEY] = client
        LOG.info('Successfully initialized Storage API client.')
    except Exception as e:
        LOG.error(f'Failed to initialize Keboola client: {e}')
        raise

    try:
        workspace_manager = WorkspaceManager(client, config.workspace_schema)
        state[WorkspaceManager.STATE_KEY] = workspace_manager
        LOG.info('Successfully initialized Storage API Workspace manager.')
    except Exception as e:
        LOG.error(f'Failed to initialize Storage API Workspace manager: {e}')
        raise

    return state


def _get_http_request() -> Request | None:
    try:
        return get_http_request()
    except RuntimeError:
        return None


def with_session_state() -> AnyFunction:
    """
    Decorator that injects the session state into the Context parameter of a tool function.

    This decorator dynamically inserts a session state object into the `Context` parameter of a tool function.
    The session state contains instances of `KeboolaClient` and `WorkspaceManager`. These are initialized using
    the MCP server configuration, which is composed of the following parameter sources:

    * Initial configuration obtained from CLI parameters when starting the server
    * Environment variables
    * HTTP headers
    * URL query parameters

    Note: HTTP headers and URL query parameters are only used when the server runs on HTTP-based transport.

    Usage example:
    ```python
    @with_session_state()
    def tool(ctx: Context, ...):
        client = KeboolaClient.from_state(ctx.session.state)
        manager = WorkspaceManager.from_state(ctx.session.state)
    ```
    """
    def _wrapper(fn: AnyFunction) -> AnyFunction:
        """
        :param fn: The tool function to decorate.
        """

        @wraps(fn)
        async def _inject_session_state(*args, **kwargs) -> Any:
            """
            Injects the session state into the Context parameter of the tool function. The injection is executed
            by the MCP server when the annotated tool function is called.
            :param args: Positional arguments of the tool function
            :param kwargs: Keyword arguments of the tool function
            :raises TypeError: If no Context argument is found in the function parameters
            :returns: Result of the tool function
            """
            # finds the Context type argument name in the function parameters
            ctx_kwarg = find_kwarg_by_type(fn, Context)
            if ctx_kwarg is None:
                raise TypeError(
                    'Context argument is required, add "ctx: Context" parameter to the function parameters.'
                )
            # convert positional args to kwargs using inspect.signature in case context is passed as positional arg
            updated_kwargs = inspect.signature(fn).bind(*args, **kwargs).arguments
            ctx = updated_kwargs.get(ctx_kwarg) if ctx_kwarg else None

            if not isinstance(ctx, Context):
                raise TypeError(f'The "ctx" argument must be of type Context, got {type(ctx)}.')

            # This is here to allow mocking the context.session.state in tests.
            if not isinstance(ctx.session, MagicMock):
                config = ServerState.from_context(ctx).config
                accept_secrets_in_url = config.accept_secrets_in_url

                # IMPORTANT: Be careful what functions you use for accessing the HTTP request when handling SSE traffic.
                # The SSE is asynchronous and it maintains two connections for each client.
                # A tool call is requested using 'POST /messages' endpoint, but the tool itself is called outside
                # the scope of this HTTP call and its result is returned as a message on the long-living connection
                # opened by the initial `POST /sse` call.
                #
                # The functions such as fastmcp.server.dependencies.get_http_request() return the HTTP request received
                # on the initial 'POST /sse' endpoint call.
                #
                # The Context.request_context.request is the HTTP request received by the 'POST /messages' endpoint
                # when the tool call was requested by a client.

                if http_rq := _get_http_request():
                    LOG.debug(f'Injecting headers: http_rq={http_rq}, headers={http_rq.headers}')
                    config = config.replace_by(http_rq.headers)
                    if accept_secrets_in_url:
                        LOG.debug(f'Injecting URL query params: http_rq={http_rq}, query_params={http_rq.query_params}')
                        config = config.replace_by(http_rq.query_params)

                if http_rq := ctx.request_context.request:
                    if user := http_rq.scope.get('user'):
                        LOG.debug(f'Injecting bearer and SAPI tokens: user={user}, access_token={user.access_token}')
                        assert isinstance(user, AuthenticatedUser), f'Expecting AuthenticatedUser, got: {type(user)}'
                        assert isinstance(user.access_token, ProxyAccessToken), \
                            f'Expecting ProxyAccessToken, got: {type(user.access_token)}'
                        config = dataclasses.replace(
                            config,
                            storage_token=user.access_token.sapi_token,
                            bearer_token=user.access_token.delegate.token
                        )

                # TODO: We could probably get rid of the 'state' attribute set on ctx.session and just
                #  pass KeboolaClient and WorkspaceManager instances to a tool as extra parameters.
                state = _create_session_state(config)
                ctx.session.state = state

            return await fn(*args, **kwargs)

        return _inject_session_state

    return _wrapper


def listing_output_serializer(data: BaseModel) -> str:
    return data.model_dump_json(exclude_none=True, indent=2, by_alias=False)<|MERGE_RESOLUTION|>--- conflicted
+++ resolved
@@ -9,12 +9,8 @@
 import textwrap
 from dataclasses import dataclass
 from functools import wraps
-<<<<<<< HEAD
-from typing import Any, Callable, cast
-=======
-from typing import Any
+from typing import Any, Callable
 from unittest.mock import MagicMock
->>>>>>> fe51f6c5
 
 from fastmcp import Context, FastMCP
 from fastmcp.server.dependencies import get_http_request
