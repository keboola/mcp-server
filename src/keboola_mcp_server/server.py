--- conflicted
+++ resolved
@@ -4,12 +4,8 @@
 import logging
 from io import StringIO
 
-<<<<<<< HEAD
-from typing import Annotated, Any, Dict, List, Optional, TypedDict, cast
-=======
 from typing import Annotated, Any, Dict, List, Optional, cast
 
->>>>>>> 5a7a3a07
 
 
 import snowflake.connector
@@ -17,10 +13,7 @@
 from pydantic import AliasChoices, BaseModel, Field
 
 from keboola_mcp_server.component_tools import add_component_tools
-<<<<<<< HEAD
 from keboola_mcp_server.jobs_tools import add_jobs_tools
-=======
->>>>>>> 5a7a3a07
 from keboola_mcp_server.mcp import (
     KeboolaMcpServer,
     SessionParams,
@@ -165,11 +158,8 @@
     )
     # Add component tools to the server inplace.
     add_component_tools(mcp)
-<<<<<<< HEAD
     # Add jobs tools to the server inplace.
     add_jobs_tools(mcp)
-=======
->>>>>>> 5a7a3a07
 
     @mcp.tool()
     async def query_table(sql_query: str, ctx: Context) -> str:
@@ -260,13 +250,8 @@
         )
 
     @mcp.tool()
-<<<<<<< HEAD
-    async def list_bucket_tables(
-        bucket_id: Annotated[str, Field(description="Unique ID of the bucket.")], ctx: Context
-    ) -> list[TableDetail]:
-=======
+
     async def list_bucket_tables(bucket_id: str, ctx: Context) -> str:
->>>>>>> 5a7a3a07
         """List all tables in a specific bucket with their basic information."""
         client = ctx.session.state["sapi_client"]
         assert isinstance(client, KeboolaClient)
