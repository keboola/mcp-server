"""Keboola Storage API client wrapper."""

import logging
from typing import Any, Mapping, Optional, cast

import httpx
from kbcstorage.client import Client as SyncStorageClient
from pydantic import BaseModel, Field

LOG = logging.getLogger(__name__)


class KeboolaClient:
    """Helper class to interact with Keboola Storage API and Job Queue API."""

    STATE_KEY = 'sapi_client'
    # Prefixes for the storage and queue API URLs, we do not use http:// or https:// here since we split the storage
    # api url by `connection` word
    _PREFIX_STORAGE_API_URL = 'connection.'
    _PREFIX_QUEUE_API_URL = 'https://queue.'
    _PREFIX_AISERVICE_API_URL = 'https://ai.'

    @classmethod
    def from_state(cls, state: Mapping[str, Any]) -> 'KeboolaClient':
        instance = state[cls.STATE_KEY]
        assert isinstance(instance, KeboolaClient), f'Expected KeboolaClient, got: {instance}'
        return instance

    def __init__(
        self,
        storage_api_token: str,
        storage_api_url: str = 'https://connection.keboola.com',
    ) -> None:
        """
        Initialize the client.

        :param storage_api_token: Keboola Storage API token
        :param storage_api_url: Keboola Storage API URL
        """
        self.token = storage_api_token
        # Ensure the base URL has a scheme
        if not storage_api_url.startswith(('http://', 'https://')):
            storage_api_url = f'https://{storage_api_url}'

        # Construct the queue API URL from the storage API URL expecting the following format:
        # https://connection.REGION.keboola.com
        # Remove the prefix from the storage API URL https://connection.REGION.keboola.com -> REGION.keboola.com
        # and add the prefix for the queue API https://queue.REGION.keboola.com
        queue_api_url = (
            f'{self._PREFIX_QUEUE_API_URL}{storage_api_url.split(self._PREFIX_STORAGE_API_URL)[1]}'
        )
        ai_service_api_url = f"{self._PREFIX_AISERVICE_API_URL}{storage_api_url.split(self._PREFIX_STORAGE_API_URL)[1]}"

        # Initialize clients for individual services
        self.storage_client_sync = SyncStorageClient(storage_api_url, self.token)
        self.storage_client = AsyncStorageClient.create(root_url=storage_api_url, token=self.token)
        self.jobs_queue_client = JobsQueueClient.create(queue_api_url, self.token)
        self.ai_service_client = AIServiceClient.create(
            root_url=ai_service_api_url, token=self.token
        )


class RawKeboolaClient:
    """
    Raw async client for Keboola services.

    Implements the basic HTTP methods (GET, POST, PUT, DELETE)
    and can be used to implement high-level functions in clients for individual services.
    """

    def __init__(
        self, base_api_url: str, api_token: str, headers: dict[str, Any] | None = None
    ) -> None:
        self.base_api_url = base_api_url
        self.headers = {
            'X-StorageApi-Token': api_token,
            'Content-Type': 'application/json',
            'Accept-encoding': 'gzip',
        }
        if headers:
            self.headers.update(headers)

    async def get(
        self,
        endpoint: str,
        params: dict[str, Any] | None = None,
        headers: dict[str, Any] | None = None,
    ) -> dict[str, Any]:
        """
        Makes a GET request to the service API.

        :param endpoint: API endpoint to call
        :param params: Query parameters for the request
        :param headers: Additional headers for the request
        :return: API response as dictionary
        """
        headers = self.headers | (headers or {})
        async with httpx.AsyncClient() as client:
            response = await client.get(
                f'{self.base_api_url}/{endpoint}',
                headers=headers,
                params=params,
            )
            response.raise_for_status()
            return cast(dict[str, Any], response.json())

    async def post(
        self,
        endpoint: str,
        data: dict[str, Any] | None = None,
        headers: dict[str, Any] | None = None,
    ) -> dict[str, Any]:
        """
        Makes a POST request to the service API.

        :param endpoint: API endpoint to call
        :param data: Request payload
        :param headers: Additional headers for the request
        :return: API response as dictionary
        """
        headers = self.headers | (headers or {})
        async with httpx.AsyncClient() as client:
            response = await client.post(
                f'{self.base_api_url}/{endpoint}',
                headers=headers,
                json=data or {},
            )
            response.raise_for_status()
            return cast(dict[str, Any], response.json())

    async def put(
        self,
        endpoint: str,
        data: dict[str, Any] | None = None,
        headers: dict[str, Any] | None = None,
    ) -> dict[str, Any]:
        """
        Makes a PUT request to the service API.

        :param endpoint: API endpoint to call
        :param data: Request payload
        :param headers: Additional headers for the request
        :return: API response as dictionary
        """
        headers = self.headers | (headers or {})
        async with httpx.AsyncClient() as client:
            response = await client.put(
                f'{self.base_api_url}/{endpoint}',
                headers=headers,
                data=data or {},
            )
            response.raise_for_status()
            return cast(dict[str, Any], response.json())

    async def delete(
        self,
        endpoint: str,
        headers: dict[str, Any] | None = None,
    ) -> dict[str, Any]:
        """
        Makes a DELETE request to the service API.

        :param endpoint: API endpoint to call
        :param headers: Additional headers for the request
        :return: API response as dictionary
        """
        headers = self.headers | (headers or {})
        async with httpx.AsyncClient() as client:
            response = await client.delete(
                f'{self.base_api_url}/{endpoint}',
                headers=headers,
            )
            response.raise_for_status()

            return cast(dict[str, Any], response.json())


class KeboolaServiceClient:
    """
    Base class for Keboola service clients.

    Implements the basic HTTP methods (GET, POST, PUT, DELETE)
    and is used as a base class for clients for individual services.
    """
<<<<<<< HEAD

    def __init__(self, raw_client: RawKeboolaClient) -> None:
        """
        Creates a client instance.

        The inherited classes should implement the `create` method
        rather than overriding this constructor.

        :param raw_client: The raw client to use
        """
        self.raw_client = raw_client

    @classmethod
    def create(cls, root_url: str, token: str) -> 'KeboolaServiceClient':
        """
        Creates a KeboolaServiceClient from a Keboola Storage API token.

        :param root_url: The root URL of the service API
        :param token: The Keboola Storage API token
        :return: A new instance of KeboolaServiceClient
        """
        return cls(raw_client=RawKeboolaClient(base_api_url=root_url, api_token=token))

    async def get(
        self,
        endpoint: str,
        params: Optional[dict[str, Any]] = None,
    ) -> dict[str, Any]:
        """
        Makes a GET request to the service API.

        :param endpoint: API endpoint to call
        :param params: Query parameters for the request
        :return: API response as dictionary
        """
        return await self.raw_client.get(endpoint=endpoint, params=params)

    async def post(
        self,
        endpoint: str,
        data: Optional[dict[str, Any]] = None,
    ) -> dict[str, Any]:
        """
        Makes a POST request to the service API.

        :param endpoint: API endpoint to call
        :param data: Request payload
        :return: API response as dictionary
        """
        return await self.raw_client.post(endpoint=endpoint, data=data)

    async def put(
        self,
        endpoint: str,
        data: Optional[dict[str, Any]] = None,
    ) -> dict[str, Any]:
        """
        Makes a PUT request to the service API.

        :param endpoint: API endpoint to call
        :param data: Request payload
        :return: API response as dictionary
        """
        return await self.raw_client.put(endpoint=endpoint, data=data)

    async def delete(
        self,
        endpoint: str,
    ) -> dict[str, Any]:
        """
        Makes a DELETE request to the service API.

        :param endpoint: API endpoint to call
        :return: API response as dictionary
        """
        return await self.raw_client.delete(endpoint=endpoint)


class AsyncStorageClient(KeboolaServiceClient):

    def __init__(self, raw_client: RawKeboolaClient, branch_id: str = 'default') -> None:
        """
        Creates an AsyncStorageClient from a RawKeboolaClient and a branch id.

        :param raw_client: The raw client to use
        :param branch_id: The id of the branch
        """
        super().__init__(raw_client=raw_client)
        self.branch_id = branch_id

    @classmethod
    def create(cls, root_url: str, token: str, version: str = 'v2', branch_id: str = 'default') -> 'AsyncStorageClient':
        """
        Creates an AsyncStorageClient from a Keboola Storage API token.

        :param root_url: The root URL of the service API
        :param token: The Keboola Storage API token
        :param version: The version of the API to use (default: 'v2')
        :return: A new instance of AsyncStorageClient
        """
        return cls(
            raw_client=RawKeboolaClient(
                base_api_url=f'{root_url}/{version}/storage', api_token=token
            ),
            branch_id=branch_id
        )

    async def update_component_configuration(self, component_id: str, configuration_id: str, configuration: dict[str, Any], change_description: str) -> dict[str, Any]:
        """
        Updates a component configuration.

        :param component_id: The id of the component
        :param configuration_id: The id of the configuration
        :param configuration: The updated configuration dictionary
        :param change_description: The description of the modification to the configuration
        :return: The response from the API call - updated configuration or raise an error
        """
        endpoint = f'branch/{self.branch_id}/components/{component_id}/configs/{configuration_id}'
        payload = {
            'configuration': configuration,
            'changeDescription': change_description,
        }
        return await self.raw_client.put(endpoint=endpoint, data=payload)

=======

    def __init__(self, raw_client: RawKeboolaClient) -> None:
        """
        Creates a client instance.

        The inherited classes should implement the `create` method
        rather than overriding this constructor.

        :param raw_client: The raw client to use
        """
        self.raw_client = raw_client

    @classmethod
    def create(cls, root_url: str, token: str) -> 'KeboolaServiceClient':
        """
        Creates a KeboolaServiceClient from a Keboola Storage API token.

        :param root_url: The root URL of the service API
        :param token: The Keboola Storage API token
        :return: A new instance of KeboolaServiceClient
        """
        return cls(raw_client=RawKeboolaClient(base_api_url=root_url, api_token=token))

    async def get(
        self,
        endpoint: str,
        params: Optional[dict[str, Any]] = None,
    ) -> dict[str, Any]:
        """
        Makes a GET request to the service API.

        :param endpoint: API endpoint to call
        :param params: Query parameters for the request
        :return: API response as dictionary
        """
        return await self.raw_client.get(endpoint=endpoint, params=params)

    async def post(
        self,
        endpoint: str,
        data: Optional[dict[str, Any]] = None,
    ) -> dict[str, Any]:
        """
        Makes a POST request to the service API.

        :param endpoint: API endpoint to call
        :param data: Request payload
        :return: API response as dictionary
        """
        return await self.raw_client.post(endpoint=endpoint, data=data)

    async def put(
        self,
        endpoint: str,
        data: Optional[dict[str, Any]] = None,
    ) -> dict[str, Any]:
        """
        Makes a PUT request to the service API.

        :param endpoint: API endpoint to call
        :param data: Request payload
        :return: API response as dictionary
        """
        return await self.raw_client.put(endpoint=endpoint, data=data)

    async def delete(
        self,
        endpoint: str,
    ) -> dict[str, Any]:
        """
        Makes a DELETE request to the service API.

        :param endpoint: API endpoint to call
        :return: API response as dictionary
        """
        return await self.raw_client.delete(endpoint=endpoint)


class AsyncStorageClient(KeboolaServiceClient):

    @classmethod
    def create(cls, root_url: str, token: str, version: str = 'v2') -> 'AsyncStorageClient':
        """
        Creates an AsyncStorageClient from a Keboola Storage API token.

        :param root_url: The root URL of the service API
        :param token: The Keboola Storage API token
        :param version: The version of the API to use (default: 'v2')
        :return: A new instance of AsyncStorageClient
        """
        return cls(
            raw_client=RawKeboolaClient(
                base_api_url=f'{root_url}/{version}/storage', api_token=token
            )
        )

>>>>>>> c4595c18

class JobsQueueClient(KeboolaServiceClient):
    """
    Async client for Keboola Job Queue API.
    """

    @classmethod
    def create(cls, root_url: str, token: str) -> 'JobsQueueClient':
        """
        Creates a JobsQueue client.

        :param root_url: Root url of API. e.g. "https://queue.keboola.com/"
        :param token: A key for the Storage API. Can be found in the storage console
        :return: A new instance of JobsQueueClient
        """
        return cls(raw_client=RawKeboolaClient(base_api_url=root_url, api_token=token))

<<<<<<< HEAD
    async def detail(self, job_id: str) -> dict[str, Any]:
=======
    async def get_job_detail(self, job_id: str) -> dict[str, Any]:
>>>>>>> c4595c18
        """
        Retrieves information about a given job.

        :param job_id: The id of the job
        :return: Job details as dictionary
        """

        return await self.raw_client.get(endpoint=f'jobs/{job_id}')

    async def search_jobs_by(
        self,
        component_id: Optional[str] = None,
        config_id: Optional[str] = None,
        status: Optional[list[str]] = None,
        limit: int = 100,
        offset: int = 0,
        sort_by: Optional[str] = 'startTime',
        sort_order: Optional[str] = 'desc',
    ) -> dict[str, Any]:
        """
        Searches for jobs based on the provided parameters.

        :param component_id: The id of the component
        :param config_id: The id of the configuration
        :param status: The status of the jobs to filter by
        :param limit: The number of jobs to return
        :param offset: The offset of the jobs to return
        :param sort_by: The field to sort the jobs by
        :param sort_order: The order to sort the jobs by
        :return: Dictionary containing matching jobs
        """
        params = {
            'componentId': component_id,
            'configId': config_id,
            'status': status,
            'limit': limit,
            'offset': offset,
            'sortBy': sort_by,
            'sortOrder': sort_order,
        }
<<<<<<< HEAD
=======
        params = {k: v for k, v in params.items() if v is not None}
>>>>>>> c4595c18
        return await self._search(params=params)

    async def create_job(
        self,
        component_id: str,
        configuration_id: str,
    ) -> dict[str, Any]:
        """
        Creates a new job.

        :param component_id: The id of the component
        :param configuration_id: The id of the configuration
        :return: The response from the API call - created job or raise an error
        """
        payload = {
            'component': component_id,
            'config': configuration_id,
            'mode': 'run',
        }
        return await self.raw_client.post(endpoint='jobs', data=payload)

    async def _search(self, params: dict[str, Any]) -> dict[str, Any]:
        """
        Searches for jobs based on the provided parameters.

        :param params: The parameters to search for
        :return: Dictionary containing matching jobs

        Parameters (copied from the API docs):
            - id str/list[str]: Search jobs by id
            - runId str/list[str]: Search jobs by runId
            - branchId str/list[str]: Search jobs by branchId
            - tokenId str/list[str]: Search jobs by tokenId
            - tokenDescription str/list[str]: Search jobs by tokenDescription
            - componentId str/list[str]: Search jobs by componentId
            - component str/list[str]: Search jobs by componentId, alias for componentId
            - configId str/list[str]: Search jobs by configId
            - config str/list[str]: Search jobs by configId, alias for configId
            - configRowIds str/list[str]: Search jobs by configRowIds
            - status str/list[str]: Search jobs by status
            - createdTimeFrom str: The jobs that were created after the given date
                e.g. "2021-01-01, -8 hours, -1 week,..."
            - createdTimeTo str: The jobs that were created before the given date
                e.g. "2021-01-01, today, last monday,..."
            - startTimeFrom str: The jobs that were started after the given date
                e.g. "2021-01-01, -8 hours, -1 week,..."
            - startTimeTo str: The jobs that were started before the given date
                e.g. "2021-01-01, today, last monday,..."
            - endTimeTo str: The jobs that were finished before the given date
                e.g. "2021-01-01, today, last monday,..."
            - endTimeFrom str: The jobs that were finished after the given date
                e.g. "2021-01-01, -8 hours, -1 week,..."
            - limit int: The number of jobs returned, default 100
            - offset int: The jobs page offset, default 0
            - sortBy str: The jobs sorting field, default "id"
                values: id, runId, projectId, branchId, componentId, configId, tokenDescription, status, createdTime,
                updatedTime, startTime, endTime, durationSeconds
            - sortOrder str: The jobs sorting order, default "desc"
                values: asc, desc
        """
        return await self.raw_client.get(endpoint='search/jobs', params=params)


class DocsQuestionResponse(BaseModel):
    """
    The AI service response to a request to `/docs/question` endpoint.
    """

    text: str = Field(description='Text of the answer to a documentation query.')
    source_urls: list[str] = Field(
        description='List of URLs to the sources of the answer.',
        default_factory=list,
        alias='sourceUrls',
    )


class AIServiceClient(KeboolaServiceClient):
    """
    Async client for Keboola AI Service.
    """

    @classmethod
    def create(cls, root_url: str, token: str) -> 'AIServiceClient':
        """
        Creates an AIServiceClient from a Keboola Storage API token.

        :param root_url: The root URL of the AI service API
        :param token: The Keboola Storage API token
        :return: A new instance of AIServiceClient
        """
        return cls(raw_client=RawKeboolaClient(base_api_url=root_url, api_token=token))

    async def get_component_detail(self, component_id: str) -> dict[str, Any]:
        """
        Retrieves information about a given component.

        :param component_id: The id of the component
        :return: Component details as dictionary
        """
        return await self.get(endpoint=f'docs/components/{component_id}')

    async def docs_question(self, query: str) -> DocsQuestionResponse:
        """
        Answers a question using the Keboola documentation as a source.

        :param query: The query to answer
        :return: Response containing the answer and source URLs
        """
        response = await self.raw_client.post(
            endpoint='docs/question',
            data={'query': query},
            headers={'Accept': 'application/json'},
        )

        return DocsQuestionResponse.model_validate(response)<|MERGE_RESOLUTION|>--- conflicted
+++ resolved
@@ -182,7 +182,6 @@
     Implements the basic HTTP methods (GET, POST, PUT, DELETE)
     and is used as a base class for clients for individual services.
     """
-<<<<<<< HEAD
 
     def __init__(self, raw_client: RawKeboolaClient) -> None:
         """
@@ -307,104 +306,6 @@
         }
         return await self.raw_client.put(endpoint=endpoint, data=payload)
 
-=======
-
-    def __init__(self, raw_client: RawKeboolaClient) -> None:
-        """
-        Creates a client instance.
-
-        The inherited classes should implement the `create` method
-        rather than overriding this constructor.
-
-        :param raw_client: The raw client to use
-        """
-        self.raw_client = raw_client
-
-    @classmethod
-    def create(cls, root_url: str, token: str) -> 'KeboolaServiceClient':
-        """
-        Creates a KeboolaServiceClient from a Keboola Storage API token.
-
-        :param root_url: The root URL of the service API
-        :param token: The Keboola Storage API token
-        :return: A new instance of KeboolaServiceClient
-        """
-        return cls(raw_client=RawKeboolaClient(base_api_url=root_url, api_token=token))
-
-    async def get(
-        self,
-        endpoint: str,
-        params: Optional[dict[str, Any]] = None,
-    ) -> dict[str, Any]:
-        """
-        Makes a GET request to the service API.
-
-        :param endpoint: API endpoint to call
-        :param params: Query parameters for the request
-        :return: API response as dictionary
-        """
-        return await self.raw_client.get(endpoint=endpoint, params=params)
-
-    async def post(
-        self,
-        endpoint: str,
-        data: Optional[dict[str, Any]] = None,
-    ) -> dict[str, Any]:
-        """
-        Makes a POST request to the service API.
-
-        :param endpoint: API endpoint to call
-        :param data: Request payload
-        :return: API response as dictionary
-        """
-        return await self.raw_client.post(endpoint=endpoint, data=data)
-
-    async def put(
-        self,
-        endpoint: str,
-        data: Optional[dict[str, Any]] = None,
-    ) -> dict[str, Any]:
-        """
-        Makes a PUT request to the service API.
-
-        :param endpoint: API endpoint to call
-        :param data: Request payload
-        :return: API response as dictionary
-        """
-        return await self.raw_client.put(endpoint=endpoint, data=data)
-
-    async def delete(
-        self,
-        endpoint: str,
-    ) -> dict[str, Any]:
-        """
-        Makes a DELETE request to the service API.
-
-        :param endpoint: API endpoint to call
-        :return: API response as dictionary
-        """
-        return await self.raw_client.delete(endpoint=endpoint)
-
-
-class AsyncStorageClient(KeboolaServiceClient):
-
-    @classmethod
-    def create(cls, root_url: str, token: str, version: str = 'v2') -> 'AsyncStorageClient':
-        """
-        Creates an AsyncStorageClient from a Keboola Storage API token.
-
-        :param root_url: The root URL of the service API
-        :param token: The Keboola Storage API token
-        :param version: The version of the API to use (default: 'v2')
-        :return: A new instance of AsyncStorageClient
-        """
-        return cls(
-            raw_client=RawKeboolaClient(
-                base_api_url=f'{root_url}/{version}/storage', api_token=token
-            )
-        )
-
->>>>>>> c4595c18
 
 class JobsQueueClient(KeboolaServiceClient):
     """
@@ -422,11 +323,7 @@
         """
         return cls(raw_client=RawKeboolaClient(base_api_url=root_url, api_token=token))
 
-<<<<<<< HEAD
-    async def detail(self, job_id: str) -> dict[str, Any]:
-=======
     async def get_job_detail(self, job_id: str) -> dict[str, Any]:
->>>>>>> c4595c18
         """
         Retrieves information about a given job.
 
@@ -467,10 +364,7 @@
             'sortBy': sort_by,
             'sortOrder': sort_order,
         }
-<<<<<<< HEAD
-=======
         params = {k: v for k, v in params.items() if v is not None}
->>>>>>> c4595c18
         return await self._search(params=params)
 
     async def create_job(
