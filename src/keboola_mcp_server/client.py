"""Keboola Storage API client wrapper."""

import logging
import os
import tempfile
<<<<<<< HEAD
from typing import Any, Dict, List, Mapping, Optional, cast
=======
from typing import Any, Mapping, Optional, cast
>>>>>>> 4b554aa9

import httpx
from kbcstorage.base import Endpoint
from kbcstorage.client import Client
<<<<<<< HEAD
=======
from pydantic import BaseModel, Field
>>>>>>> 4b554aa9

LOG = logging.getLogger(__name__)


class KeboolaClient:
    """Helper class to interact with Keboola Storage API and Job Queue API."""

    STATE_KEY = 'sapi_client'
    # Prefixes for the storage and queue API URLs, we do not use http:// or https:// here since we split the storage
    # api url by `connection` word
    _PREFIX_STORAGE_API_URL = 'connection.'
    _PREFIX_QUEUE_API_URL = 'https://queue.'
    _PREFIX_AISERVICE_API_URL = 'https://ai.'

    @classmethod
    def from_state(cls, state: Mapping[str, Any]) -> 'KeboolaClient':
        instance = state[cls.STATE_KEY]
        assert isinstance(instance, KeboolaClient), f'Expected KeboolaClient, got: {instance}'
        return instance

    def __init__(
        self,
        storage_api_token: str,
        storage_api_url: str = 'https://connection.keboola.com',
    ) -> None:
        """Initialize the client.

        Args:
            storage_api_token: Keboola Storage API token
            storage_api_url: Keboola Storage API URL
        """
        self.token = storage_api_token
        # Ensure the base URL has a scheme
        if not storage_api_url.startswith(('http://', 'https://')):
            storage_api_url = f'https://{storage_api_url}'

        # Construct the queue API URL from the storage API URL expecting the following format:
        # https://connection.REGION.keboola.com
        # Remove the prefix from the storage API URL https://connection.REGION.keboola.com -> REGION.keboola.com
        # and add the prefix for the queue API https://queue.REGION.keboola.com
        queue_api_url = (
            f'{self._PREFIX_QUEUE_API_URL}{storage_api_url.split(self._PREFIX_STORAGE_API_URL)[1]}'
        )
        ai_service_api_url = f"{self._PREFIX_AISERVICE_API_URL}{storage_api_url.split(self._PREFIX_STORAGE_API_URL)[1]}"

        self.base_storage_api_url = storage_api_url
        self.headers = {
            'X-StorageApi-Token': self.token,
            'Content-Type': 'application/json',
            'Accept-encoding': 'gzip',
        }
        # Initialize the official client for operations it handles well
        # The storage_client.jobs endpoint is for storage jobs
        # Use self.jobs_queue instead which provides access to the Job Queue API
        # that handles component/transformation jobs
        # The AI Service API is used to various endpoints built in KaiBot - such as documentation fetching
        self.storage_client = Client(self.base_storage_api_url, self.token)
        self.jobs_queue = JobsQueue(queue_api_url, self.token)
        self.ai_service_client = AIServiceClient(ai_service_api_url, self.token)

    async def get(
        self,
        endpoint: str,
        params: Optional[dict[str, Any]] = None,
    ) -> dict[str, Any]:
        """Make a GET request to Keboola Storage API.

        Args:
            endpoint: API endpoint to call
            params: Query parameters for the request

        Returns:
            API response as dictionary
        """
        async with httpx.AsyncClient() as client:
            response = await client.get(
                f'{self.base_storage_api_url}/v2/storage/{endpoint}',
                headers=self.headers,
                params=params,
            )
            response.raise_for_status()
            return cast(dict[str, Any], response.json())

    async def post(
        self,
        endpoint: str,
        data: Optional[dict[str, Any]] = None,
    ) -> dict[str, Any]:
        """Make a POST request to Keboola Storage API.

        Args:
            endpoint: API endpoint to call
            data: Request payload

        Returns:
            API response as dictionary
        """
        async with httpx.AsyncClient() as client:
            response = await client.post(
                f'{self.base_storage_api_url}/v2/storage/{endpoint}',
                headers=self.headers,
                json=data if data is not None else {},
            )
            response.raise_for_status()
            return cast(dict[str, Any], response.json())

    async def put(
        self,
        endpoint: str,
        data: Optional[dict[str, Any]] = None,
    ) -> dict[str, Any]:
        """Make a PUT request to Keboola Storage API.

        Args:
            endpoint: API endpoint to call
            data: Request payload

        Returns:
            API response as dictionary
        """
        async with httpx.AsyncClient() as client:
            response = await client.put(
                f'{self.base_storage_api_url}/v2/storage/{endpoint}',
                headers=self.headers,
                data=data if data is not None else {},
            )
            response.raise_for_status()
            return cast(dict[str, Any], response.json())

    async def delete(
        self,
        endpoint: str,
    ) -> dict[str, Any]:
        """Make a DELETE request to Keboola Storage API.

        Args:
            endpoint: API endpoint to call

        Returns:
            API response as dictionary
        """
        async with httpx.AsyncClient() as client:
            response = await client.delete(
                f'{self.base_storage_api_url}/v2/storage/{endpoint}',
                headers=self.headers,
            )
            response.raise_for_status()

            return cast(dict[str, Any], response.json())

    async def download_table_data_async(self, table_id: str) -> str:
        """Download table data using the export endpoint.

        Args:
            table_id: ID of the table to download

        Returns:
            Table data as string
        """
        try:
            with tempfile.TemporaryDirectory() as temp_dir:
                # Get just the table name from the table_id
                table_name = table_id.split('.')[-1]
                # Export the table data
                self.storage_client.tables.export_to_file(table_id, temp_dir)
                # Read the exported file
                actual_file = os.path.join(temp_dir, table_name)
                with open(actual_file, 'r') as f:
                    data = f.read()
                return data
        except Exception as e:
            LOG.error(f'Error downloading table {table_id}: {str(e)}')
            return f'Error downloading table: {str(e)}'


class JobsQueue(Endpoint):
    """
    Class handling endpoints for interacting with the Keboola Job Queue API. This class extends the Endpoint class
    from the kbcstorage library to leverage its core functionality, while using a different base URL
    and the same Storage API token for authentication.

    Attributes:
        base_url (str): The base URL for this endpoint.
        token (str): A key for the Storage API.
    """

    def __init__(self, root_url: str, token: str):
        """
        Create a JobsQueue endpoint.
        :param root_url: Root url of API. e.g. "https://queue.keboola.com/"
        :param token: A key for the Storage API. Can be found in the storage console.
        """
        super().__init__(root_url, '', token)

        # set the base url to the root url
        self.base_url = self.root_url.rstrip('/')

    def detail(self, job_id: str) -> dict[str, Any]:
        """
        Retrieves information about a given job.
        :param job_id: The id of the job.
        """
        url = f'{self.base_url}/jobs/{job_id}'

        return self._get(url)

    def search_jobs_by(
        self,
        component_id: Optional[str] = None,
        config_id: Optional[str] = None,
        status: Optional[list[str]] = None,
        limit: int = 100,
        offset: int = 0,
        sort_by: Optional[str] = 'startTime',
        sort_order: Optional[str] = 'desc',
    ) -> dict[str, Any]:
        """
        Search for jobs based on the provided parameters.
        :param component_id: The id of the component.
        :param config_id: The id of the configuration.
        :param status: The status of the jobs to filter by.
        :param limit: The number of jobs to return.
        :param offset: The offset of the jobs to return.
        :param sort_by: The field to sort the jobs by.
        :param sort_order: The order to sort the jobs by.
        """
        params = {
            'componentId': component_id,
            'configId': config_id,
            'status': status,
            'limit': limit,
            'offset': offset,
            'sortBy': sort_by,
            'sortOrder': sort_order,
        }
        return self._search(params=params)

    def create_job(
        self,
        component_id: str,
        configuration_id: str,
    ) -> dict[str, Any]:
        """
        Create a new job.
        :param component_id: The id of the component.
        :param configuration_id: The id of the configuration.
        :return: The response from the API call - created job or raise an error.
        """
        url = f'{self.base_url}/jobs'
        payload = {
            'component': component_id,
            'config': configuration_id,
            'mode': 'run',
        }
        return self._post(url, json=payload)

    def _search(self, params: dict[str, Any], **kwargs) -> dict[str, Any]:
        """
        Search for jobs based on the provided parameters.
        :param params: The parameters to search for.
        :param kwargs: Additional parameters to .requests.get method

        params (copied from the API docs):
            - id str/list[str]: Search jobs by id
            - runId str/list[str]: Search jobs by runId
            - branchId str/list[str]: Search jobs by branchId
            - tokenId str/list[str]: Search jobs by tokenId
            - tokenDescription str/list[str]: Search jobs by tokenDescription
            - componentId str/list[str]: Search jobs by componentId
            - component str/list[str]: Search jobs by componentId, alias for componentId
            - configId str/list[str]: Search jobs by configId
            - config str/list[str]: Search jobs by configId, alias for configId
            - configRowIds str/list[str]: Search jobs by configRowIds
            - status str/list[str]: Search jobs by status
            - createdTimeFrom str: The jobs that were created after the given date
                e.g. "2021-01-01, -8 hours, -1 week,..."
            - createdTimeTo str: The jobs that were created before the given date
                e.g. "2021-01-01, today, last monday,..."
            - startTimeFrom str: The jobs that were started after the given date
                e.g. "2021-01-01, -8 hours, -1 week,..."
            - startTimeTo str: The jobs that were started before the given date
                e.g. "2021-01-01, today, last monday,..."
            - endTimeTo str: The jobs that were finished before the given date
                e.g. "2021-01-01, today, last monday,..."
            - endTimeFrom str: The jobs that were finished after the given date
                e.g. "2021-01-01, -8 hours, -1 week,..."
            - limit int: The number of jobs returned, default 100
            - offset int: The jobs page offset, default 0
            - sortBy str: The jobs sorting field, default "id"
                values: id, runId, projectId, branchId, componentId, configId, tokenDescription, status, createdTime,
                updatedTime, startTime, endTime, durationSeconds
            - sortOrder str: The jobs sorting order, default "desc"
                values: asc, desc
        """
        url = f'{self.base_url}/search/jobs'

        return self._get(url, params=params, **kwargs)


class DocsQuestionResponse(BaseModel):
    """The AI service response to a /docs/question request."""

    text: str = Field(description='Text of the answer to a documentation query.')
    source_urls: list[str] = Field(
        description='List of URLs to the sources of the answer.',
        default_factory=list,
        alias='sourceUrls',
    )


class AIServiceClient(Endpoint):
    """Class handling endpoints for interacting with the Keboola AI Service."""

    def __init__(self, root_url: str, token: str) -> None:
        """
        Create an AIService endpoint.
        :param root_url: Root url of API. e.g. "https://ai.keboola.com/"
        :param token: A Keboola Storage API token.
        """
        super().__init__(root_url, '', token)

    def get_component_detail(self, component_id: str) -> dict[str, Any]:
        """
        Retrieves information about a given component.
        :param component_id: The id of the component.
        """
        url = f'{self.root_url.rstrip("/")}/docs/components/{component_id}'
        return self._get(url)

    def docs_question(self, query: str) -> DocsQuestionResponse:
        """
        Answers a question using the Keboola documentation as a source.
        :param query: The query to answer.
        """
        url = f'{self.root_url.rstrip("/")}/docs/question'
        response = self._post(
            url,
            json={'query': query},
            headers={'Accept': 'application/json'},
        )

        return DocsQuestionResponse.model_validate(response)<|MERGE_RESOLUTION|>--- conflicted
+++ resolved
@@ -3,19 +3,12 @@
 import logging
 import os
 import tempfile
-<<<<<<< HEAD
-from typing import Any, Dict, List, Mapping, Optional, cast
-=======
 from typing import Any, Mapping, Optional, cast
->>>>>>> 4b554aa9
 
 import httpx
 from kbcstorage.base import Endpoint
 from kbcstorage.client import Client
-<<<<<<< HEAD
-=======
 from pydantic import BaseModel, Field
->>>>>>> 4b554aa9
 
 LOG = logging.getLogger(__name__)
 
