--- conflicted
+++ resolved
@@ -182,13 +182,9 @@
     r_configs = client.storage_client.configurations.list(component_id)
     logger.info(f"Found {len(r_configs)} configurations for component {component_id}.")
     return [
-<<<<<<< HEAD
         ComponentConfigurationListItem.model_validate(
             {**r_config, "component": component.to_list_item()}
         )
-=======
-        ComponentConfiguration.model_validate({**r_config, "component": component})
->>>>>>> a1a22ac1
         for r_config in r_configs
     ]
 
@@ -202,7 +198,6 @@
     """Retrieve detailed information about a original Keboola component object given component ID."""
     client = ctx.session.state["sapi_client"]
     assert isinstance(client, KeboolaClient)
-
     endpoint = "branch/{}/components/{}".format(client.storage_client._branch_id, component_id)
     r_component = await client.get(endpoint)
     return Component.model_validate(r_component)
@@ -231,7 +226,6 @@
     assert isinstance(client, KeboolaClient)
 
     component = await get_component_details(component_id, ctx)
-<<<<<<< HEAD
     r_config = client.storage_client.configurations.detail(component_id, config_id)
     endpoint = "branch/{}/components/{}/configs/{}/metadata".format(
         client.storage_client._branch_id, component_id, config_id
@@ -239,23 +233,4 @@
     r_metadata = await client.get(endpoint)
     return ComponentConfiguration.model_validate(
         {**r_config, "component": component, "metadata": r_metadata}
-    )
-=======
-    r_config = client.storage_client.configurations.detail(component_id, configuration_id)
-    return ComponentConfiguration.model_validate({**r_config, "component": component})
-
-
-async def get_component_details(
-    component_id: Annotated[
-        str, Field(str, description="The ID of the Keboola component you want details about")
-    ],
-    ctx: Context,
-) -> Component:
-    """Retrieve detailed information about a original Keboola component object given component ID."""
-    client = ctx.session.state["sapi_client"]
-    assert isinstance(client, KeboolaClient)
-
-    endpoint = "branch/{}/components/{}".format(client.storage_client._branch_id, component_id)
-    r_component = await client.get(endpoint)
-    return Component.model_validate(r_component)
->>>>>>> a1a22ac1
+    )